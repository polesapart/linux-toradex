VERSION = 4
PATCHLEVEL = 9
<<<<<<< HEAD
SUBLEVEL = 67
=======
SUBLEVEL = 76
>>>>>>> 2e4575e9
EXTRAVERSION =
NAME = Roaring Lionus

# *DOCUMENTATION*
# To see a list of typical targets execute "make help"
# More info can be located in ./README
# Comments in this file are targeted only to the developer, do not
# expect to learn how to build the kernel reading this file.

# o Do not use make's built-in rules and variables
#   (this increases performance and avoids hard-to-debug behaviour);
# o Look for make include files relative to root of kernel src
MAKEFLAGS += -rR --include-dir=$(CURDIR)

# Avoid funny character set dependencies
unexport LC_ALL
LC_COLLATE=C
LC_NUMERIC=C
export LC_COLLATE LC_NUMERIC

# Avoid interference with shell env settings
unexport GREP_OPTIONS

# We are using a recursive build, so we need to do a little thinking
# to get the ordering right.
#
# Most importantly: sub-Makefiles should only ever modify files in
# their own directory. If in some directory we have a dependency on
# a file in another dir (which doesn't happen often, but it's often
# unavoidable when linking the built-in.o targets which finally
# turn into vmlinux), we will call a sub make in that other dir, and
# after that we are sure that everything which is in that other dir
# is now up to date.
#
# The only cases where we need to modify files which have global
# effects are thus separated out and done before the recursive
# descending is started. They are now explicitly listed as the
# prepare rule.

# Beautify output
# ---------------------------------------------------------------------------
#
# Normally, we echo the whole command before executing it. By making
# that echo $($(quiet)$(cmd)), we now have the possibility to set
# $(quiet) to choose other forms of output instead, e.g.
#
#         quiet_cmd_cc_o_c = Compiling $(RELDIR)/$@
#         cmd_cc_o_c       = $(CC) $(c_flags) -c -o $@ $<
#
# If $(quiet) is empty, the whole command will be printed.
# If it is set to "quiet_", only the short version will be printed.
# If it is set to "silent_", nothing will be printed at all, since
# the variable $(silent_cmd_cc_o_c) doesn't exist.
#
# A simple variant is to prefix commands with $(Q) - that's useful
# for commands that shall be hidden in non-verbose mode.
#
#	$(Q)ln $@ :<
#
# If KBUILD_VERBOSE equals 0 then the above command will be hidden.
# If KBUILD_VERBOSE equals 1 then the above command is displayed.
#
# To put more focus on warnings, be less verbose as default
# Use 'make V=1' to see the full commands

ifeq ("$(origin V)", "command line")
  KBUILD_VERBOSE = $(V)
endif
ifndef KBUILD_VERBOSE
  KBUILD_VERBOSE = 0
endif

ifeq ($(KBUILD_VERBOSE),1)
  quiet =
  Q =
else
  quiet=quiet_
  Q = @
endif

# If the user is running make -s (silent mode), suppress echoing of
# commands

ifneq ($(filter 4.%,$(MAKE_VERSION)),)	# make-4
ifneq ($(filter %s ,$(firstword x$(MAKEFLAGS))),)
  quiet=silent_
endif
else					# make-3.8x
ifneq ($(filter s% -s%,$(MAKEFLAGS)),)
  quiet=silent_
endif
endif

export quiet Q KBUILD_VERBOSE

# kbuild supports saving output files in a separate directory.
# To locate output files in a separate directory two syntaxes are supported.
# In both cases the working directory must be the root of the kernel src.
# 1) O=
# Use "make O=dir/to/store/output/files/"
#
# 2) Set KBUILD_OUTPUT
# Set the environment variable KBUILD_OUTPUT to point to the directory
# where the output files shall be placed.
# export KBUILD_OUTPUT=dir/to/store/output/files/
# make
#
# The O= assignment takes precedence over the KBUILD_OUTPUT environment
# variable.

# KBUILD_SRC is set on invocation of make in OBJ directory
# KBUILD_SRC is not intended to be used by the regular user (for now)
ifeq ($(KBUILD_SRC),)

# OK, Make called in directory where kernel src resides
# Do we want to locate output files in a separate directory?
ifeq ("$(origin O)", "command line")
  KBUILD_OUTPUT := $(O)
endif

# That's our default target when none is given on the command line
PHONY := _all
_all:

# Cancel implicit rules on top Makefile
$(CURDIR)/Makefile Makefile: ;

ifneq ($(words $(subst :, ,$(CURDIR))), 1)
  $(error main directory cannot contain spaces nor colons)
endif

ifneq ($(KBUILD_OUTPUT),)
# Invoke a second make in the output directory, passing relevant variables
# check that the output directory actually exists
saved-output := $(KBUILD_OUTPUT)
KBUILD_OUTPUT := $(shell mkdir -p $(KBUILD_OUTPUT) && cd $(KBUILD_OUTPUT) \
								&& /bin/pwd)
$(if $(KBUILD_OUTPUT),, \
     $(error failed to create output directory "$(saved-output)"))

PHONY += $(MAKECMDGOALS) sub-make

$(filter-out _all sub-make $(CURDIR)/Makefile, $(MAKECMDGOALS)) _all: sub-make
	@:

sub-make:
	$(Q)$(MAKE) -C $(KBUILD_OUTPUT) KBUILD_SRC=$(CURDIR) \
	-f $(CURDIR)/Makefile $(filter-out _all sub-make,$(MAKECMDGOALS))

# Leave processing to above invocation of make
skip-makefile := 1
endif # ifneq ($(KBUILD_OUTPUT),)
endif # ifeq ($(KBUILD_SRC),)

# We process the rest of the Makefile if this is the final invocation of make
ifeq ($(skip-makefile),)

# Do not print "Entering directory ...",
# but we want to display it when entering to the output directory
# so that IDEs/editors are able to understand relative filenames.
MAKEFLAGS += --no-print-directory

# Call a source code checker (by default, "sparse") as part of the
# C compilation.
#
# Use 'make C=1' to enable checking of only re-compiled files.
# Use 'make C=2' to enable checking of *all* source files, regardless
# of whether they are re-compiled or not.
#
# See the file "Documentation/sparse.txt" for more details, including
# where to get the "sparse" utility.

ifeq ("$(origin C)", "command line")
  KBUILD_CHECKSRC = $(C)
endif
ifndef KBUILD_CHECKSRC
  KBUILD_CHECKSRC = 0
endif

# Use make M=dir to specify directory of external module to build
# Old syntax make ... SUBDIRS=$PWD is still supported
# Setting the environment variable KBUILD_EXTMOD take precedence
ifdef SUBDIRS
  KBUILD_EXTMOD ?= $(SUBDIRS)
endif

ifeq ("$(origin M)", "command line")
  KBUILD_EXTMOD := $(M)
endif

# If building an external module we do not care about the all: rule
# but instead _all depend on modules
PHONY += all
ifeq ($(KBUILD_EXTMOD),)
_all: all
else
_all: modules
endif

ifeq ($(KBUILD_SRC),)
        # building in the source tree
        srctree := .
else
        ifeq ($(KBUILD_SRC)/,$(dir $(CURDIR)))
                # building in a subdirectory of the source tree
                srctree := ..
        else
                srctree := $(KBUILD_SRC)
        endif
endif
objtree		:= .
src		:= $(srctree)
obj		:= $(objtree)

VPATH		:= $(srctree)$(if $(KBUILD_EXTMOD),:$(KBUILD_EXTMOD))

export srctree objtree VPATH

# SUBARCH tells the usermode build what the underlying arch is.  That is set
# first, and if a usermode build is happening, the "ARCH=um" on the command
# line overrides the setting of ARCH below.  If a native build is happening,
# then ARCH is assigned, getting whatever value it gets normally, and
# SUBARCH is subsequently ignored.

SUBARCH := $(shell uname -m | sed -e s/i.86/x86/ -e s/x86_64/x86/ \
				  -e s/sun4u/sparc64/ \
				  -e s/arm.*/arm/ -e s/sa110/arm/ \
				  -e s/s390x/s390/ -e s/parisc64/parisc/ \
				  -e s/ppc.*/powerpc/ -e s/mips.*/mips/ \
				  -e s/sh[234].*/sh/ -e s/aarch64.*/arm64/ )

# Cross compiling and selecting different set of gcc/bin-utils
# ---------------------------------------------------------------------------
#
# When performing cross compilation for other architectures ARCH shall be set
# to the target architecture. (See arch/* for the possibilities).
# ARCH can be set during invocation of make:
# make ARCH=ia64
# Another way is to have ARCH set in the environment.
# The default ARCH is the host where make is executed.

# CROSS_COMPILE specify the prefix used for all executables used
# during compilation. Only gcc and related bin-utils executables
# are prefixed with $(CROSS_COMPILE).
# CROSS_COMPILE can be set on the command line
# make CROSS_COMPILE=ia64-linux-
# Alternatively CROSS_COMPILE can be set in the environment.
# A third alternative is to store a setting in .config so that plain
# "make" in the configured kernel build directory always uses that.
# Default value for CROSS_COMPILE is not to prefix executables
# Note: Some architectures assign CROSS_COMPILE in their arch/*/Makefile
ARCH		?= $(SUBARCH)
CROSS_COMPILE	?= $(CONFIG_CROSS_COMPILE:"%"=%)

# Architecture as present in compile.h
UTS_MACHINE 	:= $(ARCH)
SRCARCH 	:= $(ARCH)

# Additional ARCH settings for x86
ifeq ($(ARCH),i386)
        SRCARCH := x86
endif
ifeq ($(ARCH),x86_64)
        SRCARCH := x86
endif

# Additional ARCH settings for sparc
ifeq ($(ARCH),sparc32)
       SRCARCH := sparc
endif
ifeq ($(ARCH),sparc64)
       SRCARCH := sparc
endif

# Additional ARCH settings for sh
ifeq ($(ARCH),sh64)
       SRCARCH := sh
endif

# Additional ARCH settings for tile
ifeq ($(ARCH),tilepro)
       SRCARCH := tile
endif
ifeq ($(ARCH),tilegx)
       SRCARCH := tile
endif

# Where to locate arch specific headers
hdr-arch  := $(SRCARCH)

KCONFIG_CONFIG	?= .config
export KCONFIG_CONFIG

# SHELL used by kbuild
CONFIG_SHELL := $(shell if [ -x "$$BASH" ]; then echo $$BASH; \
	  else if [ -x /bin/bash ]; then echo /bin/bash; \
	  else echo sh; fi ; fi)

HOSTCC       = gcc
HOSTCXX      = g++
HOSTCFLAGS   = -Wall -Wmissing-prototypes -Wstrict-prototypes -O2 -fomit-frame-pointer -std=gnu89
HOSTCXXFLAGS = -O2

ifeq ($(shell $(HOSTCC) -v 2>&1 | grep -c "clang version"), 1)
HOSTCFLAGS  += -Wno-unused-value -Wno-unused-parameter \
		-Wno-missing-field-initializers -fno-delete-null-pointer-checks
endif

# Decide whether to build built-in, modular, or both.
# Normally, just do built-in.

KBUILD_MODULES :=
KBUILD_BUILTIN := 1

# If we have only "make modules", don't compile built-in objects.
# When we're building modules with modversions, we need to consider
# the built-in objects during the descend as well, in order to
# make sure the checksums are up to date before we record them.

ifeq ($(MAKECMDGOALS),modules)
  KBUILD_BUILTIN := $(if $(CONFIG_MODVERSIONS),1)
endif

# If we have "make <whatever> modules", compile modules
# in addition to whatever we do anyway.
# Just "make" or "make all" shall build modules as well

ifneq ($(filter all _all modules,$(MAKECMDGOALS)),)
  KBUILD_MODULES := 1
endif

ifeq ($(MAKECMDGOALS),)
  KBUILD_MODULES := 1
endif

export KBUILD_MODULES KBUILD_BUILTIN
export KBUILD_CHECKSRC KBUILD_SRC KBUILD_EXTMOD

# We need some generic definitions (do not try to remake the file).
scripts/Kbuild.include: ;
include scripts/Kbuild.include

# Make variables (CC, etc...)
AS		= $(CROSS_COMPILE)as
LD		= $(CROSS_COMPILE)ld
CC		= $(CROSS_COMPILE)gcc
CPP		= $(CC) -E
AR		= $(CROSS_COMPILE)ar
NM		= $(CROSS_COMPILE)nm
STRIP		= $(CROSS_COMPILE)strip
OBJCOPY		= $(CROSS_COMPILE)objcopy
OBJDUMP		= $(CROSS_COMPILE)objdump
AWK		= awk
GENKSYMS	= scripts/genksyms/genksyms
INSTALLKERNEL  := installkernel
DEPMOD		= /sbin/depmod
PERL		= perl
PYTHON		= python
CHECK		= sparse

CHECKFLAGS     := -D__linux__ -Dlinux -D__STDC__ -Dunix -D__unix__ \
		  -Wbitwise -Wno-return-void $(CF)
NOSTDINC_FLAGS  =
CFLAGS_MODULE   =
AFLAGS_MODULE   =
LDFLAGS_MODULE  =
CFLAGS_KERNEL	=
AFLAGS_KERNEL	=
LDFLAGS_vmlinux =
<<<<<<< HEAD
CFLAGS_GCOV	:= -fprofile-arcs -ftest-coverage -fno-tree-loop-im $(call cc-disable-warning,maybe-uninitialized,)
CFLAGS_KCOV	:= $(call cc-option,-fsanitize-coverage=trace-pc,)

=======
>>>>>>> 2e4575e9

# Use USERINCLUDE when you must reference the UAPI directories only.
USERINCLUDE    := \
		-I$(srctree)/arch/$(hdr-arch)/include/uapi \
		-I$(objtree)/arch/$(hdr-arch)/include/generated/uapi \
		-I$(srctree)/include/uapi \
		-I$(objtree)/include/generated/uapi \
                -include $(srctree)/include/linux/kconfig.h

# Use LINUXINCLUDE when you must reference the include/ directory.
# Needed to be compatible with the O= option
LINUXINCLUDE    := \
		-I$(srctree)/arch/$(hdr-arch)/include \
		-I$(objtree)/arch/$(hdr-arch)/include/generated/uapi \
		-I$(objtree)/arch/$(hdr-arch)/include/generated \
		$(if $(KBUILD_SRC), -I$(srctree)/include) \
		-I$(objtree)/include

LINUXINCLUDE	+= $(filter-out $(LINUXINCLUDE),$(USERINCLUDE))

KBUILD_AFLAGS   := -D__ASSEMBLY__
KBUILD_CFLAGS   := -Wall -Wundef -Wstrict-prototypes -Wno-trigraphs \
		   -fno-strict-aliasing -fno-common \
		   -Werror-implicit-function-declaration \
		   -Wno-format-security \
		   -std=gnu89
KBUILD_CPPFLAGS := -D__KERNEL__
KBUILD_AFLAGS_KERNEL :=
KBUILD_CFLAGS_KERNEL :=
KBUILD_AFLAGS_MODULE  := -DMODULE
KBUILD_CFLAGS_MODULE  := -DMODULE
KBUILD_LDFLAGS_MODULE := -T $(srctree)/scripts/module-common.lds
GCC_PLUGINS_CFLAGS :=

# Read KERNELRELEASE from include/config/kernel.release (if it exists)
KERNELRELEASE = $(shell cat include/config/kernel.release 2> /dev/null)
KERNELVERSION = $(VERSION)$(if $(PATCHLEVEL),.$(PATCHLEVEL)$(if $(SUBLEVEL),.$(SUBLEVEL)))$(EXTRAVERSION)

export VERSION PATCHLEVEL SUBLEVEL KERNELRELEASE KERNELVERSION
export ARCH SRCARCH CONFIG_SHELL HOSTCC HOSTCFLAGS CROSS_COMPILE AS LD CC
export CPP AR NM STRIP OBJCOPY OBJDUMP
export MAKE AWK GENKSYMS INSTALLKERNEL PERL PYTHON UTS_MACHINE
export HOSTCXX HOSTCXXFLAGS LDFLAGS_MODULE CHECK CHECKFLAGS

export KBUILD_CPPFLAGS NOSTDINC_FLAGS LINUXINCLUDE OBJCOPYFLAGS LDFLAGS
export KBUILD_CFLAGS CFLAGS_KERNEL CFLAGS_MODULE CFLAGS_KASAN CFLAGS_UBSAN
export KBUILD_AFLAGS AFLAGS_KERNEL AFLAGS_MODULE
export KBUILD_AFLAGS_MODULE KBUILD_CFLAGS_MODULE KBUILD_LDFLAGS_MODULE
export KBUILD_AFLAGS_KERNEL KBUILD_CFLAGS_KERNEL
export KBUILD_ARFLAGS

# When compiling out-of-tree modules, put MODVERDIR in the module
# tree rather than in the kernel tree. The kernel tree might
# even be read-only.
export MODVERDIR := $(if $(KBUILD_EXTMOD),$(firstword $(KBUILD_EXTMOD))/).tmp_versions

# Files to ignore in find ... statements

export RCS_FIND_IGNORE := \( -name SCCS -o -name BitKeeper -o -name .svn -o    \
			  -name CVS -o -name .pc -o -name .hg -o -name .git \) \
			  -prune -o
export RCS_TAR_IGNORE := --exclude SCCS --exclude BitKeeper --exclude .svn \
			 --exclude CVS --exclude .pc --exclude .hg --exclude .git

# ===========================================================================
# Rules shared between *config targets and build targets

# Basic helpers built in scripts/
PHONY += scripts_basic
scripts_basic:
	$(Q)$(MAKE) $(build)=scripts/basic
	$(Q)rm -f .tmp_quiet_recordmcount

# To avoid any implicit rule to kick in, define an empty command.
scripts/basic/%: scripts_basic ;

PHONY += outputmakefile
# outputmakefile generates a Makefile in the output directory, if using a
# separate output directory. This allows convenient use of make in the
# output directory.
outputmakefile:
ifneq ($(KBUILD_SRC),)
	$(Q)ln -fsn $(srctree) source
	$(Q)$(CONFIG_SHELL) $(srctree)/scripts/mkmakefile \
	    $(srctree) $(objtree) $(VERSION) $(PATCHLEVEL)
endif

# Support for using generic headers in asm-generic
PHONY += asm-generic
asm-generic:
	$(Q)$(MAKE) -f $(srctree)/scripts/Makefile.asm-generic \
	            src=asm obj=arch/$(SRCARCH)/include/generated/asm
	$(Q)$(MAKE) -f $(srctree)/scripts/Makefile.asm-generic \
	            src=uapi/asm obj=arch/$(SRCARCH)/include/generated/uapi/asm

# To make sure we do not include .config for any of the *config targets
# catch them early, and hand them over to scripts/kconfig/Makefile
# It is allowed to specify more targets when calling make, including
# mixing *config targets and build targets.
# For example 'make oldconfig all'.
# Detect when mixed targets is specified, and make a second invocation
# of make so .config is not included in this case either (for *config).

version_h := include/generated/uapi/linux/version.h
old_version_h := include/linux/version.h

no-dot-config-targets := clean mrproper distclean \
			 cscope gtags TAGS tags help% %docs check% coccicheck \
			 $(version_h) headers_% archheaders archscripts \
			 kernelversion %src-pkg

config-targets := 0
mixed-targets  := 0
dot-config     := 1

ifneq ($(filter $(no-dot-config-targets), $(MAKECMDGOALS)),)
	ifeq ($(filter-out $(no-dot-config-targets), $(MAKECMDGOALS)),)
		dot-config := 0
	endif
endif

ifeq ($(KBUILD_EXTMOD),)
        ifneq ($(filter config %config,$(MAKECMDGOALS)),)
                config-targets := 1
                ifneq ($(words $(MAKECMDGOALS)),1)
                        mixed-targets := 1
                endif
        endif
endif
# install and module_install need also be processed one by one
ifneq ($(filter install,$(MAKECMDGOALS)),)
        ifneq ($(filter modules_install,$(MAKECMDGOALS)),)
	        mixed-targets := 1
        endif
endif

ifeq ($(mixed-targets),1)
# ===========================================================================
# We're called with mixed targets (*config and build targets).
# Handle them one by one.

PHONY += $(MAKECMDGOALS) __build_one_by_one

$(filter-out __build_one_by_one, $(MAKECMDGOALS)): __build_one_by_one
	@:

__build_one_by_one:
	$(Q)set -e; \
	for i in $(MAKECMDGOALS); do \
		$(MAKE) -f $(srctree)/Makefile $$i; \
	done

else
ifeq ($(config-targets),1)
# ===========================================================================
# *config targets only - make sure prerequisites are updated, and descend
# in scripts/kconfig to make the *config target

# Read arch specific Makefile to set KBUILD_DEFCONFIG as needed.
# KBUILD_DEFCONFIG may point out an alternative default configuration
# used for 'make defconfig'
include arch/$(SRCARCH)/Makefile
export KBUILD_DEFCONFIG KBUILD_KCONFIG

config: scripts_basic outputmakefile FORCE
	$(Q)$(MAKE) $(build)=scripts/kconfig $@

%config: scripts_basic outputmakefile FORCE
	$(Q)$(MAKE) $(build)=scripts/kconfig $@

else
# ===========================================================================
# Build targets only - this includes vmlinux, arch specific targets, clean
# targets and others. In general all targets except *config targets.

ifeq ($(KBUILD_EXTMOD),)
# Additional helpers built in scripts/
# Carefully list dependencies so we do not try to build scripts twice
# in parallel
PHONY += scripts
scripts: scripts_basic include/config/auto.conf include/config/tristate.conf \
	 asm-generic gcc-plugins
	$(Q)$(MAKE) $(build)=$(@)

# Objects we will link into vmlinux / subdirs we need to visit
init-y		:= init/
drivers-y	:= drivers/ sound/ firmware/
net-y		:= net/
libs-y		:= lib/
core-y		:= usr/
virt-y		:= virt/
endif # KBUILD_EXTMOD

ifeq ($(dot-config),1)
# Read in config
-include include/config/auto.conf

ifeq ($(KBUILD_EXTMOD),)
# Read in dependencies to all Kconfig* files, make sure to run
# oldconfig if changes are detected.
-include include/config/auto.conf.cmd

# To avoid any implicit rule to kick in, define an empty command
$(KCONFIG_CONFIG) include/config/auto.conf.cmd: ;

# If .config is newer than include/config/auto.conf, someone tinkered
# with it and forgot to run make oldconfig.
# if auto.conf.cmd is missing then we are probably in a cleaned tree so
# we execute the config step to be sure to catch updated Kconfig files
include/config/%.conf: $(KCONFIG_CONFIG) include/config/auto.conf.cmd
	$(Q)$(MAKE) -f $(srctree)/Makefile silentoldconfig
else
# external modules needs include/generated/autoconf.h and include/config/auto.conf
# but do not care if they are up-to-date. Use auto.conf to trigger the test
PHONY += include/config/auto.conf

include/config/auto.conf:
	$(Q)test -e include/generated/autoconf.h -a -e $@ || (		\
	echo >&2;							\
	echo >&2 "  ERROR: Kernel configuration is invalid.";		\
	echo >&2 "         include/generated/autoconf.h or $@ are missing.";\
	echo >&2 "         Run 'make oldconfig && make prepare' on kernel src to fix it.";	\
	echo >&2 ;							\
	/bin/false)

endif # KBUILD_EXTMOD

else
# Dummy target needed, because used as prerequisite
include/config/auto.conf: ;
endif # $(dot-config)

# For the kernel to actually contain only the needed exported symbols,
# we have to build modules as well to determine what those symbols are.
# (this can be evaluated only once include/config/auto.conf has been included)
ifdef CONFIG_TRIM_UNUSED_KSYMS
  KBUILD_MODULES := 1
endif

# The all: target is the default when no target is given on the
# command line.
# This allow a user to issue only 'make' to build a kernel including modules
# Defaults to vmlinux, but the arch makefile usually adds further targets
all: vmlinux

KBUILD_CFLAGS	+= $(call cc-option,-fno-PIE)
KBUILD_AFLAGS	+= $(call cc-option,-fno-PIE)
CFLAGS_GCOV	:= -fprofile-arcs -ftest-coverage -fno-tree-loop-im $(call cc-disable-warning,maybe-uninitialized,)
CFLAGS_KCOV	:= $(call cc-option,-fsanitize-coverage=trace-pc,)
export CFLAGS_GCOV CFLAGS_KCOV

# The arch Makefile can set ARCH_{CPP,A,C}FLAGS to override the default
# values of the respective KBUILD_* variables
ARCH_CPPFLAGS :=
ARCH_AFLAGS :=
ARCH_CFLAGS :=
include arch/$(SRCARCH)/Makefile

KBUILD_CFLAGS	+= $(call cc-option,-fno-delete-null-pointer-checks,)
KBUILD_CFLAGS	+= $(call cc-disable-warning,frame-address,)
KBUILD_CFLAGS	+= $(call cc-disable-warning, format-truncation)
KBUILD_CFLAGS	+= $(call cc-disable-warning, format-overflow)
KBUILD_CFLAGS	+= $(call cc-disable-warning, int-in-bool-context)

ifdef CONFIG_LD_DEAD_CODE_DATA_ELIMINATION
KBUILD_CFLAGS	+= $(call cc-option,-ffunction-sections,)
KBUILD_CFLAGS	+= $(call cc-option,-fdata-sections,)
endif

ifdef CONFIG_CC_OPTIMIZE_FOR_SIZE
KBUILD_CFLAGS	+= -Os $(call cc-disable-warning,maybe-uninitialized,)
else
ifdef CONFIG_PROFILE_ALL_BRANCHES
KBUILD_CFLAGS	+= -O2 $(call cc-disable-warning,maybe-uninitialized,)
else
KBUILD_CFLAGS   += -O2
endif
endif

KBUILD_CFLAGS += $(call cc-ifversion, -lt, 0409, \
			$(call cc-disable-warning,maybe-uninitialized,))

# Tell gcc to never replace conditional load with a non-conditional one
KBUILD_CFLAGS	+= $(call cc-option,--param=allow-store-data-races=0)

# check for 'asm goto'
ifeq ($(shell $(CONFIG_SHELL) $(srctree)/scripts/gcc-goto.sh $(CC) $(KBUILD_CFLAGS)), y)
	KBUILD_CFLAGS += -DCC_HAVE_ASM_GOTO
	KBUILD_AFLAGS += -DCC_HAVE_ASM_GOTO
endif

include scripts/Makefile.gcc-plugins

ifdef CONFIG_READABLE_ASM
# Disable optimizations that make assembler listings hard to read.
# reorder blocks reorders the control in the function
# ipa clone creates specialized cloned functions
# partial inlining inlines only parts of functions
KBUILD_CFLAGS += $(call cc-option,-fno-reorder-blocks,) \
                 $(call cc-option,-fno-ipa-cp-clone,) \
                 $(call cc-option,-fno-partial-inlining)
endif

ifneq ($(CONFIG_FRAME_WARN),0)
KBUILD_CFLAGS += $(call cc-option,-Wframe-larger-than=${CONFIG_FRAME_WARN})
endif

# This selects the stack protector compiler flag. Testing it is delayed
# until after .config has been reprocessed, in the prepare-compiler-check
# target.
ifdef CONFIG_CC_STACKPROTECTOR_REGULAR
  stackp-flag := -fstack-protector
  stackp-name := REGULAR
else
ifdef CONFIG_CC_STACKPROTECTOR_STRONG
  stackp-flag := -fstack-protector-strong
  stackp-name := STRONG
else
  # Force off for distro compilers that enable stack protector by default.
  stackp-flag := $(call cc-option, -fno-stack-protector)
endif
endif
# Find arch-specific stack protector compiler sanity-checking script.
ifdef CONFIG_CC_STACKPROTECTOR
  stackp-path := $(srctree)/scripts/gcc-$(SRCARCH)_$(BITS)-has-stack-protector.sh
  stackp-check := $(wildcard $(stackp-path))
endif
KBUILD_CFLAGS += $(stackp-flag)

ifeq ($(cc-name),clang)
KBUILD_CPPFLAGS += $(call cc-option,-Qunused-arguments,)
KBUILD_CPPFLAGS += $(call cc-option,-Wno-unknown-warning-option,)
KBUILD_CFLAGS += $(call cc-disable-warning, unused-variable)
KBUILD_CFLAGS += $(call cc-disable-warning, format-invalid-specifier)
KBUILD_CFLAGS += $(call cc-disable-warning, gnu)
# Quiet clang warning: comparison of unsigned expression < 0 is always false
KBUILD_CFLAGS += $(call cc-disable-warning, tautological-compare)
# CLANG uses a _MergedGlobals as optimization, but this breaks modpost, as the
# source of a reference will be _MergedGlobals and not on of the whitelisted names.
# See modpost pattern 2
KBUILD_CFLAGS += $(call cc-option, -mno-global-merge,)
KBUILD_CFLAGS += $(call cc-option, -fcatch-undefined-behavior)
else

# These warnings generated too much noise in a regular build.
# Use make W=1 to enable them (see scripts/Makefile.build)
KBUILD_CFLAGS += $(call cc-disable-warning, unused-but-set-variable)
KBUILD_CFLAGS += $(call cc-disable-warning, unused-const-variable)
endif

ifdef CONFIG_FRAME_POINTER
KBUILD_CFLAGS	+= -fno-omit-frame-pointer -fno-optimize-sibling-calls
else
# Some targets (ARM with Thumb2, for example), can't be built with frame
# pointers.  For those, we don't have FUNCTION_TRACER automatically
# select FRAME_POINTER.  However, FUNCTION_TRACER adds -pg, and this is
# incompatible with -fomit-frame-pointer with current GCC, so we don't use
# -fomit-frame-pointer with FUNCTION_TRACER.
ifndef CONFIG_FUNCTION_TRACER
KBUILD_CFLAGS	+= -fomit-frame-pointer
endif
endif

KBUILD_CFLAGS   += $(call cc-option, -fno-var-tracking-assignments)

ifdef CONFIG_DEBUG_INFO
ifdef CONFIG_DEBUG_INFO_SPLIT
KBUILD_CFLAGS   += $(call cc-option, -gsplit-dwarf, -g)
else
KBUILD_CFLAGS	+= -g
endif
KBUILD_AFLAGS	+= -Wa,-gdwarf-2
endif
ifdef CONFIG_DEBUG_INFO_DWARF4
KBUILD_CFLAGS	+= $(call cc-option, -gdwarf-4,)
endif

ifdef CONFIG_DEBUG_INFO_REDUCED
KBUILD_CFLAGS 	+= $(call cc-option, -femit-struct-debug-baseonly) \
		   $(call cc-option,-fno-var-tracking)
endif

ifdef CONFIG_FUNCTION_TRACER
ifndef CC_FLAGS_FTRACE
CC_FLAGS_FTRACE := -pg
endif
export CC_FLAGS_FTRACE
ifdef CONFIG_HAVE_FENTRY
CC_USING_FENTRY	:= $(call cc-option, -mfentry -DCC_USING_FENTRY)
endif
KBUILD_CFLAGS	+= $(CC_FLAGS_FTRACE) $(CC_USING_FENTRY)
KBUILD_AFLAGS	+= $(CC_USING_FENTRY)
ifdef CONFIG_DYNAMIC_FTRACE
	ifdef CONFIG_HAVE_C_RECORDMCOUNT
		BUILD_C_RECORDMCOUNT := y
		export BUILD_C_RECORDMCOUNT
	endif
endif
endif

# We trigger additional mismatches with less inlining
ifdef CONFIG_DEBUG_SECTION_MISMATCH
KBUILD_CFLAGS += $(call cc-option, -fno-inline-functions-called-once)
endif

# arch Makefile may override CC so keep this after arch Makefile is included
NOSTDINC_FLAGS += -nostdinc -isystem $(shell $(CC) -print-file-name=include)
CHECKFLAGS     += $(NOSTDINC_FLAGS)

# warn about C99 declaration after statement
KBUILD_CFLAGS += $(call cc-option,-Wdeclaration-after-statement,)

# disable pointer signed / unsigned warnings in gcc 4.0
KBUILD_CFLAGS += $(call cc-disable-warning, pointer-sign)

# disable invalid "can't wrap" optimizations for signed / pointers
KBUILD_CFLAGS	+= $(call cc-option,-fno-strict-overflow)

# Make sure -fstack-check isn't enabled (like gentoo apparently did)
KBUILD_CFLAGS  += $(call cc-option,-fno-stack-check,)

# conserve stack if available
KBUILD_CFLAGS   += $(call cc-option,-fconserve-stack)

# disallow errors like 'EXPORT_GPL(foo);' with missing header
KBUILD_CFLAGS   += $(call cc-option,-Werror=implicit-int)

# require functions to have arguments in prototypes, not empty 'int foo()'
KBUILD_CFLAGS   += $(call cc-option,-Werror=strict-prototypes)

# Prohibit date/time macros, which would make the build non-deterministic
KBUILD_CFLAGS   += $(call cc-option,-Werror=date-time)

# enforce correct pointer usage
KBUILD_CFLAGS   += $(call cc-option,-Werror=incompatible-pointer-types)

# use the deterministic mode of AR if available
KBUILD_ARFLAGS := $(call ar-option,D)

include scripts/Makefile.kasan
include scripts/Makefile.extrawarn
include scripts/Makefile.ubsan

# Add any arch overrides and user supplied CPPFLAGS, AFLAGS and CFLAGS as the
# last assignments
KBUILD_CPPFLAGS += $(ARCH_CPPFLAGS) $(KCPPFLAGS)
KBUILD_AFLAGS   += $(ARCH_AFLAGS)   $(KAFLAGS)
KBUILD_CFLAGS   += $(ARCH_CFLAGS)   $(KCFLAGS)

# Use --build-id when available.
LDFLAGS_BUILD_ID = $(patsubst -Wl$(comma)%,%,\
			      $(call cc-ldoption, -Wl$(comma)--build-id,))
KBUILD_LDFLAGS_MODULE += $(LDFLAGS_BUILD_ID)
LDFLAGS_vmlinux += $(LDFLAGS_BUILD_ID)

ifdef CONFIG_LD_DEAD_CODE_DATA_ELIMINATION
LDFLAGS_vmlinux	+= $(call ld-option, --gc-sections,)
endif

ifeq ($(CONFIG_STRIP_ASM_SYMS),y)
LDFLAGS_vmlinux	+= $(call ld-option, -X,)
endif

# Default kernel image to build when no specific target is given.
# KBUILD_IMAGE may be overruled on the command line or
# set in the environment
# Also any assignments in arch/$(ARCH)/Makefile take precedence over
# this default value
export KBUILD_IMAGE ?= vmlinux

#
# INSTALL_PATH specifies where to place the updated kernel and system map
# images. Default is /boot, but you can set it to other values
export	INSTALL_PATH ?= /boot

#
# INSTALL_DTBS_PATH specifies a prefix for relocations required by build roots.
# Like INSTALL_MOD_PATH, it isn't defined in the Makefile, but can be passed as
# an argument if needed. Otherwise it defaults to the kernel install path
#
export INSTALL_DTBS_PATH ?= $(INSTALL_PATH)/dtbs/$(KERNELRELEASE)

#
# INSTALL_MOD_PATH specifies a prefix to MODLIB for module directory
# relocations required by build roots.  This is not defined in the
# makefile but the argument can be passed to make if needed.
#

MODLIB	= $(INSTALL_MOD_PATH)/lib/modules/$(KERNELRELEASE)
export MODLIB

#
# INSTALL_MOD_STRIP, if defined, will cause modules to be
# stripped after they are installed.  If INSTALL_MOD_STRIP is '1', then
# the default option --strip-debug will be used.  Otherwise,
# INSTALL_MOD_STRIP value will be used as the options to the strip command.

ifdef INSTALL_MOD_STRIP
ifeq ($(INSTALL_MOD_STRIP),1)
mod_strip_cmd = $(STRIP) --strip-debug
else
mod_strip_cmd = $(STRIP) $(INSTALL_MOD_STRIP)
endif # INSTALL_MOD_STRIP=1
else
mod_strip_cmd = true
endif # INSTALL_MOD_STRIP
export mod_strip_cmd

# CONFIG_MODULE_COMPRESS, if defined, will cause module to be compressed
# after they are installed in agreement with CONFIG_MODULE_COMPRESS_GZIP
# or CONFIG_MODULE_COMPRESS_XZ.

mod_compress_cmd = true
ifdef CONFIG_MODULE_COMPRESS
  ifdef CONFIG_MODULE_COMPRESS_GZIP
    mod_compress_cmd = gzip -n -f
  endif # CONFIG_MODULE_COMPRESS_GZIP
  ifdef CONFIG_MODULE_COMPRESS_XZ
    mod_compress_cmd = xz -f
  endif # CONFIG_MODULE_COMPRESS_XZ
endif # CONFIG_MODULE_COMPRESS
export mod_compress_cmd

# Select initial ramdisk compression format, default is gzip(1).
# This shall be used by the dracut(8) tool while creating an initramfs image.
#
INITRD_COMPRESS-y                  := gzip
INITRD_COMPRESS-$(CONFIG_RD_BZIP2) := bzip2
INITRD_COMPRESS-$(CONFIG_RD_LZMA)  := lzma
INITRD_COMPRESS-$(CONFIG_RD_XZ)    := xz
INITRD_COMPRESS-$(CONFIG_RD_LZO)   := lzo
INITRD_COMPRESS-$(CONFIG_RD_LZ4)   := lz4
# do not export INITRD_COMPRESS, since we didn't actually
# choose a sane default compression above.
# export INITRD_COMPRESS := $(INITRD_COMPRESS-y)

ifdef CONFIG_MODULE_SIG_ALL
$(eval $(call config_filename,MODULE_SIG_KEY))

mod_sign_cmd = scripts/sign-file $(CONFIG_MODULE_SIG_HASH) $(MODULE_SIG_KEY_SRCPREFIX)$(CONFIG_MODULE_SIG_KEY) certs/signing_key.x509
else
mod_sign_cmd = true
endif
export mod_sign_cmd


ifeq ($(KBUILD_EXTMOD),)
core-y		+= kernel/ certs/ mm/ fs/ ipc/ security/ crypto/ block/

vmlinux-dirs	:= $(patsubst %/,%,$(filter %/, $(init-y) $(init-m) \
		     $(core-y) $(core-m) $(drivers-y) $(drivers-m) \
		     $(net-y) $(net-m) $(libs-y) $(libs-m) $(virt-y)))

vmlinux-alldirs	:= $(sort $(vmlinux-dirs) $(patsubst %/,%,$(filter %/, \
		     $(init-) $(core-) $(drivers-) $(net-) $(libs-) $(virt-))))

init-y		:= $(patsubst %/, %/built-in.o, $(init-y))
core-y		:= $(patsubst %/, %/built-in.o, $(core-y))
drivers-y	:= $(patsubst %/, %/built-in.o, $(drivers-y))
net-y		:= $(patsubst %/, %/built-in.o, $(net-y))
libs-y1		:= $(patsubst %/, %/lib.a, $(libs-y))
libs-y2		:= $(patsubst %/, %/built-in.o, $(libs-y))
libs-y		:= $(libs-y1) $(libs-y2)
virt-y		:= $(patsubst %/, %/built-in.o, $(virt-y))

# Externally visible symbols (used by link-vmlinux.sh)
export KBUILD_VMLINUX_INIT := $(head-y) $(init-y)
export KBUILD_VMLINUX_MAIN := $(core-y) $(libs-y) $(drivers-y) $(net-y) $(virt-y)
export KBUILD_LDS          := arch/$(SRCARCH)/kernel/vmlinux.lds
export LDFLAGS_vmlinux
# used by scripts/pacmage/Makefile
export KBUILD_ALLDIRS := $(sort $(filter-out arch/%,$(vmlinux-alldirs)) arch Documentation include samples scripts tools)

vmlinux-deps := $(KBUILD_LDS) $(KBUILD_VMLINUX_INIT) $(KBUILD_VMLINUX_MAIN)

# Include targets which we want to execute sequentially if the rest of the
# kernel build went well. If CONFIG_TRIM_UNUSED_KSYMS is set, this might be
# evaluated more than once.
PHONY += vmlinux_prereq
vmlinux_prereq: $(vmlinux-deps) FORCE
ifdef CONFIG_HEADERS_CHECK
	$(Q)$(MAKE) -f $(srctree)/Makefile headers_check
endif
ifdef CONFIG_GDB_SCRIPTS
	$(Q)ln -fsn `cd $(srctree) && /bin/pwd`/scripts/gdb/vmlinux-gdb.py
endif
ifdef CONFIG_TRIM_UNUSED_KSYMS
	$(Q)$(CONFIG_SHELL) $(srctree)/scripts/adjust_autoksyms.sh \
	  "$(MAKE) -f $(srctree)/Makefile vmlinux"
endif

# standalone target for easier testing
include/generated/autoksyms.h: FORCE
	$(Q)$(CONFIG_SHELL) $(srctree)/scripts/adjust_autoksyms.sh true

ARCH_POSTLINK := $(wildcard $(srctree)/arch/$(SRCARCH)/Makefile.postlink)

# Final link of vmlinux with optional arch pass after final link
    cmd_link-vmlinux =                                                 \
	$(CONFIG_SHELL) $< $(LD) $(LDFLAGS) $(LDFLAGS_vmlinux) ;       \
	$(if $(ARCH_POSTLINK), $(MAKE) -f $(ARCH_POSTLINK) $@, true)

vmlinux: scripts/link-vmlinux.sh vmlinux_prereq $(vmlinux-deps) FORCE
	+$(call if_changed,link-vmlinux)

# Build samples along the rest of the kernel
ifdef CONFIG_SAMPLES
vmlinux-dirs += samples
endif

# The actual objects are generated when descending,
# make sure no implicit rule kicks in
$(sort $(vmlinux-deps)): $(vmlinux-dirs) ;

# Handle descending into subdirectories listed in $(vmlinux-dirs)
# Preset locale variables to speed up the build process. Limit locale
# tweaks to this spot to avoid wrong language settings when running
# make menuconfig etc.
# Error messages still appears in the original language

PHONY += $(vmlinux-dirs)
$(vmlinux-dirs): prepare scripts
	$(Q)$(MAKE) $(build)=$@

define filechk_kernel.release
	echo "$(KERNELVERSION)$$($(CONFIG_SHELL) $(srctree)/scripts/setlocalversion $(srctree))"
endef

# Store (new) KERNELRELEASE string in include/config/kernel.release
include/config/kernel.release: include/config/auto.conf FORCE
	$(call filechk,kernel.release)


# Things we need to do before we recursively start building the kernel
# or the modules are listed in "prepare".
# A multi level approach is used. prepareN is processed before prepareN-1.
# archprepare is used in arch Makefiles and when processed asm symlink,
# version.h and scripts_basic is processed / created.

# Listed in dependency order
PHONY += prepare archprepare prepare0 prepare1 prepare2 prepare3

# prepare3 is used to check if we are building in a separate output directory,
# and if so do:
# 1) Check that make has not been executed in the kernel src $(srctree)
prepare3: include/config/kernel.release
ifneq ($(KBUILD_SRC),)
	@$(kecho) '  Using $(srctree) as source for kernel'
	$(Q)if [ -f $(srctree)/.config -o -d $(srctree)/include/config ]; then \
		echo >&2 "  $(srctree) is not clean, please run 'make mrproper'"; \
		echo >&2 "  in the '$(srctree)' directory.";\
		/bin/false; \
	fi;
endif

# prepare2 creates a makefile if using a separate output directory.
# From this point forward, .config has been reprocessed, so any rules
# that need to depend on updated CONFIG_* values can be checked here.
prepare2: prepare3 prepare-compiler-check outputmakefile asm-generic

prepare1: prepare2 $(version_h) include/generated/utsrelease.h \
                   include/config/auto.conf
	$(cmd_crmodverdir)

archprepare: archheaders archscripts prepare1 scripts_basic

prepare0: archprepare gcc-plugins
	$(Q)$(MAKE) $(build)=.

# All the preparing..
prepare: prepare0 prepare-objtool

ifdef CONFIG_STACK_VALIDATION
  has_libelf := $(call try-run,\
		echo "int main() {}" | $(HOSTCC) -xc -o /dev/null -lelf -,1,0)
  ifeq ($(has_libelf),1)
    objtool_target := tools/objtool FORCE
  else
    $(warning "Cannot use CONFIG_STACK_VALIDATION, please install libelf-dev, libelf-devel or elfutils-libelf-devel")
    SKIP_STACK_VALIDATION := 1
    export SKIP_STACK_VALIDATION
  endif
endif

PHONY += prepare-objtool
prepare-objtool: $(objtool_target)

# Check for CONFIG flags that require compiler support. Abort the build
# after .config has been processed, but before the kernel build starts.
#
# For security-sensitive CONFIG options, we don't want to fallback and/or
# silently change which compiler flags will be used, since that leads to
# producing kernels with different security feature characteristics
# depending on the compiler used. (For example, "But I selected
# CC_STACKPROTECTOR_STRONG! Why did it build with _REGULAR?!")
PHONY += prepare-compiler-check
prepare-compiler-check: FORCE
# Make sure compiler supports requested stack protector flag.
ifdef stackp-name
  ifeq ($(call cc-option, $(stackp-flag)),)
	@echo Cannot use CONFIG_CC_STACKPROTECTOR_$(stackp-name): \
		  $(stackp-flag) not supported by compiler >&2 && exit 1
  endif
endif
# Make sure compiler does not have buggy stack-protector support.
ifdef stackp-check
  ifneq ($(shell $(CONFIG_SHELL) $(stackp-check) $(CC) $(KBUILD_CPPFLAGS) $(biarch)),y)
	@echo Cannot use CONFIG_CC_STACKPROTECTOR_$(stackp-name): \
                  $(stackp-flag) available but compiler is broken >&2 && exit 1
  endif
endif
	@:

# Generate some files
# ---------------------------------------------------------------------------

# KERNELRELEASE can change from a few different places, meaning version.h
# needs to be updated, so this check is forced on all builds

uts_len := 64
define filechk_utsrelease.h
	if [ `echo -n "$(KERNELRELEASE)" | wc -c ` -gt $(uts_len) ]; then \
	  echo '"$(KERNELRELEASE)" exceeds $(uts_len) characters' >&2;    \
	  exit 1;                                                         \
	fi;                                                               \
	(echo \#define UTS_RELEASE \"$(KERNELRELEASE)\";)
endef

define filechk_version.h
	(echo \#define LINUX_VERSION_CODE $(shell                         \
	expr $(VERSION) \* 65536 + 0$(PATCHLEVEL) \* 256 + 0$(SUBLEVEL)); \
	echo '#define KERNEL_VERSION(a,b,c) (((a) << 16) + ((b) << 8) + (c))';)
endef

$(version_h): $(srctree)/Makefile FORCE
	$(call filechk,version.h)
	$(Q)rm -f $(old_version_h)

include/generated/utsrelease.h: include/config/kernel.release FORCE
	$(call filechk,utsrelease.h)

PHONY += headerdep
headerdep:
	$(Q)find $(srctree)/include/ -name '*.h' | xargs --max-args 1 \
	$(srctree)/scripts/headerdep.pl -I$(srctree)/include

# ---------------------------------------------------------------------------
# Firmware install
INSTALL_FW_PATH=$(INSTALL_MOD_PATH)/lib/firmware
export INSTALL_FW_PATH

PHONY += firmware_install
firmware_install:
	@mkdir -p $(objtree)/firmware
	$(Q)$(MAKE) -f $(srctree)/scripts/Makefile.fwinst obj=firmware __fw_install

# ---------------------------------------------------------------------------
# Kernel headers

#Default location for installed headers
export INSTALL_HDR_PATH = $(objtree)/usr

# If we do an all arch process set dst to asm-$(hdr-arch)
hdr-dst = $(if $(KBUILD_HEADERS), dst=include/asm-$(hdr-arch), dst=include/asm)

PHONY += archheaders
archheaders:

PHONY += archscripts
archscripts:

PHONY += __headers
__headers: $(version_h) scripts_basic asm-generic archheaders archscripts
	$(Q)$(MAKE) $(build)=scripts build_unifdef

PHONY += headers_install_all
headers_install_all:
	$(Q)$(CONFIG_SHELL) $(srctree)/scripts/headers.sh install

PHONY += headers_install
headers_install: __headers
	$(if $(wildcard $(srctree)/arch/$(hdr-arch)/include/uapi/asm/Kbuild),, \
	  $(error Headers not exportable for the $(SRCARCH) architecture))
	$(Q)$(MAKE) $(hdr-inst)=include/uapi
	$(Q)$(MAKE) $(hdr-inst)=arch/$(hdr-arch)/include/uapi/asm $(hdr-dst)

PHONY += headers_check_all
headers_check_all: headers_install_all
	$(Q)$(CONFIG_SHELL) $(srctree)/scripts/headers.sh check

PHONY += headers_check
headers_check: headers_install
	$(Q)$(MAKE) $(hdr-inst)=include/uapi HDRCHECK=1
	$(Q)$(MAKE) $(hdr-inst)=arch/$(hdr-arch)/include/uapi/asm $(hdr-dst) HDRCHECK=1

# ---------------------------------------------------------------------------
# Kernel selftest

PHONY += kselftest
kselftest:
	$(Q)$(MAKE) -C tools/testing/selftests run_tests

kselftest-clean:
	$(Q)$(MAKE) -C tools/testing/selftests clean

PHONY += kselftest-merge
kselftest-merge:
	$(if $(wildcard $(objtree)/.config),, $(error No .config exists, config your kernel first!))
	$(Q)$(CONFIG_SHELL) $(srctree)/scripts/kconfig/merge_config.sh \
		-m $(objtree)/.config \
		$(srctree)/tools/testing/selftests/*/config
	+$(Q)$(MAKE) -f $(srctree)/Makefile olddefconfig

# ---------------------------------------------------------------------------
# Modules

ifdef CONFIG_MODULES

# By default, build modules as well

all: modules

# Build modules
#
# A module can be listed more than once in obj-m resulting in
# duplicate lines in modules.order files.  Those are removed
# using awk while concatenating to the final file.

PHONY += modules
modules: $(vmlinux-dirs) $(if $(KBUILD_BUILTIN),vmlinux) modules.builtin
	$(Q)$(AWK) '!x[$$0]++' $(vmlinux-dirs:%=$(objtree)/%/modules.order) > $(objtree)/modules.order
	@$(kecho) '  Building modules, stage 2.';
	$(Q)$(MAKE) -f $(srctree)/scripts/Makefile.modpost
	$(Q)$(MAKE) -f $(srctree)/scripts/Makefile.fwinst obj=firmware __fw_modbuild

modules.builtin: $(vmlinux-dirs:%=%/modules.builtin)
	$(Q)$(AWK) '!x[$$0]++' $^ > $(objtree)/modules.builtin

%/modules.builtin: include/config/auto.conf
	$(Q)$(MAKE) $(modbuiltin)=$*


# Target to prepare building external modules
PHONY += modules_prepare
modules_prepare: prepare scripts

# Target to install modules
PHONY += modules_install
modules_install: _modinst_ _modinst_post

PHONY += _modinst_
_modinst_:
	@rm -rf $(MODLIB)/kernel
	@rm -f $(MODLIB)/source
	@mkdir -p $(MODLIB)/kernel
	@ln -s `cd $(srctree) && /bin/pwd` $(MODLIB)/source
	@if [ ! $(objtree) -ef  $(MODLIB)/build ]; then \
		rm -f $(MODLIB)/build ; \
		ln -s $(CURDIR) $(MODLIB)/build ; \
	fi
	@cp -f $(objtree)/modules.order $(MODLIB)/
	@cp -f $(objtree)/modules.builtin $(MODLIB)/
	$(Q)$(MAKE) -f $(srctree)/scripts/Makefile.modinst

# This depmod is only for convenience to give the initial
# boot a modules.dep even before / is mounted read-write.  However the
# boot script depmod is the master version.
PHONY += _modinst_post
_modinst_post: _modinst_
	$(Q)$(MAKE) -f $(srctree)/scripts/Makefile.fwinst obj=firmware __fw_modinst
	$(call cmd,depmod)

ifeq ($(CONFIG_MODULE_SIG), y)
PHONY += modules_sign
modules_sign:
	$(Q)$(MAKE) -f $(srctree)/scripts/Makefile.modsign
endif

else # CONFIG_MODULES

# Modules not configured
# ---------------------------------------------------------------------------

PHONY += modules modules_install
modules modules_install:
	@echo >&2
	@echo >&2 "The present kernel configuration has modules disabled."
	@echo >&2 "Type 'make config' and enable loadable module support."
	@echo >&2 "Then build a kernel with module support enabled."
	@echo >&2
	@exit 1

endif # CONFIG_MODULES

###
# Cleaning is done on three levels.
# make clean     Delete most generated files
#                Leave enough to build external modules
# make mrproper  Delete the current configuration, and all generated files
# make distclean Remove editor backup files, patch leftover files and the like

# Directories & files removed with 'make clean'
CLEAN_DIRS  += $(MODVERDIR)

# Directories & files removed with 'make mrproper'
MRPROPER_DIRS  += include/config usr/include include/generated          \
		  arch/*/include/generated .tmp_objdiff
MRPROPER_FILES += .config .config.old .version .old_version \
		  Module.symvers tags TAGS cscope* GPATH GTAGS GRTAGS GSYMS \
		  signing_key.pem signing_key.priv signing_key.x509	\
		  x509.genkey extra_certificates signing_key.x509.keyid	\
		  signing_key.x509.signer vmlinux-gdb.py

# clean - Delete most, but leave enough to build external modules
#
clean: rm-dirs  := $(CLEAN_DIRS)
clean: rm-files := $(CLEAN_FILES)
clean-dirs      := $(addprefix _clean_, . $(vmlinux-alldirs) Documentation samples)

PHONY += $(clean-dirs) clean archclean vmlinuxclean
$(clean-dirs):
	$(Q)$(MAKE) $(clean)=$(patsubst _clean_%,%,$@)

vmlinuxclean:
	$(Q)$(CONFIG_SHELL) $(srctree)/scripts/link-vmlinux.sh clean
	$(Q)$(if $(ARCH_POSTLINK), $(MAKE) -f $(ARCH_POSTLINK) clean)

clean: archclean vmlinuxclean

# mrproper - Delete all generated files, including .config
#
mrproper: rm-dirs  := $(wildcard $(MRPROPER_DIRS))
mrproper: rm-files := $(wildcard $(MRPROPER_FILES))
mrproper-dirs      := $(addprefix _mrproper_,Documentation/DocBook scripts)

PHONY += $(mrproper-dirs) mrproper archmrproper
$(mrproper-dirs):
	$(Q)$(MAKE) $(clean)=$(patsubst _mrproper_%,%,$@)

mrproper: clean archmrproper $(mrproper-dirs)
	$(call cmd,rmdirs)
	$(call cmd,rmfiles)

# distclean
#
PHONY += distclean

distclean: mrproper
	@find $(srctree) $(RCS_FIND_IGNORE) \
		\( -name '*.orig' -o -name '*.rej' -o -name '*~' \
		-o -name '*.bak' -o -name '#*#' -o -name '.*.orig' \
		-o -name '.*.rej' -o -name '*%'  -o -name 'core' \) \
		-type f -print | xargs rm -f


# Packaging of the kernel to various formats
# ---------------------------------------------------------------------------
# rpm target kept for backward compatibility
package-dir	:= scripts/package

%src-pkg: FORCE
	$(Q)$(MAKE) $(build)=$(package-dir) $@
%pkg: include/config/kernel.release FORCE
	$(Q)$(MAKE) $(build)=$(package-dir) $@
rpm: include/config/kernel.release FORCE
	$(Q)$(MAKE) $(build)=$(package-dir) $@


# Brief documentation of the typical targets used
# ---------------------------------------------------------------------------

boards := $(wildcard $(srctree)/arch/$(SRCARCH)/configs/*_defconfig)
boards := $(sort $(notdir $(boards)))
board-dirs := $(dir $(wildcard $(srctree)/arch/$(SRCARCH)/configs/*/*_defconfig))
board-dirs := $(sort $(notdir $(board-dirs:/=)))

PHONY += help
help:
	@echo  'Cleaning targets:'
	@echo  '  clean		  - Remove most generated files but keep the config and'
	@echo  '                    enough build support to build external modules'
	@echo  '  mrproper	  - Remove all generated files + config + various backup files'
	@echo  '  distclean	  - mrproper + remove editor backup and patch files'
	@echo  ''
	@echo  'Configuration targets:'
	@$(MAKE) -f $(srctree)/scripts/kconfig/Makefile help
	@echo  ''
	@echo  'Other generic targets:'
	@echo  '  all		  - Build all targets marked with [*]'
	@echo  '* vmlinux	  - Build the bare kernel'
	@echo  '* modules	  - Build all modules'
	@echo  '  modules_install - Install all modules to INSTALL_MOD_PATH (default: /)'
	@echo  '  firmware_install- Install all firmware to INSTALL_FW_PATH'
	@echo  '                    (default: $$(INSTALL_MOD_PATH)/lib/firmware)'
	@echo  '  dir/            - Build all files in dir and below'
	@echo  '  dir/file.[ois]  - Build specified target only'
	@echo  '  dir/file.lst    - Build specified mixed source/assembly target only'
	@echo  '                    (requires a recent binutils and recent build (System.map))'
	@echo  '  dir/file.ko     - Build module including final link'
	@echo  '  modules_prepare - Set up for building external modules'
	@echo  '  tags/TAGS	  - Generate tags file for editors'
	@echo  '  cscope	  - Generate cscope index'
	@echo  '  gtags           - Generate GNU GLOBAL index'
	@echo  '  kernelrelease	  - Output the release version string (use with make -s)'
	@echo  '  kernelversion	  - Output the version stored in Makefile (use with make -s)'
	@echo  '  image_name	  - Output the image name (use with make -s)'
	@echo  '  headers_install - Install sanitised kernel headers to INSTALL_HDR_PATH'; \
	 echo  '                    (default: $(INSTALL_HDR_PATH))'; \
	 echo  ''
	@echo  'Static analysers'
	@echo  '  checkstack      - Generate a list of stack hogs'
	@echo  '  namespacecheck  - Name space analysis on compiled kernel'
	@echo  '  versioncheck    - Sanity check on version.h usage'
	@echo  '  includecheck    - Check for duplicate included header files'
	@echo  '  export_report   - List the usages of all exported symbols'
	@echo  '  headers_check   - Sanity check on exported headers'
	@echo  '  headerdep       - Detect inclusion cycles in headers'
	@$(MAKE) -f $(srctree)/scripts/Makefile.help checker-help
	@echo  ''
	@echo  'Kernel selftest'
	@echo  '  kselftest       - Build and run kernel selftest (run as root)'
	@echo  '                    Build, install, and boot kernel before'
	@echo  '                    running kselftest on it'
	@echo  '  kselftest-clean - Remove all generated kselftest files'
	@echo  '  kselftest-merge - Merge all the config dependencies of kselftest to existed'
	@echo  '                    .config.'
	@echo  ''
	@echo  'Kernel packaging:'
	@$(MAKE) $(build)=$(package-dir) help
	@echo  ''
	@echo  'Documentation targets:'
	@$(MAKE) -f $(srctree)/Documentation/Makefile.sphinx dochelp
	@echo  ''
	@$(MAKE) -f $(srctree)/Documentation/DocBook/Makefile dochelp
	@echo  ''
	@echo  'Architecture specific targets ($(SRCARCH)):'
	@$(if $(archhelp),$(archhelp),\
		echo '  No architecture specific help defined for $(SRCARCH)')
	@echo  ''
	@$(if $(boards), \
		$(foreach b, $(boards), \
		printf "  %-24s - Build for %s\\n" $(b) $(subst _defconfig,,$(b));) \
		echo '')
	@$(if $(board-dirs), \
		$(foreach b, $(board-dirs), \
		printf "  %-16s - Show %s-specific targets\\n" help-$(b) $(b);) \
		printf "  %-16s - Show all of the above\\n" help-boards; \
		echo '')

	@echo  '  make V=0|1 [targets] 0 => quiet build (default), 1 => verbose build'
	@echo  '  make V=2   [targets] 2 => give reason for rebuild of target'
	@echo  '  make O=dir [targets] Locate all output files in "dir", including .config'
	@echo  '  make C=1   [targets] Check all c source with $$CHECK (sparse by default)'
	@echo  '  make C=2   [targets] Force check of all c source with $$CHECK'
	@echo  '  make RECORDMCOUNT_WARN=1 [targets] Warn about ignored mcount sections'
	@echo  '  make W=n   [targets] Enable extra gcc checks, n=1,2,3 where'
	@echo  '		1: warnings which may be relevant and do not occur too often'
	@echo  '		2: warnings which occur quite often but may still be relevant'
	@echo  '		3: more obscure warnings, can most likely be ignored'
	@echo  '		Multiple levels can be combined with W=12 or W=123'
	@echo  ''
	@echo  'Execute "make" or "make all" to build all targets marked with [*] '
	@echo  'For further info see the ./README file'


help-board-dirs := $(addprefix help-,$(board-dirs))

help-boards: $(help-board-dirs)

boards-per-dir = $(sort $(notdir $(wildcard $(srctree)/arch/$(SRCARCH)/configs/$*/*_defconfig)))

$(help-board-dirs): help-%:
	@echo  'Architecture specific targets ($(SRCARCH) $*):'
	@$(if $(boards-per-dir), \
		$(foreach b, $(boards-per-dir), \
		printf "  %-24s - Build for %s\\n" $*/$(b) $(subst _defconfig,,$(b));) \
		echo '')


# Documentation targets
# ---------------------------------------------------------------------------
DOC_TARGETS := xmldocs sgmldocs psdocs latexdocs pdfdocs htmldocs mandocs installmandocs epubdocs cleandocs
PHONY += $(DOC_TARGETS)
$(DOC_TARGETS): scripts_basic FORCE
	$(Q)$(MAKE) $(build)=scripts build_docproc build_check-lc_ctype
	$(Q)$(MAKE) $(build)=Documentation -f $(srctree)/Documentation/Makefile.sphinx $@
	$(Q)$(MAKE) $(build)=Documentation/DocBook $@

else # KBUILD_EXTMOD

###
# External module support.
# When building external modules the kernel used as basis is considered
# read-only, and no consistency checks are made and the make
# system is not used on the basis kernel. If updates are required
# in the basis kernel ordinary make commands (without M=...) must
# be used.
#
# The following are the only valid targets when building external
# modules.
# make M=dir clean     Delete all automatically generated files
# make M=dir modules   Make all modules in specified dir
# make M=dir	       Same as 'make M=dir modules'
# make M=dir modules_install
#                      Install the modules built in the module directory
#                      Assumes install directory is already created

# We are always building modules
KBUILD_MODULES := 1
PHONY += crmodverdir
crmodverdir:
	$(cmd_crmodverdir)

PHONY += $(objtree)/Module.symvers
$(objtree)/Module.symvers:
	@test -e $(objtree)/Module.symvers || ( \
	echo; \
	echo "  WARNING: Symbol version dump $(objtree)/Module.symvers"; \
	echo "           is missing; modules will have no dependencies and modversions."; \
	echo )

module-dirs := $(addprefix _module_,$(KBUILD_EXTMOD))
PHONY += $(module-dirs) modules
$(module-dirs): crmodverdir $(objtree)/Module.symvers
	$(Q)$(MAKE) $(build)=$(patsubst _module_%,%,$@)

modules: $(module-dirs)
	@$(kecho) '  Building modules, stage 2.';
	$(Q)$(MAKE) -f $(srctree)/scripts/Makefile.modpost

PHONY += modules_install
modules_install: _emodinst_ _emodinst_post

install-dir := $(if $(INSTALL_MOD_DIR),$(INSTALL_MOD_DIR),extra)
PHONY += _emodinst_
_emodinst_:
	$(Q)mkdir -p $(MODLIB)/$(install-dir)
	$(Q)$(MAKE) -f $(srctree)/scripts/Makefile.modinst

PHONY += _emodinst_post
_emodinst_post: _emodinst_
	$(call cmd,depmod)

clean-dirs := $(addprefix _clean_,$(KBUILD_EXTMOD))

PHONY += $(clean-dirs) clean
$(clean-dirs):
	$(Q)$(MAKE) $(clean)=$(patsubst _clean_%,%,$@)

clean:	rm-dirs := $(MODVERDIR)
clean: rm-files := $(KBUILD_EXTMOD)/Module.symvers

PHONY += help
help:
	@echo  '  Building external modules.'
	@echo  '  Syntax: make -C path/to/kernel/src M=$$PWD target'
	@echo  ''
	@echo  '  modules         - default target, build the module(s)'
	@echo  '  modules_install - install the module'
	@echo  '  clean           - remove generated files in module directory only'
	@echo  ''

# Dummies...
PHONY += prepare scripts
prepare: ;
scripts: ;
endif # KBUILD_EXTMOD

clean: $(clean-dirs)
	$(call cmd,rmdirs)
	$(call cmd,rmfiles)
	@find $(if $(KBUILD_EXTMOD), $(KBUILD_EXTMOD), .) $(RCS_FIND_IGNORE) \
		\( -name '*.[oas]' -o -name '*.ko' -o -name '.*.cmd' \
		-o -name '*.ko.*' \
		-o -name '*.dwo'  \
		-o -name '*.su'  \
		-o -name '.*.d' -o -name '.*.tmp' -o -name '*.mod.c' \
		-o -name '*.symtypes' -o -name 'modules.order' \
		-o -name modules.builtin -o -name '.tmp_*.o.*' \
		-o -name '*.c.[012]*.*' \
		-o -name '*.gcno' \) -type f -print | xargs rm -f

# Generate tags for editors
# ---------------------------------------------------------------------------
quiet_cmd_tags = GEN     $@
      cmd_tags = $(CONFIG_SHELL) $(srctree)/scripts/tags.sh $@

tags TAGS cscope gtags: FORCE
	$(call cmd,tags)

# Scripts to check various things for consistency
# ---------------------------------------------------------------------------

PHONY += includecheck versioncheck coccicheck namespacecheck export_report

includecheck:
	find $(srctree)/* $(RCS_FIND_IGNORE) \
		-name '*.[hcS]' -type f -print | sort \
		| xargs $(PERL) -w $(srctree)/scripts/checkincludes.pl

versioncheck:
	find $(srctree)/* $(RCS_FIND_IGNORE) \
		-name '*.[hcS]' -type f -print | sort \
		| xargs $(PERL) -w $(srctree)/scripts/checkversion.pl

coccicheck:
	$(Q)$(CONFIG_SHELL) $(srctree)/scripts/$@

namespacecheck:
	$(PERL) $(srctree)/scripts/namespace.pl

export_report:
	$(PERL) $(srctree)/scripts/export_report.pl

endif #ifeq ($(config-targets),1)
endif #ifeq ($(mixed-targets),1)

PHONY += checkstack kernelrelease kernelversion image_name

# UML needs a little special treatment here.  It wants to use the host
# toolchain, so needs $(SUBARCH) passed to checkstack.pl.  Everyone
# else wants $(ARCH), including people doing cross-builds, which means
# that $(SUBARCH) doesn't work here.
ifeq ($(ARCH), um)
CHECKSTACK_ARCH := $(SUBARCH)
else
CHECKSTACK_ARCH := $(ARCH)
endif
checkstack:
	$(OBJDUMP) -d vmlinux $$(find . -name '*.ko') | \
	$(PERL) $(src)/scripts/checkstack.pl $(CHECKSTACK_ARCH)

kernelrelease:
	@echo "$(KERNELVERSION)$$($(CONFIG_SHELL) $(srctree)/scripts/setlocalversion $(srctree))"

kernelversion:
	@echo $(KERNELVERSION)

image_name:
	@echo $(KBUILD_IMAGE)

# Clear a bunch of variables before executing the submake
tools/: FORCE
	$(Q)mkdir -p $(objtree)/tools
	$(Q)$(MAKE) LDFLAGS= MAKEFLAGS="$(filter --j% -j,$(MAKEFLAGS))" O=$(shell cd $(objtree) && /bin/pwd) subdir=tools -C $(src)/tools/

tools/%: FORCE
	$(Q)mkdir -p $(objtree)/tools
	$(Q)$(MAKE) LDFLAGS= MAKEFLAGS="$(filter --j% -j,$(MAKEFLAGS))" O=$(shell cd $(objtree) && /bin/pwd) subdir=tools -C $(src)/tools/ $*

# Single targets
# ---------------------------------------------------------------------------
# Single targets are compatible with:
# - build with mixed source and output
# - build with separate output dir 'make O=...'
# - external modules
#
#  target-dir => where to store outputfile
#  build-dir  => directory in kernel source tree to use

ifeq ($(KBUILD_EXTMOD),)
        build-dir  = $(patsubst %/,%,$(dir $@))
        target-dir = $(dir $@)
else
        zap-slash=$(filter-out .,$(patsubst %/,%,$(dir $@)))
        build-dir  = $(KBUILD_EXTMOD)$(if $(zap-slash),/$(zap-slash))
        target-dir = $(if $(KBUILD_EXTMOD),$(dir $<),$(dir $@))
endif

%.s: %.c prepare scripts FORCE
	$(Q)$(MAKE) $(build)=$(build-dir) $(target-dir)$(notdir $@)
%.i: %.c prepare scripts FORCE
	$(Q)$(MAKE) $(build)=$(build-dir) $(target-dir)$(notdir $@)
%.o: %.c prepare scripts FORCE
	$(Q)$(MAKE) $(build)=$(build-dir) $(target-dir)$(notdir $@)
%.lst: %.c prepare scripts FORCE
	$(Q)$(MAKE) $(build)=$(build-dir) $(target-dir)$(notdir $@)
%.s: %.S prepare scripts FORCE
	$(Q)$(MAKE) $(build)=$(build-dir) $(target-dir)$(notdir $@)
%.o: %.S prepare scripts FORCE
	$(Q)$(MAKE) $(build)=$(build-dir) $(target-dir)$(notdir $@)
%.symtypes: %.c prepare scripts FORCE
	$(Q)$(MAKE) $(build)=$(build-dir) $(target-dir)$(notdir $@)

# Modules
/: prepare scripts FORCE
	$(cmd_crmodverdir)
	$(Q)$(MAKE) KBUILD_MODULES=$(if $(CONFIG_MODULES),1) \
	$(build)=$(build-dir)
# Make sure the latest headers are built for Documentation
Documentation/ samples/: headers_install
%/: prepare scripts FORCE
	$(cmd_crmodverdir)
	$(Q)$(MAKE) KBUILD_MODULES=$(if $(CONFIG_MODULES),1) \
	$(build)=$(build-dir)
%.ko: prepare scripts FORCE
	$(cmd_crmodverdir)
	$(Q)$(MAKE) KBUILD_MODULES=$(if $(CONFIG_MODULES),1)   \
	$(build)=$(build-dir) $(@:.ko=.o)
	$(Q)$(MAKE) -f $(srctree)/scripts/Makefile.modpost

# FIXME Should go into a make.lib or something
# ===========================================================================

quiet_cmd_rmdirs = $(if $(wildcard $(rm-dirs)),CLEAN   $(wildcard $(rm-dirs)))
      cmd_rmdirs = rm -rf $(rm-dirs)

quiet_cmd_rmfiles = $(if $(wildcard $(rm-files)),CLEAN   $(wildcard $(rm-files)))
      cmd_rmfiles = rm -f $(rm-files)

# Run depmod only if we have System.map and depmod is executable
quiet_cmd_depmod = DEPMOD  $(KERNELRELEASE)
      cmd_depmod = $(CONFIG_SHELL) $(srctree)/scripts/depmod.sh $(DEPMOD) \
                   $(KERNELRELEASE) "$(patsubst y,_,$(CONFIG_HAVE_UNDERSCORE_SYMBOL_PREFIX))"

# Create temporary dir for module support files
# clean it up only when building all modules
cmd_crmodverdir = $(Q)mkdir -p $(MODVERDIR) \
                  $(if $(KBUILD_MODULES),; rm -f $(MODVERDIR)/*)

# read all saved command lines

targets := $(wildcard $(sort $(targets)))
cmd_files := $(wildcard .*.cmd $(foreach f,$(targets),$(dir $(f)).$(notdir $(f)).cmd))

ifneq ($(cmd_files),)
  $(cmd_files): ;	# Do not try to update included dependency files
  include $(cmd_files)
endif

endif	# skip-makefile

PHONY += FORCE
FORCE:

# Declare the contents of the .PHONY variable as phony.  We keep that
# information in a variable so we can use it in if_changed and friends.
.PHONY: $(PHONY)<|MERGE_RESOLUTION|>--- conflicted
+++ resolved
@@ -1,10 +1,6 @@
 VERSION = 4
 PATCHLEVEL = 9
-<<<<<<< HEAD
-SUBLEVEL = 67
-=======
 SUBLEVEL = 76
->>>>>>> 2e4575e9
 EXTRAVERSION =
 NAME = Roaring Lionus
 
@@ -374,12 +370,6 @@
 CFLAGS_KERNEL	=
 AFLAGS_KERNEL	=
 LDFLAGS_vmlinux =
-<<<<<<< HEAD
-CFLAGS_GCOV	:= -fprofile-arcs -ftest-coverage -fno-tree-loop-im $(call cc-disable-warning,maybe-uninitialized,)
-CFLAGS_KCOV	:= $(call cc-option,-fsanitize-coverage=trace-pc,)
-
-=======
->>>>>>> 2e4575e9
 
 # Use USERINCLUDE when you must reference the UAPI directories only.
 USERINCLUDE    := \
