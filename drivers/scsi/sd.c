--- conflicted
+++ resolved
@@ -2902,17 +2902,10 @@
 	} else
 		rw_max = min_not_zero(logical_to_sectors(sdp, dev_max),
 				      (sector_t)BLK_DEF_MAX_SECTORS);
-<<<<<<< HEAD
 
 	/* Do not exceed controller limit */
 	rw_max = min(rw_max, queue_max_hw_sectors(q));
 
-=======
-
-	/* Do not exceed controller limit */
-	rw_max = min(rw_max, queue_max_hw_sectors(q));
-
->>>>>>> 2e4575e9
 	/*
 	 * Only update max_sectors if previously unset or if the current value
 	 * exceeds the capabilities of the hardware.
