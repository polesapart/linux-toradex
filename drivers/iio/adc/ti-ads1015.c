/*
 * ADS1015 - Texas Instruments Analog-to-Digital Converter
 *
 * Copyright (c) 2016, Intel Corporation.
 *
 * This file is subject to the terms and conditions of version 2 of
 * the GNU General Public License.  See the file COPYING in the main
 * directory of this archive for more details.
 *
 * IIO driver for ADS1015 ADC 7-bit I2C slave address:
 *	* 0x48 - ADDR connected to Ground
 *	* 0x49 - ADDR connected to Vdd
 *	* 0x4A - ADDR connected to SDA
 *	* 0x4B - ADDR connected to SCL
 */

#include <linux/module.h>
#include <linux/init.h>
#include <linux/i2c.h>
#include <linux/regmap.h>
#include <linux/pm_runtime.h>
#include <linux/mutex.h>
#include <linux/delay.h>

#include <linux/i2c/ads1015.h>

#include <linux/iio/iio.h>
#include <linux/iio/types.h>
#include <linux/iio/sysfs.h>
#include <linux/iio/buffer.h>
#include <linux/iio/triggered_buffer.h>
#include <linux/iio/trigger_consumer.h>

#define ADS1015_DRV_NAME "ads1015"

#define ADS1015_CONV_REG	0x00
#define ADS1015_CFG_REG		0x01

#define ADS1015_CFG_DR_SHIFT	5
#define ADS1015_CFG_MOD_SHIFT	8
#define ADS1015_CFG_PGA_SHIFT	9
#define ADS1015_CFG_MUX_SHIFT	12

#define ADS1015_CFG_DR_MASK	GENMASK(7, 5)
#define ADS1015_CFG_MOD_MASK	BIT(8)
#define ADS1015_CFG_PGA_MASK	GENMASK(11, 9)
#define ADS1015_CFG_MUX_MASK	GENMASK(14, 12)

/* device operating modes */
#define ADS1015_CONTINUOUS	0
#define ADS1015_SINGLESHOT	1

#define ADS1015_SLEEP_DELAY_MS		2000
#define ADS1015_DEFAULT_PGA		2
#define ADS1015_DEFAULT_DATA_RATE	4
#define ADS1015_DEFAULT_CHAN		0

enum {
	ADS1015,
	ADS1115,
};

enum ads1015_channels {
	ADS1015_AIN0_AIN1 = 0,
	ADS1015_AIN0_AIN3,
	ADS1015_AIN1_AIN3,
	ADS1015_AIN2_AIN3,
	ADS1015_AIN0,
	ADS1015_AIN1,
	ADS1015_AIN2,
	ADS1015_AIN3,
	ADS1015_TIMESTAMP,
};

static const unsigned int ads1015_data_rate[] = {
	128, 250, 490, 920, 1600, 2400, 3300, 3300
};

static const unsigned int ads1115_data_rate[] = {
	8, 16, 32, 64, 128, 250, 475, 860
};

/*
 * Translation from PGA bits to full-scale positive and negative input voltage
 * range in mV
 */
static int ads1015_fullscale_range[] = {
	6144, 4096, 2048, 1024, 512, 256, 256, 256
};

#define ADS1015_V_CHAN(_chan, _addr) {				\
	.type = IIO_VOLTAGE,					\
	.indexed = 1,						\
	.address = _addr,					\
	.channel = _chan,					\
	.info_mask_separate = BIT(IIO_CHAN_INFO_RAW) |		\
				BIT(IIO_CHAN_INFO_SCALE) |	\
				BIT(IIO_CHAN_INFO_SAMP_FREQ),	\
	.scan_index = _addr,					\
	.scan_type = {						\
		.sign = 's',					\
		.realbits = 12,					\
		.storagebits = 16,				\
		.shift = 4,					\
		.endianness = IIO_CPU,				\
	},							\
	.datasheet_name = "AIN"#_chan,				\
}

#define ADS1015_V_DIFF_CHAN(_chan, _chan2, _addr) {		\
	.type = IIO_VOLTAGE,					\
	.differential = 1,					\
	.indexed = 1,						\
	.address = _addr,					\
	.channel = _chan,					\
	.channel2 = _chan2,					\
	.info_mask_separate = BIT(IIO_CHAN_INFO_RAW) |		\
				BIT(IIO_CHAN_INFO_SCALE) |	\
				BIT(IIO_CHAN_INFO_SAMP_FREQ),	\
	.scan_index = _addr,					\
	.scan_type = {						\
		.sign = 's',					\
		.realbits = 12,					\
		.storagebits = 16,				\
		.shift = 4,					\
		.endianness = IIO_CPU,				\
	},							\
	.datasheet_name = "AIN"#_chan"-AIN"#_chan2,		\
}

#define ADS1115_V_CHAN(_chan, _addr) {				\
	.type = IIO_VOLTAGE,					\
	.indexed = 1,						\
	.address = _addr,					\
	.channel = _chan,					\
	.info_mask_separate = BIT(IIO_CHAN_INFO_RAW) |		\
				BIT(IIO_CHAN_INFO_SCALE) |	\
				BIT(IIO_CHAN_INFO_SAMP_FREQ),	\
	.scan_index = _addr,					\
	.scan_type = {						\
		.sign = 's',					\
		.realbits = 16,					\
		.storagebits = 16,				\
		.endianness = IIO_CPU,				\
	},							\
	.datasheet_name = "AIN"#_chan,				\
}

#define ADS1115_V_DIFF_CHAN(_chan, _chan2, _addr) {		\
	.type = IIO_VOLTAGE,					\
	.differential = 1,					\
	.indexed = 1,						\
	.address = _addr,					\
	.channel = _chan,					\
	.channel2 = _chan2,					\
	.info_mask_separate = BIT(IIO_CHAN_INFO_RAW) |		\
				BIT(IIO_CHAN_INFO_SCALE) |	\
				BIT(IIO_CHAN_INFO_SAMP_FREQ),	\
	.scan_index = _addr,					\
	.scan_type = {						\
		.sign = 's',					\
		.realbits = 16,					\
		.storagebits = 16,				\
		.endianness = IIO_CPU,				\
	},							\
	.datasheet_name = "AIN"#_chan"-AIN"#_chan2,		\
}

struct ads1015_data {
	struct regmap *regmap;
	/*
	 * Protects ADC ops, e.g: concurrent sysfs/buffered
	 * data reads, configuration updates
	 */
	struct mutex lock;
	struct ads1015_channel_data channel_data[ADS1015_CHANNELS];

	unsigned int *data_rate;
	/*
	 * Set to true when the ADC is switched to the continuous-conversion
	 * mode and exits from a power-down state.  This flag is used to avoid
	 * getting the stale result from the conversion register.
	 */
	bool conv_invalid;
};

static bool ads1015_is_writeable_reg(struct device *dev, unsigned int reg)
{
	return (reg == ADS1015_CFG_REG);
}

static const struct regmap_config ads1015_regmap_config = {
	.reg_bits = 8,
	.val_bits = 16,
	.max_register = ADS1015_CFG_REG,
	.writeable_reg = ads1015_is_writeable_reg,
};

static const struct iio_chan_spec ads1015_channels[] = {
	ADS1015_V_DIFF_CHAN(0, 1, ADS1015_AIN0_AIN1),
	ADS1015_V_DIFF_CHAN(0, 3, ADS1015_AIN0_AIN3),
	ADS1015_V_DIFF_CHAN(1, 3, ADS1015_AIN1_AIN3),
	ADS1015_V_DIFF_CHAN(2, 3, ADS1015_AIN2_AIN3),
	ADS1015_V_CHAN(0, ADS1015_AIN0),
	ADS1015_V_CHAN(1, ADS1015_AIN1),
	ADS1015_V_CHAN(2, ADS1015_AIN2),
	ADS1015_V_CHAN(3, ADS1015_AIN3),
	IIO_CHAN_SOFT_TIMESTAMP(ADS1015_TIMESTAMP),
};

static const struct iio_chan_spec ads1115_channels[] = {
	ADS1115_V_DIFF_CHAN(0, 1, ADS1015_AIN0_AIN1),
	ADS1115_V_DIFF_CHAN(0, 3, ADS1015_AIN0_AIN3),
	ADS1115_V_DIFF_CHAN(1, 3, ADS1015_AIN1_AIN3),
	ADS1115_V_DIFF_CHAN(2, 3, ADS1015_AIN2_AIN3),
	ADS1115_V_CHAN(0, ADS1015_AIN0),
	ADS1115_V_CHAN(1, ADS1015_AIN1),
	ADS1115_V_CHAN(2, ADS1015_AIN2),
	ADS1115_V_CHAN(3, ADS1015_AIN3),
	IIO_CHAN_SOFT_TIMESTAMP(ADS1015_TIMESTAMP),
};

static int ads1015_set_power_state(struct ads1015_data *data, bool on)
{
	int ret;
	struct device *dev = regmap_get_device(data->regmap);

	if (on) {
		ret = pm_runtime_get_sync(dev);
		if (ret < 0)
			pm_runtime_put_noidle(dev);
	} else {
		pm_runtime_mark_last_busy(dev);
		ret = pm_runtime_put_autosuspend(dev);
	}

	return ret < 0 ? ret : 0;
}

static
int ads1015_get_adc_result(struct ads1015_data *data, int chan, int *val)
{
	int ret, pga, dr, conv_time;
	unsigned int old, mask, cfg;

	if (chan < 0 || chan >= ADS1015_CHANNELS)
		return -EINVAL;

	ret = regmap_read(data->regmap, ADS1015_CFG_REG, &old);
	if (ret)
		return ret;

	pga = data->channel_data[chan].pga;
	dr = data->channel_data[chan].data_rate;
	mask = ADS1015_CFG_MUX_MASK | ADS1015_CFG_PGA_MASK |
		ADS1015_CFG_DR_MASK;
	cfg = chan << ADS1015_CFG_MUX_SHIFT | pga << ADS1015_CFG_PGA_SHIFT |
		dr << ADS1015_CFG_DR_SHIFT;

	cfg = (old & ~mask) | (cfg & mask);

	ret = regmap_write(data->regmap, ADS1015_CFG_REG, cfg);
	if (ret)
		return ret;

	if (old != cfg || data->conv_invalid) {
		int dr_old = (old & ADS1015_CFG_DR_MASK) >>
				ADS1015_CFG_DR_SHIFT;

		conv_time = DIV_ROUND_UP(USEC_PER_SEC, data->data_rate[dr_old]);
		conv_time += DIV_ROUND_UP(USEC_PER_SEC, data->data_rate[dr]);
<<<<<<< HEAD
=======
		conv_time += conv_time / 10; /* 10% internal clock inaccuracy */
>>>>>>> 2e4575e9
		usleep_range(conv_time, conv_time + 1);
		data->conv_invalid = false;
	}

	return regmap_read(data->regmap, ADS1015_CONV_REG, val);
}

static irqreturn_t ads1015_trigger_handler(int irq, void *p)
{
	struct iio_poll_func *pf = p;
	struct iio_dev *indio_dev = pf->indio_dev;
	struct ads1015_data *data = iio_priv(indio_dev);
	s16 buf[8]; /* 1x s16 ADC val + 3x s16 padding +  4x s16 timestamp */
	int chan, ret, res;

	memset(buf, 0, sizeof(buf));

	mutex_lock(&data->lock);
	chan = find_first_bit(indio_dev->active_scan_mask,
			      indio_dev->masklength);
	ret = ads1015_get_adc_result(data, chan, &res);
	if (ret < 0) {
		mutex_unlock(&data->lock);
		goto err;
	}

	buf[0] = res;
	mutex_unlock(&data->lock);

	iio_push_to_buffers_with_timestamp(indio_dev, buf,
					   iio_get_time_ns(indio_dev));

err:
	iio_trigger_notify_done(indio_dev->trig);

	return IRQ_HANDLED;
}

static int ads1015_set_scale(struct ads1015_data *data,
			     struct iio_chan_spec const *chan,
			     int scale, int uscale)
{
	int i, ret, rindex = -1;
	int fullscale = div_s64((scale * 1000000LL + uscale) <<
				(chan->scan_type.realbits - 1), 1000000);

	for (i = 0; i < ARRAY_SIZE(ads1015_fullscale_range); i++) {
		if (ads1015_fullscale_range[i] == fullscale) {
			rindex = i;
			break;
		}
	}
	if (rindex < 0)
		return -EINVAL;

	ret = regmap_update_bits(data->regmap, ADS1015_CFG_REG,
				 ADS1015_CFG_PGA_MASK,
				 rindex << ADS1015_CFG_PGA_SHIFT);
	if (ret < 0)
		return ret;

	data->channel_data[chan->address].pga = rindex;

	return 0;
}

static int ads1015_set_data_rate(struct ads1015_data *data, int chan, int rate)
{
	int i;

	for (i = 0; i < ARRAY_SIZE(ads1015_data_rate); i++) {
		if (data->data_rate[i] == rate) {
			data->channel_data[chan].data_rate = i;
			return 0;
		}
	}

	return -EINVAL;
}

static int ads1015_read_raw(struct iio_dev *indio_dev,
			    struct iio_chan_spec const *chan, int *val,
			    int *val2, long mask)
{
	int ret, idx;
	struct ads1015_data *data = iio_priv(indio_dev);

	mutex_lock(&indio_dev->mlock);
	mutex_lock(&data->lock);
	switch (mask) {
	case IIO_CHAN_INFO_RAW: {
		int shift = chan->scan_type.shift;

		if (iio_buffer_enabled(indio_dev)) {
			ret = -EBUSY;
			break;
		}

		ret = ads1015_set_power_state(data, true);
		if (ret < 0)
			break;

		ret = ads1015_get_adc_result(data, chan->address, val);
		if (ret < 0) {
			ads1015_set_power_state(data, false);
			break;
		}

		*val = sign_extend32(*val >> shift, 15 - shift);

		ret = ads1015_set_power_state(data, false);
		if (ret < 0)
			break;

		ret = IIO_VAL_INT;
		break;
	}
	case IIO_CHAN_INFO_SCALE:
		idx = data->channel_data[chan->address].pga;
		*val = ads1015_fullscale_range[idx];
		*val2 = chan->scan_type.realbits - 1;
		ret = IIO_VAL_FRACTIONAL_LOG2;
		break;
	case IIO_CHAN_INFO_SAMP_FREQ:
		idx = data->channel_data[chan->address].data_rate;
		*val = data->data_rate[idx];
		ret = IIO_VAL_INT;
		break;
	default:
		ret = -EINVAL;
		break;
	}
	mutex_unlock(&data->lock);
	mutex_unlock(&indio_dev->mlock);

	return ret;
}

static int ads1015_write_raw(struct iio_dev *indio_dev,
			     struct iio_chan_spec const *chan, int val,
			     int val2, long mask)
{
	struct ads1015_data *data = iio_priv(indio_dev);
	int ret;

	mutex_lock(&data->lock);
	switch (mask) {
	case IIO_CHAN_INFO_SCALE:
		ret = ads1015_set_scale(data, chan, val, val2);
		break;
	case IIO_CHAN_INFO_SAMP_FREQ:
		ret = ads1015_set_data_rate(data, chan->address, val);
		break;
	default:
		ret = -EINVAL;
		break;
	}
	mutex_unlock(&data->lock);

	return ret;
}

static int ads1015_buffer_preenable(struct iio_dev *indio_dev)
{
	return ads1015_set_power_state(iio_priv(indio_dev), true);
}

static int ads1015_buffer_postdisable(struct iio_dev *indio_dev)
{
	return ads1015_set_power_state(iio_priv(indio_dev), false);
}

static const struct iio_buffer_setup_ops ads1015_buffer_setup_ops = {
	.preenable	= ads1015_buffer_preenable,
	.postenable	= iio_triggered_buffer_postenable,
	.predisable	= iio_triggered_buffer_predisable,
	.postdisable	= ads1015_buffer_postdisable,
	.validate_scan_mask = &iio_validate_scan_mask_onehot,
};

static IIO_CONST_ATTR_NAMED(ads1015_scale_available, scale_available,
	"3 2 1 0.5 0.25 0.125");
static IIO_CONST_ATTR_NAMED(ads1115_scale_available, scale_available,
	"0.1875 0.125 0.0625 0.03125 0.015625 0.007813");

static IIO_CONST_ATTR_NAMED(ads1015_sampling_frequency_available,
	sampling_frequency_available, "128 250 490 920 1600 2400 3300");
static IIO_CONST_ATTR_NAMED(ads1115_sampling_frequency_available,
	sampling_frequency_available, "8 16 32 64 128 250 475 860");

static struct attribute *ads1015_attributes[] = {
	&iio_const_attr_ads1015_scale_available.dev_attr.attr,
	&iio_const_attr_ads1015_sampling_frequency_available.dev_attr.attr,
	NULL,
};

static const struct attribute_group ads1015_attribute_group = {
	.attrs = ads1015_attributes,
};

static struct attribute *ads1115_attributes[] = {
	&iio_const_attr_ads1115_scale_available.dev_attr.attr,
	&iio_const_attr_ads1115_sampling_frequency_available.dev_attr.attr,
	NULL,
};

static const struct attribute_group ads1115_attribute_group = {
	.attrs = ads1115_attributes,
};

static struct iio_info ads1015_info = {
	.driver_module	= THIS_MODULE,
	.read_raw	= ads1015_read_raw,
	.write_raw	= ads1015_write_raw,
	.attrs          = &ads1015_attribute_group,
};

static struct iio_info ads1115_info = {
	.driver_module	= THIS_MODULE,
	.read_raw	= ads1015_read_raw,
	.write_raw	= ads1015_write_raw,
	.attrs          = &ads1115_attribute_group,
};

#ifdef CONFIG_OF
static int ads1015_get_channels_config_of(struct i2c_client *client)
{
	struct iio_dev *indio_dev = i2c_get_clientdata(client);
	struct ads1015_data *data = iio_priv(indio_dev);
	struct device_node *node;

	if (!client->dev.of_node ||
	    !of_get_next_child(client->dev.of_node, NULL))
		return -EINVAL;

	for_each_child_of_node(client->dev.of_node, node) {
		u32 pval;
		unsigned int channel;
		unsigned int pga = ADS1015_DEFAULT_PGA;
		unsigned int data_rate = ADS1015_DEFAULT_DATA_RATE;

		if (of_property_read_u32(node, "reg", &pval)) {
			dev_err(&client->dev, "invalid reg on %s\n",
				node->full_name);
			continue;
		}

		channel = pval;
		if (channel >= ADS1015_CHANNELS) {
			dev_err(&client->dev,
				"invalid channel index %d on %s\n",
				channel, node->full_name);
			continue;
		}

		if (!of_property_read_u32(node, "ti,gain", &pval)) {
			pga = pval;
			if (pga > 6) {
				dev_err(&client->dev, "invalid gain on %s\n",
					node->full_name);
				of_node_put(node);
				return -EINVAL;
			}
		}

		if (!of_property_read_u32(node, "ti,datarate", &pval)) {
			data_rate = pval;
			if (data_rate > 7) {
				dev_err(&client->dev,
					"invalid data_rate on %s\n",
					node->full_name);
				of_node_put(node);
				return -EINVAL;
			}
		}

		data->channel_data[channel].pga = pga;
		data->channel_data[channel].data_rate = data_rate;
	}

	return 0;
}
#endif

static void ads1015_get_channels_config(struct i2c_client *client)
{
	unsigned int k;

	struct iio_dev *indio_dev = i2c_get_clientdata(client);
	struct ads1015_data *data = iio_priv(indio_dev);
	struct ads1015_platform_data *pdata = dev_get_platdata(&client->dev);

	/* prefer platform data */
	if (pdata) {
		memcpy(data->channel_data, pdata->channel_data,
		       sizeof(data->channel_data));
		return;
	}

#ifdef CONFIG_OF
	if (!ads1015_get_channels_config_of(client))
		return;
#endif
	/* fallback on default configuration */
	for (k = 0; k < ADS1015_CHANNELS; ++k) {
		data->channel_data[k].pga = ADS1015_DEFAULT_PGA;
		data->channel_data[k].data_rate = ADS1015_DEFAULT_DATA_RATE;
	}
}

static int ads1015_probe(struct i2c_client *client,
			 const struct i2c_device_id *id)
{
	struct iio_dev *indio_dev;
	struct ads1015_data *data;
	int ret;

	indio_dev = devm_iio_device_alloc(&client->dev, sizeof(*data));
	if (!indio_dev)
		return -ENOMEM;

	data = iio_priv(indio_dev);
	i2c_set_clientdata(client, indio_dev);

	mutex_init(&data->lock);

	indio_dev->dev.parent = &client->dev;
	indio_dev->dev.of_node = client->dev.of_node;
	indio_dev->name = ADS1015_DRV_NAME;
	indio_dev->modes = INDIO_DIRECT_MODE;

	switch (id->driver_data) {
	case ADS1015:
		indio_dev->channels = ads1015_channels;
		indio_dev->num_channels = ARRAY_SIZE(ads1015_channels);
		indio_dev->info = &ads1015_info;
		data->data_rate = (unsigned int *) &ads1015_data_rate;
		break;
	case ADS1115:
		indio_dev->channels = ads1115_channels;
		indio_dev->num_channels = ARRAY_SIZE(ads1115_channels);
		indio_dev->info = &ads1115_info;
		data->data_rate = (unsigned int *) &ads1115_data_rate;
		break;
	}

	/* we need to keep this ABI the same as used by hwmon ADS1015 driver */
	ads1015_get_channels_config(client);

	data->regmap = devm_regmap_init_i2c(client, &ads1015_regmap_config);
	if (IS_ERR(data->regmap)) {
		dev_err(&client->dev, "Failed to allocate register map\n");
		return PTR_ERR(data->regmap);
	}

	ret = iio_triggered_buffer_setup(indio_dev, NULL,
					 ads1015_trigger_handler,
					 &ads1015_buffer_setup_ops);
	if (ret < 0) {
		dev_err(&client->dev, "iio triggered buffer setup failed\n");
		return ret;
	}

	ret = regmap_update_bits(data->regmap, ADS1015_CFG_REG,
				ADS1015_CFG_MOD_MASK,
				ADS1015_CONTINUOUS << ADS1015_CFG_MOD_SHIFT);
	if (ret)
		return ret;

	data->conv_invalid = true;

	ret = pm_runtime_set_active(&client->dev);
	if (ret)
		goto err_buffer_cleanup;
	pm_runtime_set_autosuspend_delay(&client->dev, ADS1015_SLEEP_DELAY_MS);
	pm_runtime_use_autosuspend(&client->dev);
	pm_runtime_enable(&client->dev);

	ret = iio_device_register(indio_dev);
	if (ret < 0) {
		dev_err(&client->dev, "Failed to register IIO device\n");
		goto err_buffer_cleanup;
	}

	return 0;

err_buffer_cleanup:
	iio_triggered_buffer_cleanup(indio_dev);

	return ret;
}

static int ads1015_remove(struct i2c_client *client)
{
	struct iio_dev *indio_dev = i2c_get_clientdata(client);
	struct ads1015_data *data = iio_priv(indio_dev);

	iio_device_unregister(indio_dev);

	pm_runtime_disable(&client->dev);
	pm_runtime_set_suspended(&client->dev);
	pm_runtime_put_noidle(&client->dev);

	iio_triggered_buffer_cleanup(indio_dev);

	/* power down single shot mode */
	return regmap_update_bits(data->regmap, ADS1015_CFG_REG,
				  ADS1015_CFG_MOD_MASK,
				  ADS1015_SINGLESHOT << ADS1015_CFG_MOD_SHIFT);
}

#ifdef CONFIG_PM
static int ads1015_runtime_suspend(struct device *dev)
{
	struct iio_dev *indio_dev = i2c_get_clientdata(to_i2c_client(dev));
	struct ads1015_data *data = iio_priv(indio_dev);

	return regmap_update_bits(data->regmap, ADS1015_CFG_REG,
				  ADS1015_CFG_MOD_MASK,
				  ADS1015_SINGLESHOT << ADS1015_CFG_MOD_SHIFT);
}

static int ads1015_runtime_resume(struct device *dev)
{
	struct iio_dev *indio_dev = i2c_get_clientdata(to_i2c_client(dev));
	struct ads1015_data *data = iio_priv(indio_dev);
	int ret;

	ret = regmap_update_bits(data->regmap, ADS1015_CFG_REG,
				  ADS1015_CFG_MOD_MASK,
				  ADS1015_CONTINUOUS << ADS1015_CFG_MOD_SHIFT);
	if (!ret)
		data->conv_invalid = true;

	return ret;
}
#endif

static const struct dev_pm_ops ads1015_pm_ops = {
	SET_RUNTIME_PM_OPS(ads1015_runtime_suspend,
			   ads1015_runtime_resume, NULL)
};

static const struct i2c_device_id ads1015_id[] = {
	{"ads1015", ADS1015},
	{"ads1115", ADS1115},
	{}
};
MODULE_DEVICE_TABLE(i2c, ads1015_id);

static struct i2c_driver ads1015_driver = {
	.driver = {
		.name = ADS1015_DRV_NAME,
		.pm = &ads1015_pm_ops,
	},
	.probe		= ads1015_probe,
	.remove		= ads1015_remove,
	.id_table	= ads1015_id,
};

module_i2c_driver(ads1015_driver);

MODULE_AUTHOR("Daniel Baluta <daniel.baluta@intel.com>");
MODULE_DESCRIPTION("Texas Instruments ADS1015 ADC driver");
MODULE_LICENSE("GPL v2");<|MERGE_RESOLUTION|>--- conflicted
+++ resolved
@@ -269,10 +269,7 @@
 
 		conv_time = DIV_ROUND_UP(USEC_PER_SEC, data->data_rate[dr_old]);
 		conv_time += DIV_ROUND_UP(USEC_PER_SEC, data->data_rate[dr]);
-<<<<<<< HEAD
-=======
 		conv_time += conv_time / 10; /* 10% internal clock inaccuracy */
->>>>>>> 2e4575e9
 		usleep_range(conv_time, conv_time + 1);
 		data->conv_invalid = false;
 	}
