--- conflicted
+++ resolved
@@ -52,18 +52,15 @@
 #define FLAG_RESERVED	2
 #define FLAG_EXPORT	3	/* protected by sysfs_lock */
 #define FLAG_SYSFS	4	/* exported via /sys/class/gpio/control */
-<<<<<<< HEAD
 #define FLAG_TRIG_FALL	5	/* trigger on falling edge */
 #define FLAG_TRIG_RISE	6	/* trigger on rising edge */
 #define FLAG_ACTIVE_LOW	7	/* sysfs value has active low */
+#define FLAG_IS_WAKEUP	8
 
 #define PDESC_ID_SHIFT	16	/* add new flags before this one */
 
 #define GPIO_FLAGS_MASK		((1 << PDESC_ID_SHIFT) - 1)
 #define GPIO_TRIGGER_MASK	(BIT(FLAG_TRIG_FALL) | BIT(FLAG_TRIG_RISE))
-=======
-#define FLAG_IS_WAKEUP	5
->>>>>>> c9a75b78
 
 #ifdef CONFIG_DEBUG_FS
 	const char		*label;
@@ -616,11 +613,8 @@
 
 static const struct attribute *gpio_attrs[] = {
 	&dev_attr_value.attr,
-<<<<<<< HEAD
 	&dev_attr_active_low.attr,
-=======
 	&dev_attr_wakeup.attr,
->>>>>>> c9a75b78
 	NULL,
 };
 
@@ -1073,6 +1067,62 @@
 	}
 	spin_unlock_irqrestore(&gpio_lock, flags);
 
+int gpio_wakeup_configure(unsigned gpio, int value)
+{
+	unsigned long		flags;
+	struct gpio_chip	*chip;
+	struct gpio_desc	*desc = &gpio_desc[gpio];
+	int			status = -EINVAL;
+
+	spin_lock_irqsave(&gpio_lock, flags);
+
+	if (!gpio_is_valid(gpio))
+		goto fail;
+	chip = desc->chip;
+	if (!chip || !chip->set || !chip->wakeup_configure)
+		goto fail;
+	gpio -= chip->base;
+	if (gpio >= chip->ngpio)
+		goto fail;
+	status = gpio_ensure_requested(desc, gpio);
+	if (status < 0)
+		goto fail;
+
+	/* now we know the gpio is valid and chip won't vanish */
+
+	spin_unlock_irqrestore(&gpio_lock, flags);
+
+	might_sleep_if(extra_checks && chip->can_sleep);
+
+	if (status) {
+		status = chip->request(chip, gpio);
+		if (status < 0) {
+			pr_debug("GPIO-%d: chip request fail, %d\n",
+				chip->base + gpio, status);
+			/* and it's not available to anyone else ...
+			 * gpio_request() is the fully clean solution.
+			 */
+			goto lose;
+		}
+	}
+
+	status = chip->wakeup_configure(chip, gpio, value);
+	if (status == 0) {
+		if (value)
+			set_bit(FLAG_IS_WAKEUP, &desc->flags);
+		else
+			clear_bit(FLAG_IS_WAKEUP, &desc->flags);
+	}
+lose:
+	return status;
+fail:
+	spin_unlock_irqrestore(&gpio_lock, flags);
+	if (status)
+		pr_debug("%s: gpio-%d status %d\n",
+			__func__, gpio, status);
+	return status;
+}
+EXPORT_SYMBOL_GPL(gpio_wakeup_configure);
 
 	return status;
 }
@@ -1502,16 +1552,12 @@
 }
 EXPORT_SYMBOL_GPL(gpio_direction_output);
 
-<<<<<<< HEAD
 /**
  * gpio_set_debounce - sets @debounce time for a @gpio
  * @gpio: the gpio to set debounce time
  * @debounce: debounce time is microseconds
  */
 int gpio_set_debounce(unsigned gpio, unsigned debounce)
-=======
-int gpio_wakeup_configure(unsigned gpio, int value)
->>>>>>> c9a75b78
 {
 	unsigned long		flags;
 	struct gpio_chip	*chip;
@@ -1523,11 +1569,7 @@
 	if (!gpio_is_valid(gpio))
 		goto fail;
 	chip = desc->chip;
-<<<<<<< HEAD
 	if (!chip || !chip->set || !chip->set_debounce)
-=======
-	if (!chip || !chip->set || !chip->wakeup_configure)
->>>>>>> c9a75b78
 		goto fail;
 	gpio -= chip->base;
 	if (gpio >= chip->ngpio)
@@ -1542,47 +1584,17 @@
 
 	might_sleep_if(extra_checks && chip->can_sleep);
 
-<<<<<<< HEAD
 	return chip->set_debounce(chip, gpio, debounce);
 
-=======
-	if (status) {
-		status = chip->request(chip, gpio);
-		if (status < 0) {
-			pr_debug("GPIO-%d: chip request fail, %d\n",
-				chip->base + gpio, status);
-			/* and it's not available to anyone else ...
-			 * gpio_request() is the fully clean solution.
-			 */
-			goto lose;
-		}
-	}
-
-	status = chip->wakeup_configure(chip, gpio, value);
-	if (status == 0) {
-		if (value)
-			set_bit(FLAG_IS_WAKEUP, &desc->flags);
-		else
-			clear_bit(FLAG_IS_WAKEUP, &desc->flags);
-	}
-lose:
-	return status;
->>>>>>> c9a75b78
 fail:
 	spin_unlock_irqrestore(&gpio_lock, flags);
 	if (status)
 		pr_debug("%s: gpio-%d status %d\n",
 			__func__, gpio, status);
-<<<<<<< HEAD
 
 	return status;
 }
 EXPORT_SYMBOL_GPL(gpio_set_debounce);
-=======
-	return status;
-}
-EXPORT_SYMBOL_GPL(gpio_wakeup_configure);
->>>>>>> c9a75b78
 
 /* I/O calls are only valid after configuration completed; the relevant
  * "is this a valid GPIO" error checks should already have been done.
