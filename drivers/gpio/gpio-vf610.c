--- conflicted
+++ resolved
@@ -63,9 +63,6 @@
 #define PORT_INT_EITHER_EDGE	0xb
 #define PORT_INT_LOGIC_ONE	0xc
 
-<<<<<<< HEAD
-static struct irq_chip vf610_gpio_irq_chip;
-=======
 #define WKPU_WISR		0x14
 #define WKPU_IRER		0x18
 #define WKPU_WRER		0x1c
@@ -73,7 +70,8 @@
 #define WKPU_WIFEER		0x2c
 #define WKPU_WIFER		0x30
 #define WKPU_WIPUER		0x34
->>>>>>> aaa84771
+
+static struct irq_chip vf610_gpio_irq_chip;
 
 static const struct of_device_id vf610_gpio_dt_ids[] = {
 	{ .compatible = "fsl,vf610-gpio" },
