--- conflicted
+++ resolved
@@ -270,10 +270,20 @@
 	spin_unlock_irqrestore(&t->uport.lock, flags);
 }
 
-/* must be called with uart lock held */
-static void tegra_rx_dma_complete_req(struct tegra_uart_port *t,
-	struct tegra_dma_req *req)
-{
+/* It is expected that the callers take the UART lock when this API is called.
+ *
+ * There are 2 contexts when this function is called:
+ *
+ * 1. DMA ISR - DMA ISR triggers the threshold complete calback, which calls the
+ * dequue API which in-turn calls this callback. UART lock is taken during
+ * the call to the threshold callback.
+ *
+ * 2. UART ISR - UART calls the dequue API which in-turn will call this API.
+ * In this case, UART ISR takes the UART lock.
+ * */
+static void tegra_rx_dma_complete_callback(struct tegra_dma_req *req)
+{
+	struct tegra_uart_port *t = req->dev;
 	struct uart_port *u = &t->uport;
 	struct tty_struct *tty = u->state->port.tty;
 
@@ -294,24 +304,9 @@
 	if (req->status == -TEGRA_DMA_REQ_ERROR_ABORTED)
 		return;
 
+	spin_unlock(&u->lock);
 	tty_flip_buffer_push(u->state->port.tty);
-}
-
-static void tegra_rx_dma_complete_callback(struct tegra_dma_req *req)
-{
-	struct tegra_uart_port *t = req->dev;
-	unsigned long flags;
-
-	/*
-	 * should never get called, dma should be dequeued during threshold
-	 * callback
-	 */
-
-	dev_warn(t->uport.dev, "possible rx overflow\n");
-
-	spin_lock_irqsave(&t->uport.lock, flags);
-	tegra_rx_dma_complete_req(t, req);
-	spin_unlock_irqrestore(&t->uport.lock, flags);
+	spin_lock(&u->lock);
 }
 
 /* Lock already taken */
@@ -320,9 +315,7 @@
 	struct uart_port *u = &t->uport;
 	if (t->rts_active)
 		set_rts(t, false);
-	if (!tegra_dma_dequeue_req(t->rx_dma, &t->rx_dma_req))
-		tegra_rx_dma_complete_req(t, &t->rx_dma_req);
-
+	tegra_dma_dequeue(t->rx_dma);
 	tty_flip_buffer_push(u->state->port.tty);
 	/* enqueue the request again */
 	tegra_start_dma_rx(t);
@@ -465,69 +458,24 @@
 	return;
 }
 
-<<<<<<< HEAD
 static void tegra_tx_dma_complete_callback(struct tegra_dma_req *req)
-=======
-static void tegra_tx_dma_complete_work(struct work_struct *work)
-{
-	struct tegra_uart_port *t =
-			container_of(work, struct tegra_uart_port, tx_work);
-	struct tegra_dma_req *req = &t->tx_dma_req;
+{
+	struct tegra_uart_port *t = req->dev;
+	struct circ_buf *xmit = &t->uport.state->xmit;
+	int count = req->bytes_transferred;
 	unsigned long flags;
-	int timeout = 20;
-
-	while ((uart_readb(t, UART_LSR) & TX_EMPTY_STATUS) != TX_EMPTY_STATUS) {
-		timeout--;
-		if (timeout == 0) {
-			dev_err(t->uport.dev,
-				"timed out waiting for TX FIFO to empty\n");
-			return;
-		}
-		msleep(1);
-	}
+
+	dev_vdbg(t->uport.dev, "%s: %d\n", __func__, count);
 
 	spin_lock_irqsave(&t->uport.lock, flags);
-
+	xmit->tail = (xmit->tail + count) & (UART_XMIT_SIZE - 1);
 	t->tx_in_progress = 0;
+
+	if (uart_circ_chars_pending(xmit) < WAKEUP_CHARS)
+		uart_write_wakeup(&t->uport);
 
 	if (req->status != -TEGRA_DMA_REQ_ERROR_ABORTED)
 		tegra_start_next_tx(t);
-
-	spin_unlock_irqrestore(&t->uport.lock, flags);
-}
-
-/* must be called with uart lock held */
-static void tegra_tx_dma_complete_req(struct tegra_uart_port *t,
-	struct tegra_dma_req *req)
->>>>>>> 17a2400a
-{
-	struct circ_buf *xmit = &t->uport.state->xmit;
-	int count = req->bytes_transferred;
-
-	xmit->tail = (xmit->tail + count) & (UART_XMIT_SIZE - 1);
-	t->tx_in_progress = 0;
-
-	if (uart_circ_chars_pending(xmit) < WAKEUP_CHARS)
-		uart_write_wakeup(&t->uport);
-
-<<<<<<< HEAD
-	if (req->status != -TEGRA_DMA_REQ_ERROR_ABORTED)
-		tegra_start_next_tx(t);
-=======
-	schedule_work(&t->tx_work);
-}
-
-static void tegra_tx_dma_complete_callback(struct tegra_dma_req *req)
-{
-	struct tegra_uart_port *t = req->dev;
-	unsigned long flags;
-
-	dev_vdbg(t->uport.dev, "%s: %d\n", __func__, req->bytes_transferred);
-
-	spin_lock_irqsave(&t->uport.lock, flags);
-
-	tegra_tx_dma_complete_req(t, req);
->>>>>>> 17a2400a
 
 	spin_unlock_irqrestore(&t->uport.lock, flags);
 }
@@ -623,12 +571,11 @@
 		uart_writeb(t, ier, UART_IER);
 		t->rx_in_progress = 0;
 
-		if (t->use_rx_dma && t->rx_dma) {
-			if (!tegra_dma_dequeue_req(t->rx_dma, &t->rx_dma_req))
-				tegra_rx_dma_complete_req(t, &t->rx_dma_req);
-		} else {
+		if (t->use_rx_dma && t->rx_dma)
+			tegra_dma_dequeue(t->rx_dma);
+		else
 			do_handle_rx_pio(t);
-		}
+
 		tty_flip_buffer_push(u->state->port.tty);
 	}
 
@@ -1030,10 +977,8 @@
 
 	t = container_of(u, struct tegra_uart_port, uport);
 
-	if (t->use_tx_dma) {
-		if (!tegra_dma_dequeue_req(t->tx_dma, &t->tx_dma_req))
-			tegra_tx_dma_complete_req(t, &t->tx_dma_req);
-	}
+	if (t->use_tx_dma)
+		tegra_dma_dequeue_req(t->tx_dma, &t->tx_dma_req);
 
 	return;
 }
@@ -1186,8 +1131,7 @@
 	t->tx_bytes = 0;
 
 	if (t->use_tx_dma) {
-		if (!tegra_dma_dequeue_req(t->tx_dma, &t->tx_dma_req))
-			tegra_tx_dma_complete_req(t, &t->tx_dma_req);
+		tegra_dma_dequeue_req(t->tx_dma, &t->tx_dma_req);
 		t->tx_dma_req.size = 0;
 	}
 	return;
