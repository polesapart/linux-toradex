#
# Character device configuration
#

menu "Character devices"

config VT
	bool "Virtual terminal" if EMBEDDED
	depends on !S390
	select INPUT
	default y
	---help---
	  If you say Y here, you will get support for terminal devices with
	  display and keyboard devices. These are called "virtual" because you
	  can run several virtual terminals (also called virtual consoles) on
	  one physical terminal. This is rather useful, for example one
	  virtual terminal can collect system messages and warnings, another
	  one can be used for a text-mode user session, and a third could run
	  an X session, all in parallel. Switching between virtual terminals
	  is done with certain key combinations, usually Alt-<function key>.

	  The setterm command ("man setterm") can be used to change the
	  properties (such as colors or beeping) of a virtual terminal. The
	  man page console_codes(4) ("man console_codes") contains the special
	  character sequences that can be used to change those properties
	  directly. The fonts used on virtual terminals can be changed with
	  the setfont ("man setfont") command and the key bindings are defined
	  with the loadkeys ("man loadkeys") command.

	  You need at least one virtual terminal device in order to make use
	  of your keyboard and monitor. Therefore, only people configuring an
	  embedded system would want to say N here in order to save some
	  memory; the only way to log into such a system is then via a serial
	  or network connection.

	  If unsure, say Y, or else you won't be able to do much with your new
	  shiny Linux system :-)

config CONSOLE_TRANSLATIONS
	depends on VT
	default y
	bool "Enable character translations in console" if EMBEDDED
	---help---
	  This enables support for font mapping and Unicode translation
	  on virtual consoles.

config VT_CONSOLE
	bool "Support for console on virtual terminal" if EMBEDDED
	depends on VT
	default y
	---help---
	  The system console is the device which receives all kernel messages
	  and warnings and which allows logins in single user mode. If you
	  answer Y here, a virtual terminal (the device used to interact with
	  a physical terminal) can be used as system console. This is the most
	  common mode of operations, so you should say Y here unless you want
	  the kernel messages be output only to a serial port (in which case
	  you should say Y to "Console on serial port", below).

	  If you do say Y here, by default the currently visible virtual
	  terminal (/dev/tty0) will be used as system console. You can change
	  that with a kernel command line option such as "console=tty3" which
	  would use the third virtual terminal as system console. (Try "man
	  bootparam" or see the documentation of your boot loader (lilo or
	  loadlin) about how to pass options to the kernel at boot time.)

	  If unsure, say Y.

config HW_CONSOLE
	bool
	depends on VT && !S390 && !UML
	default y

config VT_HW_CONSOLE_BINDING
       bool "Support for binding and unbinding console drivers"
       depends on HW_CONSOLE
       default n
       ---help---
         The virtual terminal is the device that interacts with the physical
         terminal through console drivers. On these systems, at least one
         console driver is loaded. In other configurations, additional console
         drivers may be enabled, such as the framebuffer console. If more than
         1 console driver is enabled, setting this to 'y' will allow you to
         select the console driver that will serve as the backend for the
         virtual terminals.

	 See <file:Documentation/console/console.txt> for more
	 information. For framebuffer console users, please refer to
	 <file:Documentation/fb/fbcon.txt>.

config DEVKMEM
	bool "/dev/kmem virtual device support"
	default y
	help
	  Say Y here if you want to support the /dev/kmem device. The
	  /dev/kmem device is rarely used, but can be used for certain
	  kind of kernel debugging operations.
	  When in doubt, say "N".

config BFIN_JTAG_COMM
	tristate "Blackfin JTAG Communication"
	depends on BLACKFIN
	help
	  Add support for emulating a TTY device over the Blackfin JTAG.

	  To compile this driver as a module, choose M here: the
	  module will be called bfin_jtag_comm.

config BFIN_JTAG_COMM_CONSOLE
	bool "Console on Blackfin JTAG"
	depends on BFIN_JTAG_COMM=y

config SERIAL_NONSTANDARD
	bool "Non-standard serial port support"
	depends on HAS_IOMEM
	---help---
	  Say Y here if you have any non-standard serial boards -- boards
	  which aren't supported using the standard "dumb" serial driver.
	  This includes intelligent serial boards such as Cyclades,
	  Digiboards, etc. These are usually used for systems that need many
	  serial ports because they serve many terminals or dial-in
	  connections.

	  Note that the answer to this question won't directly affect the
	  kernel: saying N will just cause the configurator to skip all
	  the questions about non-standard serial boards.

	  Most people can say N here.

config COMPUTONE
	tristate "Computone IntelliPort Plus serial support"
	depends on SERIAL_NONSTANDARD && (ISA || EISA || PCI)
	---help---
	  This driver supports the entire family of Intelliport II/Plus
	  controllers with the exception of the MicroChannel controllers and
	  products previous to the Intelliport II. These are multiport cards,
	  which give you many serial ports. You would need something like this
	  to connect more than two modems to your Linux box, for instance in
	  order to become a dial-in server. If you have a card like that, say
	  Y here and read <file:Documentation/serial/computone.txt>.

	  To compile this driver as module, choose M here: the
	  module will be called ip2.

config ROCKETPORT
	tristate "Comtrol RocketPort support"
	depends on SERIAL_NONSTANDARD && (ISA || EISA || PCI)
	help
	  This driver supports Comtrol RocketPort and RocketModem PCI boards.   
          These boards provide 2, 4, 8, 16, or 32 high-speed serial ports or
          modems.  For information about the RocketPort/RocketModem  boards
          and this driver read <file:Documentation/serial/rocket.txt>.

	  To compile this driver as a module, choose M here: the
	  module will be called rocket.

	  If you want to compile this driver into the kernel, say Y here.  If
          you don't have a Comtrol RocketPort/RocketModem card installed, say N.

config CYCLADES
	tristate "Cyclades async mux support"
	depends on SERIAL_NONSTANDARD && (PCI || ISA)
	select FW_LOADER
	---help---
	  This driver supports Cyclades Z and Y multiserial boards.
	  You would need something like this to connect more than two modems to
	  your Linux box, for instance in order to become a dial-in server.

	  For information about the Cyclades-Z card, read
	  <file:Documentation/serial/README.cycladesZ>.

	  To compile this driver as a module, choose M here: the
	  module will be called cyclades.

	  If you haven't heard about it, it's safe to say N.

config CYZ_INTR
	bool "Cyclades-Z interrupt mode operation (EXPERIMENTAL)"
	depends on EXPERIMENTAL && CYCLADES
	help
	  The Cyclades-Z family of multiport cards allows 2 (two) driver op
	  modes: polling and interrupt. In polling mode, the driver will check
	  the status of the Cyclades-Z ports every certain amount of time
	  (which is called polling cycle and is configurable). In interrupt
	  mode, it will use an interrupt line (IRQ) in order to check the
	  status of the Cyclades-Z ports. The default op mode is polling. If
	  unsure, say N.

config DIGIEPCA
	tristate "Digiboard Intelligent Async Support"
	depends on SERIAL_NONSTANDARD && (ISA || EISA || PCI)
	---help---
	  This is a driver for Digi International's Xx, Xeve, and Xem series
	  of cards which provide multiple serial ports. You would need
	  something like this to connect more than two modems to your Linux
	  box, for instance in order to become a dial-in server. This driver
	  supports the original PC (ISA) boards as well as PCI, and EISA. If
	  you have a card like this, say Y here and read the file
	  <file:Documentation/serial/digiepca.txt>.

	  To compile this driver as a module, choose M here: the
	  module will be called epca.

config MOXA_INTELLIO
	tristate "Moxa Intellio support"
	depends on SERIAL_NONSTANDARD && (ISA || EISA || PCI)
	select FW_LOADER
	help
	  Say Y here if you have a Moxa Intellio multiport serial card.

	  To compile this driver as a module, choose M here: the
	  module will be called moxa.

config MOXA_SMARTIO
	tristate "Moxa SmartIO support v. 2.0"
	depends on SERIAL_NONSTANDARD && (PCI || EISA || ISA)
	help
	  Say Y here if you have a Moxa SmartIO multiport serial card and/or
	  want to help develop a new version of this driver.

	  This is upgraded (1.9.1) driver from original Moxa drivers with
	  changes finally resulting in PCI probing.

	  This driver can also be built as a module. The module will be called
	  mxser. If you want to do that, say M here.

config ISI
	tristate "Multi-Tech multiport card support (EXPERIMENTAL)"
	depends on SERIAL_NONSTANDARD && PCI
	select FW_LOADER
	help
	  This is a driver for the Multi-Tech cards which provide several
	  serial ports.  The driver is experimental and can currently only be
	  built as a module. The module will be called isicom.
	  If you want to do that, choose M here.

config SYNCLINK
	tristate "Microgate SyncLink card support"
	depends on SERIAL_NONSTANDARD && PCI && ISA_DMA_API
	help
	  Provides support for the SyncLink ISA and PCI multiprotocol serial
	  adapters. These adapters support asynchronous and HDLC bit
	  synchronous communication up to 10Mbps (PCI adapter).

	  This driver can only be built as a module ( = code which can be
	  inserted in and removed from the running kernel whenever you want).
	  The module will be called synclink.  If you want to do that, say M
	  here.

config SYNCLINKMP
	tristate "SyncLink Multiport support"
	depends on SERIAL_NONSTANDARD && PCI
	help
	  Enable support for the SyncLink Multiport (2 or 4 ports)
	  serial adapter, running asynchronous and HDLC communications up
	  to 2.048Mbps. Each ports is independently selectable for
	  RS-232, V.35, RS-449, RS-530, and X.21

	  This driver may be built as a module ( = code which can be
	  inserted in and removed from the running kernel whenever you want).
	  The module will be called synclinkmp.  If you want to do that, say M
	  here.

config SYNCLINK_GT
	tristate "SyncLink GT/AC support"
	depends on SERIAL_NONSTANDARD && PCI
	help
	  Support for SyncLink GT and SyncLink AC families of
	  synchronous and asynchronous serial adapters
	  manufactured by Microgate Systems, Ltd. (www.microgate.com)

config N_HDLC
	tristate "HDLC line discipline support"
	depends on SERIAL_NONSTANDARD
	help
	  Allows synchronous HDLC communications with tty device drivers that
	  support synchronous HDLC such as the Microgate SyncLink adapter.

	  This driver can be built as a module ( = code which can be
	  inserted in and removed from the running kernel whenever you want).
	  The module will be called n_hdlc. If you want to do that, say M
	  here.

config N_GSM
	tristate "GSM MUX line discipline support (EXPERIMENTAL)"
	depends on EXPERIMENTAL
	depends on NET
	help
	  This line discipline provides support for the GSM MUX protocol and
	  presents the mux as a set of 61 individual tty devices.

config RISCOM8
	tristate "SDL RISCom/8 card support"
	depends on SERIAL_NONSTANDARD
	help
	  This is a driver for the SDL Communications RISCom/8 multiport card,
	  which gives you many serial ports. You would need something like
	  this to connect more than two modems to your Linux box, for instance
	  in order to become a dial-in server. If you have a card like that,
	  say Y here and read the file <file:Documentation/serial/riscom8.txt>.

	  Also it's possible to say M here and compile this driver as kernel
	  loadable module; the module will be called riscom8.

config SPECIALIX
	tristate "Specialix IO8+ card support"
	depends on SERIAL_NONSTANDARD
	help
	  This is a driver for the Specialix IO8+ multiport card (both the
	  ISA and the PCI version) which gives you many serial ports. You
	  would need something like this to connect more than two modems to
	  your Linux box, for instance in order to become a dial-in server.

	  If you have a card like that, say Y here and read the file
	  <file:Documentation/serial/specialix.txt>. Also it's possible to say
	  M here and compile this driver as kernel loadable module which will be
	  called specialix.

config SX
	tristate "Specialix SX (and SI) card support"
	depends on SERIAL_NONSTANDARD && (PCI || EISA || ISA) && BROKEN
	help
	  This is a driver for the SX and SI multiport serial cards.
	  Please read the file <file:Documentation/serial/sx.txt> for details.

	  This driver can only be built as a module ( = code which can be
	  inserted in and removed from the running kernel whenever you want).
	  The module will be called sx. If you want to do that, say M here.

config RIO
	tristate "Specialix RIO system support"
	depends on SERIAL_NONSTANDARD && BROKEN
	help
	  This is a driver for the Specialix RIO, a smart serial card which
	  drives an outboard box that can support up to 128 ports.  Product
	  information is at <http://www.perle.com/support/documentation.html#multiport>.
	  There are both ISA and PCI versions.

config RIO_OLDPCI
	bool "Support really old RIO/PCI cards"
	depends on RIO
	help
	  Older RIO PCI cards need some initialization-time configuration to
	  determine the IRQ and some control addresses.  If you have a RIO and
	  this doesn't seem to work, try setting this to Y.

config STALDRV
	bool "Stallion multiport serial support"
	depends on SERIAL_NONSTANDARD
	help
	  Stallion cards give you many serial ports.  You would need something
	  like this to connect more than two modems to your Linux box, for
	  instance in order to become a dial-in server.  If you say Y here,
	  you will be asked for your specific card model in the next
	  questions.  Make sure to read <file:Documentation/serial/stallion.txt>
	  in this case.  If you have never heard about all this, it's safe to
	  say N.

config STALLION
	tristate "Stallion EasyIO or EC8/32 support"
	depends on STALDRV && (ISA || EISA || PCI)
	help
	  If you have an EasyIO or EasyConnection 8/32 multiport Stallion
	  card, then this is for you; say Y.  Make sure to read
	  <file:Documentation/serial/stallion.txt>.

	  To compile this driver as a module, choose M here: the
	  module will be called stallion.

config ISTALLION
	tristate "Stallion EC8/64, ONboard, Brumby support"
	depends on STALDRV && (ISA || EISA || PCI)
	help
	  If you have an EasyConnection 8/64, ONboard, Brumby or Stallion
	  serial multiport card, say Y here. Make sure to read
	  <file:Documentation/serial/stallion.txt>.

	  To compile this driver as a module, choose M here: the
	  module will be called istallion.

config NOZOMI
	tristate "HSDPA Broadband Wireless Data Card - Globe Trotter"
	depends on PCI && EXPERIMENTAL
	help
	  If you have a HSDPA driver Broadband Wireless Data Card -
	  Globe Trotter PCMCIA card, say Y here.

	  To compile this driver as a module, choose M here, the module
	  will be called nozomi.

config A2232
	tristate "Commodore A2232 serial support (EXPERIMENTAL)"
	depends on EXPERIMENTAL && ZORRO && BROKEN
	---help---
	  This option supports the 2232 7-port serial card shipped with the
	  Amiga 2000 and other Zorro-bus machines, dating from 1989.  At
	  a max of 19,200 bps, the ports are served by a 6551 ACIA UART chip
	  each, plus a 8520 CIA, and a master 6502 CPU and buffer as well. The
	  ports were connected with 8 pin DIN connectors on the card bracket,
	  for which 8 pin to DB25 adapters were supplied. The card also had
	  jumpers internally to toggle various pinning configurations.

	  This driver can be built as a module; but then "generic_serial"
	  will also be built as a module. This has to be loaded before
	  "ser_a2232". If you want to do this, answer M here.

config SGI_SNSC
	bool "SGI Altix system controller communication support"
	depends on (IA64_SGI_SN2 || IA64_GENERIC)
	help
	  If you have an SGI Altix and you want to enable system
	  controller communication from user space (you want this!),
	  say Y.  Otherwise, say N.

config SGI_TIOCX
       bool "SGI TIO CX driver support"
       depends on (IA64_SGI_SN2 || IA64_GENERIC)
       help
         If you have an SGI Altix and you have fpga devices attached
         to your TIO, say Y here, otherwise say N.

config SGI_MBCS
       tristate "SGI FPGA Core Services driver support"
       depends on SGI_TIOCX
       help
         If you have an SGI Altix with an attached SABrick
         say Y or M here, otherwise say N.

source "drivers/serial/Kconfig"

config UNIX98_PTYS
	bool "Unix98 PTY support" if EMBEDDED
	default y
	---help---
	  A pseudo terminal (PTY) is a software device consisting of two
	  halves: a master and a slave. The slave device behaves identical to
	  a physical terminal; the master device is used by a process to
	  read data from and write data to the slave, thereby emulating a
	  terminal. Typical programs for the master side are telnet servers
	  and xterms.

	  Linux has traditionally used the BSD-like names /dev/ptyxx for
	  masters and /dev/ttyxx for slaves of pseudo terminals. This scheme
	  has a number of problems. The GNU C library glibc 2.1 and later,
	  however, supports the Unix98 naming standard: in order to acquire a
	  pseudo terminal, a process opens /dev/ptmx; the number of the pseudo
	  terminal is then made available to the process and the pseudo
	  terminal slave can be accessed as /dev/pts/<number>. What was
	  traditionally /dev/ttyp2 will then be /dev/pts/2, for example.

	  All modern Linux systems use the Unix98 ptys.  Say Y unless
	  you're on an embedded system and want to conserve memory.

config DEVPTS_MULTIPLE_INSTANCES
	bool "Support multiple instances of devpts"
	depends on UNIX98_PTYS
	default n
	---help---
	  Enable support for multiple instances of devpts filesystem.
	  If you want to have isolated PTY namespaces (eg: in containers),
	  say Y here.  Otherwise, say N. If enabled, each mount of devpts
	  filesystem with the '-o newinstance' option will create an
	  independent PTY namespace.

config LEGACY_PTYS
	bool "Legacy (BSD) PTY support"
	default y
	---help---
	  A pseudo terminal (PTY) is a software device consisting of two
	  halves: a master and a slave. The slave device behaves identical to
	  a physical terminal; the master device is used by a process to
	  read data from and write data to the slave, thereby emulating a
	  terminal. Typical programs for the master side are telnet servers
	  and xterms.

	  Linux has traditionally used the BSD-like names /dev/ptyxx
	  for masters and /dev/ttyxx for slaves of pseudo
	  terminals. This scheme has a number of problems, including
	  security.  This option enables these legacy devices; on most
	  systems, it is safe to say N.


config LEGACY_PTY_COUNT
	int "Maximum number of legacy PTY in use"
	depends on LEGACY_PTYS
	range 0 256
	default "256"
	---help---
	  The maximum number of legacy PTYs that can be used at any one time.
	  The default is 256, and should be more than enough.  Embedded
	  systems may want to reduce this to save memory.

	  When not in use, each legacy PTY occupies 12 bytes on 32-bit
	  architectures and 24 bytes on 64-bit architectures.

config BRIQ_PANEL
	tristate 'Total Impact briQ front panel driver'
	depends on PPC_CHRP
	---help---
	  The briQ is a small footprint CHRP computer with a frontpanel VFD, a
	  tristate led and two switches. It is the size of a CDROM drive.

	  If you have such one and want anything showing on the VFD then you
	  must answer Y here.

	  To compile this driver as a module, choose M here: the
	  module will be called briq_panel.

	  It's safe to say N here.

config BFIN_OTP
	tristate "Blackfin On-Chip OTP Memory Support"
	depends on BLACKFIN && (BF51x || BF52x || BF54x)
	default y
	help
	  If you say Y here, you will get support for a character device
	  interface into the One Time Programmable memory pages that are
	  stored on the Blackfin processor.  This will not get you access
	  to the secure memory pages however.  You will need to write your
	  own secure code and reader for that.

	  To compile this driver as a module, choose M here: the module
	  will be called bfin-otp.

	  If unsure, it is safe to say Y.

config BFIN_OTP_WRITE_ENABLE
	bool "Enable writing support of OTP pages"
	depends on BFIN_OTP
	default n
	help
	  If you say Y here, you will enable support for writing of the
	  OTP pages.  This is dangerous by nature as you can only program
	  the pages once, so only enable this option when you actually
	  need it so as to not inadvertently clobber data.

	  If unsure, say N.

config PRINTER
	tristate "Parallel printer support"
	depends on PARPORT
	---help---
	  If you intend to attach a printer to the parallel port of your Linux
	  box (as opposed to using a serial printer; if the connector at the
	  printer has 9 or 25 holes ["female"], then it's serial), say Y.
	  Also read the Printing-HOWTO, available from
	  <http://www.tldp.org/docs.html#howto>.

	  It is possible to share one parallel port among several devices
	  (e.g. printer and ZIP drive) and it is safe to compile the
	  corresponding drivers into the kernel.

	  To compile this driver as a module, choose M here and read
	  <file:Documentation/parport.txt>.  The module will be called lp.

	  If you have several parallel ports, you can specify which ports to
	  use with the "lp" kernel command line option.  (Try "man bootparam"
	  or see the documentation of your boot loader (lilo or loadlin) about
	  how to pass options to the kernel at boot time.)  The syntax of the
	  "lp" command line option can be found in <file:drivers/char/lp.c>.

	  If you have more than 8 printers, you need to increase the LP_NO
	  macro in lp.c and the PARPORT_MAX macro in parport.h.

config LP_CONSOLE
	bool "Support for console on line printer"
	depends on PRINTER
	---help---
	  If you want kernel messages to be printed out as they occur, you
	  can have a console on the printer. This option adds support for
	  doing that; to actually get it to happen you need to pass the
	  option "console=lp0" to the kernel at boot time.

	  If the printer is out of paper (or off, or unplugged, or too
	  busy..) the kernel will stall until the printer is ready again.
	  By defining CONSOLE_LP_STRICT to 0 (at your own risk) you
	  can make the kernel continue when this happens,
	  but it'll lose the kernel messages.

	  If unsure, say N.

config PPDEV
	tristate "Support for user-space parallel port device drivers"
	depends on PARPORT
	---help---
	  Saying Y to this adds support for /dev/parport device nodes.  This
	  is needed for programs that want portable access to the parallel
	  port, for instance deviceid (which displays Plug-and-Play device
	  IDs).

	  This is the parallel port equivalent of SCSI generic support (sg).
	  It is safe to say N to this -- it is not needed for normal printing
	  or parallel port CD-ROM/disk support.

	  To compile this driver as a module, choose M here: the
	  module will be called ppdev.

	  If unsure, say N.

config HVC_DRIVER
	bool
	help
	  Generic "hypervisor virtual console" infrastructure for various
	  hypervisors (pSeries, iSeries, Xen, lguest).
	  It will automatically be selected if one of the back-end console drivers
	  is selected.

config HVC_IRQ
	bool

config HVC_CONSOLE
	bool "pSeries Hypervisor Virtual Console support"
	depends on PPC_PSERIES
	select HVC_DRIVER
	select HVC_IRQ
	help
	  pSeries machines when partitioned support a hypervisor virtual
	  console. This driver allows each pSeries partition to have a console
	  which is accessed via the HMC.

config HVC_ISERIES
	bool "iSeries Hypervisor Virtual Console support"
	depends on PPC_ISERIES
	default y
	select HVC_DRIVER
	select HVC_IRQ
	select VIOPATH
	help
	  iSeries machines support a hypervisor virtual console.

config HVC_RTAS
	bool "IBM RTAS Console support"
	depends on PPC_RTAS
	select HVC_DRIVER
	help
	  IBM Console device driver which makes use of RTAS

config HVC_BEAT
	bool "Toshiba's Beat Hypervisor Console support"
	depends on PPC_CELLEB
	select HVC_DRIVER
	help
	  Toshiba's Cell Reference Set Beat Console device driver

config HVC_IUCV
	bool "z/VM IUCV Hypervisor console support (VM only)"
	depends on S390
	select HVC_DRIVER
	select IUCV
	default y
	help
	  This driver provides a Hypervisor console (HVC) back-end to access
	  a Linux (console) terminal via a z/VM IUCV communication path.

config HVC_XEN
	bool "Xen Hypervisor Console support"
	depends on XEN
	select HVC_DRIVER
	select HVC_IRQ
	default y
	help
	  Xen virtual console device driver

config HVC_UDBG
       bool "udbg based fake hypervisor console"
       depends on PPC && EXPERIMENTAL
       select HVC_DRIVER
       default n

config VIRTIO_CONSOLE
	tristate "Virtio console"
	depends on VIRTIO
	select HVC_DRIVER
	help
	  Virtio console for use with lguest and other hypervisors.

	  Also serves as a general-purpose serial device for data
	  transfer between the guest and host.  Character devices at
	  /dev/vportNpn will be created when corresponding ports are
	  found, where N is the device number and n is the port number
	  within that device.  If specified by the host, a sysfs
	  attribute called 'name' will be populated with a name for
	  the port which can be used by udev scripts to create a
	  symlink to the device.

config HVCS
	tristate "IBM Hypervisor Virtual Console Server support"
	depends on PPC_PSERIES && HVC_CONSOLE
	help
	  Partitionable IBM Power5 ppc64 machines allow hosting of
	  firmware virtual consoles from one Linux partition by
	  another Linux partition.  This driver allows console data
	  from Linux partitions to be accessed through TTY device
	  interfaces in the device tree of a Linux partition running
	  this driver.

	  To compile this driver as a module, choose M here: the
	  module will be called hvcs.  Additionally, this module
	  will depend on arch specific APIs exported from hvcserver.ko
	  which will also be compiled when this driver is built as a
	  module.

config IBM_BSR
	tristate "IBM POWER Barrier Synchronization Register support"
	depends on PPC_PSERIES
	help
	  This devices exposes a hardware mechanism for fast synchronization
	  of threads across a large system which avoids bouncing a cacheline
	  between several cores on a system

source "drivers/char/ipmi/Kconfig"

config DS1620
	tristate "NetWinder thermometer support"
	depends on ARCH_NETWINDER
	help
	  Say Y here to include support for the thermal management hardware
	  found in the NetWinder. This driver allows the user to control the
	  temperature set points and to read the current temperature.

	  It is also possible to say M here to build it as a module (ds1620)
	  It is recommended to be used on a NetWinder, but it is not a
	  necessity.

config NWBUTTON
	tristate "NetWinder Button"
	depends on ARCH_NETWINDER
	---help---
	  If you say Y here and create a character device node /dev/nwbutton
	  with major and minor numbers 10 and 158 ("man mknod"), then every
	  time the orange button is pressed a number of times, the number of
	  times the button was pressed will be written to that device.

	  This is most useful for applications, as yet unwritten, which
	  perform actions based on how many times the button is pressed in a
	  row.

	  Do not hold the button down for too long, as the driver does not
	  alter the behaviour of the hardware reset circuitry attached to the
	  button; it will still execute a hard reset if the button is held
	  down for longer than approximately five seconds.

	  To compile this driver as a module, choose M here: the
	  module will be called nwbutton.

	  Most people will answer Y to this question and "Reboot Using Button"
	  below to be able to initiate a system shutdown from the button.

config NWBUTTON_REBOOT
	bool "Reboot Using Button"
	depends on NWBUTTON
	help
	  If you say Y here, then you will be able to initiate a system
	  shutdown and reboot by pressing the orange button a number of times.
	  The number of presses to initiate the shutdown is two by default,
	  but this can be altered by modifying the value of NUM_PRESSES_REBOOT
	  in nwbutton.h and recompiling the driver or, if you compile the
	  driver as a module, you can specify the number of presses at load
	  time with "insmod button reboot_count=<something>".

config NWFLASH
	tristate "NetWinder flash support"
	depends on ARCH_NETWINDER
	---help---
	  If you say Y here and create a character device /dev/flash with
	  major 10 and minor 160 you can manipulate the flash ROM containing
	  the NetWinder firmware. Be careful as accidentally overwriting the
	  flash contents can render your computer unbootable. On no account
	  allow random users access to this device. :-)

	  To compile this driver as a module, choose M here: the
	  module will be called nwflash.

	  If you're not sure, say N.

source "drivers/char/hw_random/Kconfig"

config NVRAM
	tristate "/dev/nvram support"
	depends on ATARI || X86 || (ARM && RTC_DRV_CMOS) || GENERIC_NVRAM
	---help---
	  If you say Y here and create a character special file /dev/nvram
	  with major number 10 and minor number 144 using mknod ("man mknod"),
	  you get read and write access to the extra bytes of non-volatile
	  memory in the real time clock (RTC), which is contained in every PC
	  and most Ataris.  The actual number of bytes varies, depending on the
	  nvram in the system, but is usually 114 (128-14 for the RTC).

	  This memory is conventionally called "CMOS RAM" on PCs and "NVRAM"
	  on Ataris. /dev/nvram may be used to view settings there, or to
	  change them (with some utility). It could also be used to frequently
	  save a few bits of very important data that may not be lost over
	  power-off and for which writing to disk is too insecure. Note
	  however that most NVRAM space in a PC belongs to the BIOS and you
	  should NEVER idly tamper with it. See Ralf Brown's interrupt list
	  for a guide to the use of CMOS bytes by your BIOS.

	  On Atari machines, /dev/nvram is always configured and does not need
	  to be selected.

	  To compile this driver as a module, choose M here: the
	  module will be called nvram.

#
# These legacy RTC drivers just cause too many conflicts with the generic
# RTC framework ... let's not even try to coexist any more.
#
if RTC_LIB=n

config RTC
	tristate "Enhanced Real Time Clock Support (legacy PC RTC driver)"
	depends on !PPC && !PARISC && !IA64 && !M68K && !SPARC && !FRV \
			&& !ARM && !SUPERH && !S390 && !AVR32 && !BLACKFIN
	---help---
	  If you say Y here and create a character special file /dev/rtc with
	  major number 10 and minor number 135 using mknod ("man mknod"), you
	  will get access to the real time clock (or hardware clock) built
	  into your computer.

	  Every PC has such a clock built in. It can be used to generate
	  signals from as low as 1Hz up to 8192Hz, and can also be used
	  as a 24 hour alarm. It reports status information via the file
	  /proc/driver/rtc and its behaviour is set by various ioctls on
	  /dev/rtc.

	  If you run Linux on a multiprocessor machine and said Y to
	  "Symmetric Multi Processing" above, you should say Y here to read
	  and set the RTC in an SMP compatible fashion.

	  If you think you have a use for such a device (such as periodic data
	  sampling), then say Y here, and read <file:Documentation/rtc.txt>
	  for details.

	  To compile this driver as a module, choose M here: the
	  module will be called rtc.

config JS_RTC
	tristate "Enhanced Real Time Clock Support"
	depends on SPARC32 && PCI
	---help---
	  If you say Y here and create a character special file /dev/rtc with
	  major number 10 and minor number 135 using mknod ("man mknod"), you
	  will get access to the real time clock (or hardware clock) built
	  into your computer.

	  Every PC has such a clock built in. It can be used to generate
	  signals from as low as 1Hz up to 8192Hz, and can also be used
	  as a 24 hour alarm. It reports status information via the file
	  /proc/driver/rtc and its behaviour is set by various ioctls on
	  /dev/rtc.

	  If you think you have a use for such a device (such as periodic data
	  sampling), then say Y here, and read <file:Documentation/rtc.txt>
	  for details.

	  To compile this driver as a module, choose M here: the
	  module will be called js-rtc.

config GEN_RTC
	tristate "Generic /dev/rtc emulation"
	depends on RTC!=y && !IA64 && !ARM && !M32R && !MIPS && !SPARC && !FRV && !S390 && !SUPERH && !AVR32 && !BLACKFIN
	---help---
	  If you say Y here and create a character special file /dev/rtc with
	  major number 10 and minor number 135 using mknod ("man mknod"), you
	  will get access to the real time clock (or hardware clock) built
	  into your computer.

	  It reports status information via the file /proc/driver/rtc and its
	  behaviour is set by various ioctls on /dev/rtc. If you enable the
	  "extended RTC operation" below it will also provide an emulation
	  for RTC_UIE which is required by some programs and may improve
	  precision in some cases.

	  To compile this driver as a module, choose M here: the
	  module will be called genrtc.

config GEN_RTC_X
	bool "Extended RTC operation"
	depends on GEN_RTC
	help
	  Provides an emulation for RTC_UIE which is required by some programs
	  and may improve precision of the generic RTC support in some cases.

config EFI_RTC
	bool "EFI Real Time Clock Services"
	depends on IA64

config DS1302
	tristate "DS1302 RTC support"
	depends on M32R && (PLAT_M32700UT || PLAT_OPSPUT)
	help
	  If you say Y here and create a character special file /dev/rtc with
	  major number 121 and minor number 0 using mknod ("man mknod"), you
	  will get access to the real time clock (or hardware clock) built
	  into your computer.

endif # RTC_LIB

config DTLK
	tristate "Double Talk PC internal speech card support"
	depends on ISA
	help
	  This driver is for the DoubleTalk PC, a speech synthesizer
	  manufactured by RC Systems (<http://www.rcsys.com/>).  It is also
	  called the `internal DoubleTalk'.

	  To compile this driver as a module, choose M here: the
	  module will be called dtlk.

config XILINX_HWICAP
	tristate "Xilinx HWICAP Support"
	depends on XILINX_VIRTEX || MICROBLAZE
	help
	  This option enables support for Xilinx Internal Configuration
	  Access Port (ICAP) driver.  The ICAP is used on Xilinx Virtex
	  FPGA platforms to partially reconfigure the FPGA at runtime.

	  If unsure, say N.

config R3964
	tristate "Siemens R3964 line discipline"
	---help---
	  This driver allows synchronous communication with devices using the
	  Siemens R3964 packet protocol. Unless you are dealing with special
	  hardware like PLCs, you are unlikely to need this.

	  To compile this driver as a module, choose M here: the
	  module will be called n_r3964.

	  If unsure, say N.

config APPLICOM
	tristate "Applicom intelligent fieldbus card support"
	depends on PCI
	---help---
	  This driver provides the kernel-side support for the intelligent
	  fieldbus cards made by Applicom International. More information
	  about these cards can be found on the WWW at the address
	  <http://www.applicom-int.com/>, or by email from David Woodhouse
	  <dwmw2@infradead.org>.

	  To compile this driver as a module, choose M here: the
	  module will be called applicom.

	  If unsure, say N.

config SONYPI
	tristate "Sony Vaio Programmable I/O Control Device support (EXPERIMENTAL)"
	depends on EXPERIMENTAL && X86 && PCI && INPUT && !64BIT
	---help---
	  This driver enables access to the Sony Programmable I/O Control
	  Device which can be found in many (all ?) Sony Vaio laptops.

	  If you have one of those laptops, read
	  <file:Documentation/laptops/sonypi.txt>, and say Y or M here.

	  To compile this driver as a module, choose M here: the
	  module will be called sonypi.

config GPIO_TB0219
	tristate "TANBAC TB0219 GPIO support"
	depends on TANBAC_TB022X
	select GPIO_VR41XX

source "drivers/char/pcmcia/Kconfig"

config MWAVE
	tristate "ACP Modem (Mwave) support"
	depends on X86
	select SERIAL_8250
	---help---
	  The ACP modem (Mwave) for Linux is a WinModem. It is composed of a
	  kernel driver and a user level application. Together these components
	  support direct attachment to public switched telephone networks (PSTNs)
	  and support selected world wide countries.

	  This version of the ACP Modem driver supports the IBM Thinkpad 600E,
	  600, and 770 that include on board ACP modem hardware.

	  The modem also supports the standard communications port interface
	  (ttySx) and is compatible with the Hayes AT Command Set.

	  The user level application needed to use this driver can be found at
	  the IBM Linux Technology Center (LTC) web site:
	  <http://www.ibm.com/linux/ltc/>.

	  If you own one of the above IBM Thinkpads which has the Mwave chipset
	  in it, say Y.

	  To compile this driver as a module, choose M here: the
	  module will be called mwave.

config SCx200_GPIO
	tristate "NatSemi SCx200 GPIO Support"
	depends on SCx200
	select NSC_GPIO
	help
	  Give userspace access to the GPIO pins on the National
	  Semiconductor SCx200 processors.

	  If compiled as a module, it will be called scx200_gpio.

config PC8736x_GPIO
	tristate "NatSemi PC8736x GPIO Support"
	depends on X86
	default SCx200_GPIO	# mostly N
	select NSC_GPIO		# needed for support routines
	help
	  Give userspace access to the GPIO pins on the National
	  Semiconductor PC-8736x (x=[03456]) SuperIO chip.  The chip
	  has multiple functional units, inc several managed by
	  hwmon/pc87360 driver.  Tested with PC-87366

	  If compiled as a module, it will be called pc8736x_gpio.

config NSC_GPIO
	tristate "NatSemi Base GPIO Support"
	depends on X86_32
	# selected by SCx200_GPIO and PC8736x_GPIO
	# what about 2 selectors differing: m != y
	help
	  Common support used (and needed) by scx200_gpio and
	  pc8736x_gpio drivers.  If those drivers are built as
	  modules, this one will be too, named nsc_gpio

config CS5535_GPIO
	tristate "AMD CS5535/CS5536 GPIO (Geode Companion Device)"
	depends on X86_32
	help
	  Give userspace access to the GPIO pins on the AMD CS5535 and
	  CS5536 Geode companion devices.

	  If compiled as a module, it will be called cs5535_gpio.

config RAW_DRIVER
	tristate "RAW driver (/dev/raw/rawN)"
	depends on BLOCK
	help
	  The raw driver permits block devices to be bound to /dev/raw/rawN.
	  Once bound, I/O against /dev/raw/rawN uses efficient zero-copy I/O.
	  See the raw(8) manpage for more details.

          Applications should preferably open the device (eg /dev/hda1)
          with the O_DIRECT flag.

config MAX_RAW_DEVS
	int "Maximum number of RAW devices to support (1-8192)"
	depends on RAW_DRIVER
	default "256"
	help
	  The maximum number of RAW devices that are supported.
	  Default is 256. Increase this number in case you need lots of
	  raw devices.

config HPET
	bool "HPET - High Precision Event Timer" if (X86 || IA64)
	default n
	depends on ACPI
	help
	  If you say Y here, you will have a miscdevice named "/dev/hpet/".  Each
	  open selects one of the timers supported by the HPET.  The timers are
	  non-periodic and/or periodic.

config HPET_MMAP
	bool "Allow mmap of HPET"
	default y
	depends on HPET
	help
	  If you say Y here, user applications will be able to mmap
	  the HPET registers.

	  In some hardware implementations, the page containing HPET
	  registers may also contain other things that shouldn't be
	  exposed to the user.  If this applies to your hardware,
	  say N here.

config HANGCHECK_TIMER
	tristate "Hangcheck timer"
	depends on X86 || IA64 || PPC64 || S390
	help
	  The hangcheck-timer module detects when the system has gone
	  out to lunch past a certain margin.  It can reboot the system
	  or merely print a warning.

config MMTIMER
	tristate "MMTIMER Memory mapped RTC for SGI Altix"
	depends on IA64_GENERIC || IA64_SGI_SN2
	default y
	help
	  The mmtimer device allows direct userspace access to the
	  Altix system timer.

config UV_MMTIMER
	tristate "UV_MMTIMER Memory mapped RTC for SGI UV"
	depends on X86_UV
	default m
	help
	  The uv_mmtimer device allows direct userspace access to the
	  UV system timer.

source "drivers/char/tpm/Kconfig"

config TELCLOCK
	tristate "Telecom clock driver for ATCA SBC"
	depends on EXPERIMENTAL && X86
	default n
	help
	  The telecom clock device is specific to the MPCBL0010 and MPCBL0050
	  ATCA computers and allows direct userspace access to the
	  configuration of the telecom clock configuration settings.  This
	  device is used for hardware synchronization across the ATCA backplane
	  fabric.  Upon loading, the driver exports a sysfs directory,
	  /sys/devices/platform/telco_clock, with a number of files for
	  controlling the behavior of this hardware.

config DEVPORT
	bool
	depends on !M68K
	depends on ISA || PCI
	default y

source "drivers/s390/char/Kconfig"

<<<<<<< HEAD
config RAMOOPS
	tristate "Log panic/oops to a RAM buffer"
	depends on HAS_IOMEM
	default n
	help
	  This enables panic and oops messages to be logged to a circular
	  buffer in RAM where it can be read back at some later point.
=======
config ADC_NS9215
	tristate "Digi ns9215 On-Chip ADC"
	depends on PROCESSOR_NS9215
	help
	  Driver for the internal ADC (Analog Digital Converter) module
	  found on Digi ns9215 CPUs.

	  This driver can also be built as a module. If so, the module
	  will be called adc-ns9215.

config ADC_S3C2443
	tristate "ADC driver for S3C2443 SoC, internal ADC"
	depends on CPU_S3C2443
	help
	  Driver for the internal ADC (Analog Digital Converter) module
	  found on S3C2443 CPU.

	  This driver can also be built as a module. If so, the module
	  will be called adc-s3c2443.
>>>>>>> c9a75b78

endmenu
<|MERGE_RESOLUTION|>--- conflicted
+++ resolved
@@ -1121,7 +1121,6 @@
 
 source "drivers/s390/char/Kconfig"
 
-<<<<<<< HEAD
 config RAMOOPS
 	tristate "Log panic/oops to a RAM buffer"
 	depends on HAS_IOMEM
@@ -1129,7 +1128,7 @@
 	help
 	  This enables panic and oops messages to be logged to a circular
 	  buffer in RAM where it can be read back at some later point.
-=======
+
 config ADC_NS9215
 	tristate "Digi ns9215 On-Chip ADC"
 	depends on PROCESSOR_NS9215
@@ -1149,6 +1148,5 @@
 
 	  This driver can also be built as a module. If so, the module
 	  will be called adc-s3c2443.
->>>>>>> c9a75b78
 
 endmenu
