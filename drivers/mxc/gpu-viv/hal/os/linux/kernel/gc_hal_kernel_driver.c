/****************************************************************************
*
*    Copyright (C) 2005 - 2012 by Vivante Corp.
*    Copyright (C) 2011-2012 Freescale Semiconductor, Inc.
*
*    This program is free software; you can redistribute it and/or modify
*    it under the terms of the GNU General Public License as published by
*    the Free Software Foundation; either version 2 of the license, or
*    (at your option) any later version.
*
*    This program is distributed in the hope that it will be useful,
*    but WITHOUT ANY WARRANTY; without even the implied warranty of
*    MERCHANTABILITY or FITNESS FOR A PARTICULAR PURPOSE. See the
*    GNU General Public License for more details.
*
*    You should have received a copy of the GNU General Public License
*    along with this program; if not write to the Free Software
*    Foundation, Inc., 675 Mass Ave, Cambridge, MA 02139, USA.
*
*****************************************************************************/




#include <linux/device.h>
#include <linux/slab.h>
#include <mach/viv_gpu.h>

#include "gc_hal_kernel_linux.h"
#include "gc_hal_driver.h"

#if USE_PLATFORM_DRIVER
#   include <linux/platform_device.h>
#endif

#ifdef CONFIG_PXA_DVFM
#   include <mach/dvfm.h>
#   include <mach/pxa3xx_dvfm.h>
#endif


/* Zone used for header/footer. */
#define _GC_OBJ_ZONE    gcvZONE_DRIVER

MODULE_DESCRIPTION("Vivante Graphics Driver");
MODULE_LICENSE("GPL");

static struct class* gpuClass;

static gckGALDEVICE galDevice;

static uint major = 199;
module_param(major, uint, 0644);

static int irqLine = -1;
module_param(irqLine, int, 0644);

static ulong registerMemBase = 0x80000000;
module_param(registerMemBase, ulong, 0644);

static ulong registerMemSize = 2 << 10;
module_param(registerMemSize, ulong, 0644);

static int irqLine2D = -1;
module_param(irqLine2D, int, 0644);

static ulong registerMemBase2D = 0x00000000;
module_param(registerMemBase2D, ulong, 0644);

static ulong registerMemSize2D = 2 << 10;
module_param(registerMemSize2D, ulong, 0644);

static int irqLineVG = -1;
module_param(irqLineVG, int, 0644);

static ulong registerMemBaseVG = 0x00000000;
module_param(registerMemBaseVG, ulong, 0644);

static ulong registerMemSizeVG = 2 << 10;
module_param(registerMemSizeVG, ulong, 0644);

static ulong contiguousSize = 4 << 20;
module_param(contiguousSize, ulong, 0644);

static ulong contiguousBase = 0;
module_param(contiguousBase, ulong, 0644);

<<<<<<< HEAD
static ulong bankSize = 32 << 20;
=======
static ulong bankSize = 0;
>>>>>>> 79f31695
module_param(bankSize, ulong, 0644);

static int fastClear = -1;
module_param(fastClear, int, 0644);

static int compression = -1;
module_param(compression, int, 0644);

static int signal = 48;
module_param(signal, int, 0644);

static ulong baseAddress = 0;
module_param(baseAddress, ulong, 0644);

static ulong physSize = 0;
module_param(physSize, ulong, 0644);

static int showArgs = 0;
module_param(showArgs, int, 0644);

#if ENABLE_GPU_CLOCK_BY_DRIVER
    unsigned long coreClock = 156000000;
    module_param(coreClock, ulong, 0644);
#endif

static int drv_open(
    struct inode* inode,
    struct file* filp
    );

static int drv_release(
    struct inode* inode,
    struct file* filp
    );

static long drv_ioctl(
    struct file* filp,
    unsigned int ioctlCode,
    unsigned long arg
    );

static int drv_mmap(
    struct file* filp,
    struct vm_area_struct* vma
    );

static struct file_operations driver_fops =
{
    .open       = drv_open,
    .release    = drv_release,
    .unlocked_ioctl = drv_ioctl,
    .mmap       = drv_mmap,
};

int drv_open(
    struct inode* inode,
    struct file* filp
    )
{
    gceSTATUS status;
    gctBOOL attached = gcvFALSE;
    gcsHAL_PRIVATE_DATA_PTR data = gcvNULL;
    gctINT i;

    gcmkHEADER_ARG("inode=0x%08X filp=0x%08X", inode, filp);

    if (filp == gcvNULL)
    {
        gcmkTRACE_ZONE(
            gcvLEVEL_ERROR, gcvZONE_DRIVER,
            "%s(%d): filp is NULL\n",
            __FUNCTION__, __LINE__
            );

        gcmkONERROR(gcvSTATUS_INVALID_ARGUMENT);
    }

    data = kmalloc(sizeof(gcsHAL_PRIVATE_DATA), GFP_KERNEL | __GFP_NOWARN);

    if (data == gcvNULL)
    {
        gcmkTRACE_ZONE(
            gcvLEVEL_ERROR, gcvZONE_DRIVER,
            "%s(%d): private_data is NULL\n",
            __FUNCTION__, __LINE__
            );

        gcmkONERROR(gcvSTATUS_OUT_OF_MEMORY);
    }

    data->device             = galDevice;
    data->mappedMemory       = gcvNULL;
    data->contiguousLogical  = gcvNULL;
    gcmkONERROR(gckOS_GetProcessID(&data->pidOpen));

    /* Attached the process. */
    for (i = 0; i < gcdGPU_COUNT; i++)
    {
        if (galDevice->kernels[i] != gcvNULL)
        {
            gcmkONERROR(gckKERNEL_AttachProcess(galDevice->kernels[i], gcvTRUE));
        }
    }
    attached = gcvTRUE;

    if (!galDevice->contiguousMapped)
    {
        gcmkONERROR(gckOS_MapMemory(
            galDevice->os,
            galDevice->contiguousPhysical,
            galDevice->contiguousSize,
            &data->contiguousLogical
            ));
    }

    filp->private_data = data;

    /* Success. */
    gcmkFOOTER_NO();
    return 0;

OnError:
    if (data != gcvNULL)
    {
        if (data->contiguousLogical != gcvNULL)
        {
            gcmkVERIFY_OK(gckOS_UnmapMemory(
                galDevice->os,
                galDevice->contiguousPhysical,
                galDevice->contiguousSize,
                data->contiguousLogical
                ));
        }

        kfree(data);
    }

    if (attached)
    {
        for (i = 0; i < gcdGPU_COUNT; i++)
        {
            if (galDevice->kernels[i] != gcvNULL)
            {
                gcmkVERIFY_OK(gckKERNEL_AttachProcess(galDevice->kernels[i], gcvFALSE));
            }
        }
    }

    gcmkFOOTER();
    return -ENOTTY;
}

int drv_release(
    struct inode* inode,
    struct file* filp
    )
{
    gceSTATUS status;
    gcsHAL_PRIVATE_DATA_PTR data;
    gckGALDEVICE device;
    gctINT i;

    gcmkHEADER_ARG("inode=0x%08X filp=0x%08X", inode, filp);

    if (filp == gcvNULL)
    {
        gcmkTRACE_ZONE(
            gcvLEVEL_ERROR, gcvZONE_DRIVER,
            "%s(%d): filp is NULL\n",
            __FUNCTION__, __LINE__
            );

        gcmkONERROR(gcvSTATUS_INVALID_ARGUMENT);
    }

    data = filp->private_data;

    if (data == gcvNULL)
    {
        gcmkTRACE_ZONE(
            gcvLEVEL_ERROR, gcvZONE_DRIVER,
            "%s(%d): private_data is NULL\n",
            __FUNCTION__, __LINE__
            );

        gcmkONERROR(gcvSTATUS_INVALID_ARGUMENT);
    }

    device = data->device;

    if (device == gcvNULL)
    {
        gcmkTRACE_ZONE(
            gcvLEVEL_ERROR, gcvZONE_DRIVER,
            "%s(%d): device is NULL\n",
            __FUNCTION__, __LINE__
            );

        gcmkONERROR(gcvSTATUS_INVALID_ARGUMENT);
    }

    if (!device->contiguousMapped)
    {
        if (data->contiguousLogical != gcvNULL)
        {
            gcmkONERROR(gckOS_UnmapMemoryEx(
                galDevice->os,
                galDevice->contiguousPhysical,
                galDevice->contiguousSize,
                data->contiguousLogical,
                data->pidOpen
                ));

            data->contiguousLogical = gcvNULL;
        }
    }

    /* A process gets detached. */
    for (i = 0; i < gcdGPU_COUNT; i++)
    {
        if (galDevice->kernels[i] != gcvNULL)
        {
            gcmkONERROR(gckKERNEL_AttachProcessEx(galDevice->kernels[i], gcvFALSE, data->pidOpen));
        }
    }

    kfree(data);
    filp->private_data = NULL;

    /* Success. */
    gcmkFOOTER_NO();
    return 0;

OnError:
    gcmkFOOTER();
    return -ENOTTY;
}

long drv_ioctl(
    struct file* filp,
    unsigned int ioctlCode,
    unsigned long arg
    )
{
    gceSTATUS status;
    gcsHAL_INTERFACE iface;
    gctUINT32 copyLen;
    DRIVER_ARGS drvArgs;
    gckGALDEVICE device;
    gcsHAL_PRIVATE_DATA_PTR data;
    gctINT32 i, count;

    gcmkHEADER_ARG(
        "filp=0x%08X ioctlCode=0x%08X arg=0x%08X",
        filp, ioctlCode, arg
        );

    if (filp == gcvNULL)
    {
        gcmkTRACE_ZONE(
            gcvLEVEL_ERROR, gcvZONE_DRIVER,
            "%s(%d): filp is NULL\n",
            __FUNCTION__, __LINE__
            );

        gcmkONERROR(gcvSTATUS_INVALID_ARGUMENT);
    }

    data = filp->private_data;

    if (data == gcvNULL)
    {
        gcmkTRACE_ZONE(
            gcvLEVEL_ERROR, gcvZONE_DRIVER,
            "%s(%d): private_data is NULL\n",
            __FUNCTION__, __LINE__
            );

        gcmkONERROR(gcvSTATUS_INVALID_ARGUMENT);
    }

    device = data->device;

    if (device == gcvNULL)
    {
        gcmkTRACE_ZONE(
            gcvLEVEL_ERROR, gcvZONE_DRIVER,
            "%s(%d): device is NULL\n",
            __FUNCTION__, __LINE__
            );

        gcmkONERROR(gcvSTATUS_INVALID_ARGUMENT);
    }

    if ((ioctlCode != IOCTL_GCHAL_INTERFACE)
    &&  (ioctlCode != IOCTL_GCHAL_KERNEL_INTERFACE)
    )
    {
        gcmkTRACE_ZONE(
            gcvLEVEL_ERROR, gcvZONE_DRIVER,
            "%s(%d): unknown command %d\n",
            __FUNCTION__, __LINE__,
            ioctlCode
            );

        gcmkONERROR(gcvSTATUS_INVALID_ARGUMENT);
    }

    /* Get the drvArgs. */
    copyLen = copy_from_user(
        &drvArgs, (void *) arg, sizeof(DRIVER_ARGS)
        );

    if (copyLen != 0)
    {
        gcmkTRACE_ZONE(
            gcvLEVEL_ERROR, gcvZONE_DRIVER,
            "%s(%d): error copying of the input arguments.\n",
            __FUNCTION__, __LINE__
            );

        gcmkONERROR(gcvSTATUS_INVALID_ARGUMENT);
    }

    /* Now bring in the gcsHAL_INTERFACE structure. */
    if ((drvArgs.InputBufferSize  != sizeof(gcsHAL_INTERFACE))
    ||  (drvArgs.OutputBufferSize != sizeof(gcsHAL_INTERFACE))
    )
    {
        gcmkTRACE_ZONE(
            gcvLEVEL_ERROR, gcvZONE_DRIVER,
            "%s(%d): input or/and output structures are invalid.\n",
            __FUNCTION__, __LINE__
            );

        gcmkONERROR(gcvSTATUS_INVALID_ARGUMENT);
    }

    copyLen = copy_from_user(
        &iface, drvArgs.InputBuffer, sizeof(gcsHAL_INTERFACE)
        );

    if (copyLen != 0)
    {
        gcmkTRACE_ZONE(
            gcvLEVEL_ERROR, gcvZONE_DRIVER,
            "%s(%d): error copying of input HAL interface.\n",
            __FUNCTION__, __LINE__
            );

        gcmkONERROR(gcvSTATUS_INVALID_ARGUMENT);
    }

    if (iface.command == gcvHAL_CHIP_INFO)
    {
        count = 0;
        for (i = 0; i < gcdGPU_COUNT; i++)
        {
            if (device->kernels[i] != gcvNULL)
            {
#if gcdENABLE_VG
                if (i == gcvCORE_VG)
                {
                    iface.u.ChipInfo.types[count] = gcvHARDWARE_VG;
                }
                else
#endif
                {
                    gcmkVERIFY_OK(gckHARDWARE_GetType(device->kernels[i]->hardware,
                                                      &iface.u.ChipInfo.types[count]));
                }
                count++;
            }
        }

        iface.u.ChipInfo.count = count;
        status = gcvSTATUS_OK;
    }
    else
    {
        if (iface.hardwareType < 0 || iface.hardwareType > 7)
        {
            gcmkTRACE_ZONE(
                gcvLEVEL_ERROR, gcvZONE_DRIVER,
                "%s(%d): unknown hardwareType %d\n",
                __FUNCTION__, __LINE__,
                iface.hardwareType
                );

            gcmkONERROR(gcvSTATUS_INVALID_ARGUMENT);
        }

#if gcdENABLE_VG
        if (device->coreMapping[iface.hardwareType] == gcvCORE_VG)
        {
            status = gckVGKERNEL_Dispatch(device->kernels[gcvCORE_VG],
                                        (ioctlCode == IOCTL_GCHAL_INTERFACE),
                                        &iface);
        }
        else
#endif
        {
            status = gckKERNEL_Dispatch(device->kernels[device->coreMapping[iface.hardwareType]],
                                        (ioctlCode == IOCTL_GCHAL_INTERFACE),
                                        &iface);
        }
    }

    /* Redo system call after pending signal is handled. */
    if (status == gcvSTATUS_INTERRUPTED)
    {
        gcmkFOOTER();
        return -ERESTARTSYS;
    }

    if (gcmIS_SUCCESS(status) && (iface.command == gcvHAL_LOCK_VIDEO_MEMORY))
    {
        /* Special case for mapped memory. */
        if ((data->mappedMemory != gcvNULL)
        &&  (iface.u.LockVideoMemory.node->VidMem.memory->object.type == gcvOBJ_VIDMEM)
        )
        {
            /* Compute offset into mapped memory. */
            gctUINT32 offset
                = (gctUINT8 *) iface.u.LockVideoMemory.memory
                - (gctUINT8 *) device->contiguousBase;

            /* Compute offset into user-mapped region. */
            iface.u.LockVideoMemory.memory =
                (gctUINT8 *) data->mappedMemory + offset;
        }
    }

    /* Copy data back to the user. */
    copyLen = copy_to_user(
        drvArgs.OutputBuffer, &iface, sizeof(gcsHAL_INTERFACE)
        );

    if (copyLen != 0)
    {
        gcmkTRACE_ZONE(
            gcvLEVEL_ERROR, gcvZONE_DRIVER,
            "%s(%d): error copying of output HAL interface.\n",
            __FUNCTION__, __LINE__
            );

        gcmkONERROR(gcvSTATUS_INVALID_ARGUMENT);
    }

    /* Success. */
    gcmkFOOTER_NO();
    return 0;

OnError:
    gcmkFOOTER();
    return -ENOTTY;
}

static int drv_mmap(
    struct file* filp,
    struct vm_area_struct* vma
    )
{
    gceSTATUS status;
    gcsHAL_PRIVATE_DATA_PTR data;
    gckGALDEVICE device;

    gcmkHEADER_ARG("filp=0x%08X vma=0x%08X", filp, vma);

    if (filp == gcvNULL)
    {
        gcmkTRACE_ZONE(
            gcvLEVEL_ERROR, gcvZONE_DRIVER,
            "%s(%d): filp is NULL\n",
            __FUNCTION__, __LINE__
            );

        gcmkONERROR(gcvSTATUS_INVALID_ARGUMENT);
    }

    data = filp->private_data;

    if (data == gcvNULL)
    {
        gcmkTRACE_ZONE(
            gcvLEVEL_ERROR, gcvZONE_DRIVER,
            "%s(%d): private_data is NULL\n",
            __FUNCTION__, __LINE__
            );

        gcmkONERROR(gcvSTATUS_INVALID_ARGUMENT);
    }

    device = data->device;

    if (device == gcvNULL)
    {
        gcmkTRACE_ZONE(
            gcvLEVEL_ERROR, gcvZONE_DRIVER,
            "%s(%d): device is NULL\n",
            __FUNCTION__, __LINE__
            );

        gcmkONERROR(gcvSTATUS_INVALID_ARGUMENT);
    }

#if !gcdPAGED_MEMORY_CACHEABLE
    vma->vm_page_prot = pgprot_writecombine(vma->vm_page_prot);
    vma->vm_flags    |= VM_IO | VM_DONTCOPY | VM_DONTEXPAND;
#endif
    vma->vm_pgoff     = 0;

    if (device->contiguousMapped)
    {
        unsigned long size = vma->vm_end - vma->vm_start;

        int ret = io_remap_pfn_range(
            vma,
            vma->vm_start,
            (gctUINT32) device->contiguousPhysical >> PAGE_SHIFT,
            size,
            vma->vm_page_prot
            );

        if (ret != 0)
        {
            gcmkTRACE_ZONE(
                gcvLEVEL_ERROR, gcvZONE_DRIVER,
                "%s(%d): io_remap_pfn_range failed %d\n",
                __FUNCTION__, __LINE__,
                ret
                );

            data->mappedMemory = gcvNULL;

            gcmkONERROR(gcvSTATUS_OUT_OF_RESOURCES);
        }

        data->mappedMemory = (gctPOINTER) vma->vm_start;
    }

    /* Success. */
    gcmkFOOTER_NO();
    return 0;

OnError:
    gcmkFOOTER();
    return -ENOTTY;
}


#if !USE_PLATFORM_DRIVER
static int __init drv_init(void)
#else
static int drv_init(void)
#endif
{
    int ret;
    int result = -EINVAL;
    gceSTATUS status;
    gckGALDEVICE device = gcvNULL;
    struct class* device_class = gcvNULL;

    gcmkHEADER();

#if ENABLE_GPU_CLOCK_BY_DRIVER && (LINUX_VERSION_CODE >= KERNEL_VERSION(2,6,28))
    {
# if 0
        struct clk * clk;

        clk = clk_get(NULL, "GCCLK");

        if (IS_ERR(clk))
        {
            gcmkTRACE_ZONE(
                gcvLEVEL_ERROR, gcvZONE_DRIVER,
                "%s(%d): clk get error: %d\n",
                __FUNCTION__, __LINE__,
                PTR_ERR(clk)
                );

            result = -ENODEV;
            gcmkONERROR(gcvSTATUS_GENERIC_IO);
        }

        /*
         * APMU_GC_156M, APMU_GC_312M, APMU_GC_PLL2, APMU_GC_PLL2_DIV2 currently.
         * Use the 2X clock.
         */
        if (clk_set_rate(clk, coreClock * 2))
        {
            gcmkTRACE_ZONE(
                gcvLEVEL_ERROR, gcvZONE_DRIVER,
                "%s(%d): Failed to set core clock.\n",
                __FUNCTION__, __LINE__
                );

            result = -EAGAIN;
            gcmkONERROR(gcvSTATUS_GENERIC_IO);
        }

        clk_enable(clk);

#if defined(CONFIG_PXA_DVFM) && (LINUX_VERSION_CODE > KERNEL_VERSION(2,6,29))
        gc_pwr(1);
#   endif
# endif
    }
#endif

    if (showArgs)
    {
        printk("galcore options:\n");
        printk("  irqLine           = %d\n",      irqLine);
        printk("  registerMemBase   = 0x%08lX\n", registerMemBase);
        printk("  registerMemSize   = 0x%08lX\n", registerMemSize);

        if (irqLine2D != -1)
        {
            printk("  irqLine2D         = %d\n",      irqLine2D);
            printk("  registerMemBase2D = 0x%08lX\n", registerMemBase2D);
            printk("  registerMemSize2D = 0x%08lX\n", registerMemSize2D);
        }

        if (irqLineVG != -1)
        {
            printk("  irqLineVG         = %d\n",      irqLineVG);
            printk("  registerMemBaseVG = 0x%08lX\n", registerMemBaseVG);
            printk("  registerMemSizeVG = 0x%08lX\n", registerMemSizeVG);
        }

        printk("  contiguousSize    = %ld\n",     contiguousSize);
        printk("  contiguousBase    = 0x%08lX\n", contiguousBase);
        printk("  bankSize          = 0x%08lX\n", bankSize);
        printk("  fastClear         = %d\n",      fastClear);
        printk("  compression       = %d\n",      compression);
        printk("  signal            = %d\n",      signal);
        printk("  baseAddress       = 0x%08lX\n", baseAddress);
        printk("  physSize          = 0x%08lX\n", physSize);
#if ENABLE_GPU_CLOCK_BY_DRIVER
        printk("  coreClock       = %lu\n",     coreClock);
#endif
    }

    /* Create the GAL device. */
    gcmkONERROR(gckGALDEVICE_Construct(
        irqLine,
        registerMemBase, registerMemSize,
        irqLine2D,
        registerMemBase2D, registerMemSize2D,
        irqLineVG,
        registerMemBaseVG, registerMemSizeVG,
        contiguousBase, contiguousSize,
        bankSize, fastClear, compression, baseAddress, physSize, signal,
        &device
        ));

    /* Start the GAL device. */
    gcmkONERROR(gckGALDEVICE_Start(device));

    if ((physSize != 0)
       && (device->kernels[gcvCORE_MAJOR] != gcvNULL)
       && (device->kernels[gcvCORE_MAJOR]->hardware->mmuVersion != 0))
    {
        status = gckMMU_Enable(device->kernels[gcvCORE_MAJOR]->mmu, baseAddress, physSize);
        gcmkTRACE_ZONE(gcvLEVEL_INFO, gcvZONE_DRIVER,
            "Enable new MMU: status=%d\n", status);

        if ((device->kernels[gcvCORE_2D] != gcvNULL)
            && (device->kernels[gcvCORE_2D]->hardware->mmuVersion != 0))
        {
            status = gckMMU_Enable(device->kernels[gcvCORE_2D]->mmu, baseAddress, physSize);
            gcmkTRACE_ZONE(gcvLEVEL_INFO, gcvZONE_DRIVER,
                "Enable new MMU for 2D: status=%d\n", status);
        }

        /* Reset the base address */
        device->baseAddress = 0;
    }

    /* Register the character device. */
    ret = register_chrdev(major, DRV_NAME, &driver_fops);

    if (ret < 0)
    {
        gcmkTRACE_ZONE(
            gcvLEVEL_ERROR, gcvZONE_DRIVER,
            "%s(%d): Could not allocate major number for mmap.\n",
            __FUNCTION__, __LINE__
            );

        gcmkONERROR(gcvSTATUS_OUT_OF_MEMORY);
    }

    if (major == 0)
    {
        major = ret;
    }

    /* Create the device class. */
    device_class = class_create(THIS_MODULE, "graphics_class");

    if (IS_ERR(device_class))
    {
        gcmkTRACE_ZONE(
            gcvLEVEL_ERROR, gcvZONE_DRIVER,
            "%s(%d): Failed to create the class.\n",
            __FUNCTION__, __LINE__
            );

        gcmkONERROR(gcvSTATUS_OUT_OF_RESOURCES);
    }

#if LINUX_VERSION_CODE >= KERNEL_VERSION(2,6,27)
    device_create(device_class, NULL, MKDEV(major, 0), NULL, "galcore");
#else
    device_create(device_class, NULL, MKDEV(major, 0), "galcore");
#endif

    galDevice = device;
    gpuClass  = device_class;

    gcmkTRACE_ZONE(
        gcvLEVEL_INFO, gcvZONE_DRIVER,
        "%s(%d): irqLine=%d, contiguousSize=%lu, memBase=0x%lX\n",
        __FUNCTION__, __LINE__,
        irqLine, contiguousSize, registerMemBase
        );

    /* Success. */
    gcmkFOOTER_NO();
    return 0;

OnError:
    /* Roll back. */
    if (device_class != gcvNULL)
    {
        device_destroy(device_class, MKDEV(major, 0));
        class_destroy(device_class);
    }

    if (device != gcvNULL)
    {
        gcmkVERIFY_OK(gckGALDEVICE_Stop(device));
        gcmkVERIFY_OK(gckGALDEVICE_Destroy(device));
    }

    gcmkFOOTER();
    return result;
}

#if !USE_PLATFORM_DRIVER
static void __exit drv_exit(void)
#else
static void drv_exit(void)
#endif
{
    gcmkHEADER();

    gcmkASSERT(gpuClass != gcvNULL);
    device_destroy(gpuClass, MKDEV(major, 0));
    class_destroy(gpuClass);

    unregister_chrdev(major, DRV_NAME);

    gcmkVERIFY_OK(gckGALDEVICE_Stop(galDevice));
    gcmkVERIFY_OK(gckGALDEVICE_Destroy(galDevice));

#if ENABLE_GPU_CLOCK_BY_DRIVER && LINUX_VERSION_CODE >= KERNEL_VERSION(2,6,28)
    {
# if 0
        struct clk * clk = NULL;

#if defined(CONFIG_PXA_DVFM) && (LINUX_VERSION_CODE > KERNEL_VERSION(2,6,29))
        gc_pwr(0);
#endif
        clk = clk_get(NULL, "GCCLK");
        clk_disable(clk);
# endif
    }
#endif

    gcmkFOOTER_NO();
}

#if !USE_PLATFORM_DRIVER
    module_init(drv_init);
    module_exit(drv_exit);
#else

#ifdef CONFIG_DOVE_GPU
#   define DEVICE_NAME "dove_gpu"
#else
#   define DEVICE_NAME "galcore"
#endif

static int __devinit gpu_probe(struct platform_device *pdev)
{
    int ret = -ENODEV;
    struct resource* res;
    struct viv_gpu_platform_data *pdata;

    gcmkHEADER();

    res = platform_get_resource_byname(pdev, IORESOURCE_IRQ, "irq_3d");
    if (res)
        irqLine = res->start;

    res = platform_get_resource_byname(pdev, IORESOURCE_MEM, "iobase_3d");
    if (res)
    {
        registerMemBase = res->start;
        registerMemSize = res->end - res->start + 1;
    }

    res = platform_get_resource_byname(pdev, IORESOURCE_IRQ, "irq_2d");
    if (res)
        irqLine2D = res->start;

    res = platform_get_resource_byname(pdev, IORESOURCE_MEM, "iobase_2d");
    if (res)
    {
        registerMemBase2D = res->start;
        registerMemSize2D = res->end - res->start + 1;
    }

    res = platform_get_resource_byname(pdev, IORESOURCE_IRQ, "irq_vg");
    if (res)
        irqLineVG = res->start;

    res = platform_get_resource_byname(pdev, IORESOURCE_MEM, "iobase_vg");
    if (res)
    {
        registerMemBaseVG = res->start;
        registerMemSizeVG = res->end - res->start + 1;
    }

    pdata = pdev->dev.platform_data;
    if (pdata) {
        contiguousBase = pdata->reserved_mem_base;
        contiguousSize = pdata->reserved_mem_size;
     }

    ret = drv_init();

    if (!ret)
    {
        platform_set_drvdata(pdev, galDevice);

        gcmkFOOTER_NO();
        return ret;
    }

    gcmkFOOTER_ARG(KERN_INFO "Failed to register gpu driver: %d\n", ret);
    return ret;
}

static int __devinit gpu_remove(struct platform_device *pdev)
{
    gcmkHEADER();
    drv_exit();
    gcmkFOOTER_NO();
    return 0;
}

static int __devinit gpu_suspend(struct platform_device *dev, pm_message_t state)
{
    gceSTATUS status;
    gckGALDEVICE device;
    gctINT i;

    device = platform_get_drvdata(dev);

    for (i = 0; i < gcdGPU_COUNT; i++)
    {
        if (device->kernels[i] != gcvNULL)
        {
            /* Store states. */
#if gcdENABLE_VG
            if (i == gcvCORE_VG)
            {
                status = gckVGHARDWARE_QueryPowerManagementState(device->kernels[i]->vg->hardware, &device->statesStored[i]);
            }
            else
#endif
            {
                status = gckHARDWARE_QueryPowerManagementState(device->kernels[i]->hardware, &device->statesStored[i]);
            }

            if (gcmIS_ERROR(status))
            {
                return -1;
            }

#if gcdENABLE_VG
            if (i == gcvCORE_VG)
            {
                status = gckVGHARDWARE_SetPowerManagementState(device->kernels[i]->vg->hardware, gcvPOWER_OFF);
            }
            else
#endif
            {
                status = gckHARDWARE_SetPowerManagementState(device->kernels[i]->hardware, gcvPOWER_OFF);
            }
            if (gcmIS_ERROR(status))
            {
                return -1;
            }

        }
    }

    return 0;
}

static int __devinit gpu_resume(struct platform_device *dev)
{
    gceSTATUS status;
    gckGALDEVICE device;
    gctINT i;
    gceCHIPPOWERSTATE   statesStored;

    device = platform_get_drvdata(dev);

    for (i = 0; i < gcdGPU_COUNT; i++)
    {
        if (device->kernels[i] != gcvNULL)
        {
#if gcdENABLE_VG
            if (i == gcvCORE_VG)
            {
                status = gckVGHARDWARE_SetPowerManagementState(device->kernels[i]->vg->hardware, gcvPOWER_ON);
            }
            else
#endif
            {
                status = gckHARDWARE_SetPowerManagementState(device->kernels[i]->hardware, gcvPOWER_ON);
            }

            if (gcmIS_ERROR(status))
            {
                return -1;
            }

            /* Convert global state to crossponding internal state. */
            switch(device->statesStored[i])
            {
            case gcvPOWER_OFF:
                statesStored = gcvPOWER_OFF_BROADCAST;
                break;
            case gcvPOWER_IDLE:
                statesStored = gcvPOWER_IDLE_BROADCAST;
                break;
            case gcvPOWER_SUSPEND:
                statesStored = gcvPOWER_SUSPEND_BROADCAST;
                break;
            case gcvPOWER_ON:
                statesStored = gcvPOWER_ON_AUTO;
                break;
            default:
                statesStored = device->statesStored[i];
                break;
        }

            /* Restore states. */
#if gcdENABLE_VG
            if (i == gcvCORE_VG)
            {
                status = gckVGHARDWARE_SetPowerManagementState(device->kernels[i]->vg->hardware, statesStored);
    }
            else
#endif
            {
                status = gckHARDWARE_SetPowerManagementState(device->kernels[i]->hardware, statesStored);
            }

            if (gcmIS_ERROR(status))
            {
                return -1;
            }
        }
    }

    return 0;
}

static struct platform_driver gpu_driver = {
    .probe      = gpu_probe,
    .remove     = gpu_remove,

    .suspend    = gpu_suspend,
    .resume     = gpu_resume,

    .driver     = {
        .name   = DEVICE_NAME,
    }
};

#if 0 /*CONFIG_DOVE_GPU*/
static struct resource gpu_resources[] = {
    {
        .name   = "gpu_irq",
        .flags  = IORESOURCE_IRQ,
    },
    {
        .name   = "gpu_base",
        .flags  = IORESOURCE_MEM,
    },
    {
        .name   = "gpu_mem",
        .flags  = IORESOURCE_MEM,
    },
};

static struct platform_device * gpu_device;
#endif

static int __init gpu_init(void)
{
    int ret = 0;

#if 0 /*ndef CONFIG_DOVE_GPU*/
    gpu_resources[0].start = gpu_resources[0].end = irqLine;

    gpu_resources[1].start = registerMemBase;
    gpu_resources[1].end   = registerMemBase + registerMemSize - 1;

    gpu_resources[2].start = contiguousBase;
    gpu_resources[2].end   = contiguousBase + contiguousSize - 1;

    /* Allocate device */
    gpu_device = platform_device_alloc(DEVICE_NAME, -1);
    if (!gpu_device)
    {
        printk(KERN_ERR "galcore: platform_device_alloc failed.\n");
        ret = -ENOMEM;
        goto out;
    }

    /* Insert resource */
    ret = platform_device_add_resources(gpu_device, gpu_resources, 3);
    if (ret)
    {
        printk(KERN_ERR "galcore: platform_device_add_resources failed.\n");
        goto put_dev;
    }

    /* Add device */
    ret = platform_device_add(gpu_device);
    if (ret)
    {
        printk(KERN_ERR "galcore: platform_device_add failed.\n");
        goto put_dev;
    }
#endif

    ret = platform_driver_register(&gpu_driver);
    if (!ret)
    {
        goto out;
    }

#if 0 /*ndef CONFIG_DOVE_GPU*/
    platform_device_del(gpu_device);
put_dev:
    platform_device_put(gpu_device);
#endif

out:
    return ret;
}

static void __exit gpu_exit(void)
{
    platform_driver_unregister(&gpu_driver);
#if 0 /*ndef CONFIG_DOVE_GPU*/
    platform_device_unregister(gpu_device);
#endif
}

module_init(gpu_init);
module_exit(gpu_exit);

#endif<|MERGE_RESOLUTION|>--- conflicted
+++ resolved
@@ -85,11 +85,7 @@
 static ulong contiguousBase = 0;
 module_param(contiguousBase, ulong, 0644);
 
-<<<<<<< HEAD
-static ulong bankSize = 32 << 20;
-=======
 static ulong bankSize = 0;
->>>>>>> 79f31695
 module_param(bankSize, ulong, 0644);
 
 static int fastClear = -1;
