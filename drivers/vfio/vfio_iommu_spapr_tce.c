--- conflicted
+++ resolved
@@ -1123,20 +1123,11 @@
 		mutex_lock(&container->lock);
 
 		ret = tce_iommu_create_default_window(container);
-<<<<<<< HEAD
-		if (ret)
-			return ret;
-
-		ret = tce_iommu_create_window(container, create.page_shift,
-				create.window_size, create.levels,
-				&create.start_addr);
-=======
 		if (!ret)
 			ret = tce_iommu_create_window(container,
 					create.page_shift,
 					create.window_size, create.levels,
 					&create.start_addr);
->>>>>>> 2e4575e9
 
 		mutex_unlock(&container->lock);
 
