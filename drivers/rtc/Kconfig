--- conflicted
+++ resolved
@@ -833,7 +833,6 @@
 	  If you say Y here you will get support for the RTC found on
 	  Starfire systems.
 
-<<<<<<< HEAD
 config RTC_DRV_TX4939
 	tristate "TX4939 SoC"
 	depends on SOC_TX4939
@@ -905,7 +904,7 @@
 
 	  This driver can also be built as a module. If so, the module
 	  will be called rtc-mpc5121.
-=======
+
 config RTC_DRV_NS9XXX
 	tristate "Digi ns9xxx On-Chip RTC"
 	depends on PROCESSOR_NS9215 || PROCESSOR_NS9360
@@ -915,6 +914,5 @@
 
 	  This driver can also be built as a module. If so, the module
 	  will be called rtc-ns9xxx.
->>>>>>> c9a75b78
 
 endif # RTC_CLASS