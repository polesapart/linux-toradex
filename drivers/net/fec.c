--- conflicted
+++ resolved
@@ -1873,30 +1873,6 @@
 	if (pdata)
 		fep->phy_interface = pdata->phy;
 
-<<<<<<< HEAD
-#ifdef CONFIG_MX6_ENET_IRQ_TO_GPIO
-	gpio_request(pdata->gpio_irq, "gpio_enet_irq");
-	gpio_direction_input(pdata->gpio_irq);
-
-	irq = gpio_to_irq(pdata->gpio_irq);
-	ret = request_irq(irq, fec_enet_interrupt,
-			IRQF_TRIGGER_RISING,
-			 pdev->name, ndev);
-	if (ret)
-		goto failed_irq;
-#else
-	/* This device has up to three irqs on some platforms */
-	for (i = 0; i < 3; i++) {
-		irq = platform_get_irq(pdev, i);
-		if (i && irq < 0)
-			break;
-		ret = request_irq(irq, fec_enet_interrupt, IRQF_DISABLED, pdev->name, ndev);
-		if (ret) {
-			while (--i >= 0) {
-				irq = platform_get_irq(pdev, i);
-				free_irq(irq, ndev);
-			}
-=======
 	if (pdata->gpio_irq < 0) {
 		gpio_request(pdata->gpio_irq, "gpio_enet_irq");
 		gpio_direction_input(pdata->gpio_irq);
@@ -1906,7 +1882,6 @@
 				IRQF_TRIGGER_RISING,
 				 pdev->name, ndev);
 		if (ret)
->>>>>>> 9e268cc3
 			goto failed_irq;
 	} else {
 		/* This device has up to three irqs on some platforms */
@@ -1925,7 +1900,6 @@
 			}
 		}
 	}
-#endif
 
 	fep->clk = clk_get(&pdev->dev, "fec_clk");
 	if (IS_ERR(fep->clk)) {
@@ -1976,15 +1950,6 @@
 	clk_disable(fep->clk);
 	clk_put(fep->clk);
 failed_clk:
-<<<<<<< HEAD
-#ifdef CONFIG_MX6_ENET_IRQ_TO_GPIO
-	free_irq(irq, ndev);
-#else
-	for (i = 0; i < 3; i++) {
-		irq = platform_get_irq(pdev, i);
-		if (irq > 0)
-			free_irq(irq, ndev);
-=======
 	if (pdata->gpio_irq < 0)
 		free_irq(irq, ndev);
 	else {
@@ -1993,9 +1958,7 @@
 			if (irq > 0)
 				free_irq(irq, ndev);
 		}
->>>>>>> 9e268cc3
-	}
-#endif
+	}
 failed_irq:
 	iounmap(fep->hwp);
 failed_ioremap:
