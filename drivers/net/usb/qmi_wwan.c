/*
 * Copyright (c) 2012  Bjørn Mork <bjorn@mork.no>
 *
 * The probing code is heavily inspired by cdc_ether, which is:
 * Copyright (C) 2003-2005 by David Brownell
 * Copyright (C) 2006 by Ole Andre Vadla Ravnas (ActiveSync)
 *
 * This program is free software; you can redistribute it and/or
 * modify it under the terms of the GNU General Public License
 * version 2 as published by the Free Software Foundation.
 */

#include <linux/module.h>
#include <linux/netdevice.h>
#include <linux/ethtool.h>
#include <linux/etherdevice.h>
#include <linux/if_arp.h>
#include <linux/mii.h>
#include <linux/rtnetlink.h>
#include <linux/usb.h>
#include <linux/usb/cdc.h>
#include <linux/usb/usbnet.h>
#include <linux/usb/cdc-wdm.h>

/* This driver supports wwan (3G/LTE/?) devices using a vendor
 * specific management protocol called Qualcomm MSM Interface (QMI) -
 * in addition to the more common AT commands over serial interface
 * management
 *
 * QMI is wrapped in CDC, using CDC encapsulated commands on the
 * control ("master") interface of a two-interface CDC Union
 * resembling standard CDC ECM.  The devices do not use the control
 * interface for any other CDC messages.  Most likely because the
 * management protocol is used in place of the standard CDC
 * notifications NOTIFY_NETWORK_CONNECTION and NOTIFY_SPEED_CHANGE
 *
 * Alternatively, control and data functions can be combined in a
 * single USB interface.
 *
 * Handling a protocol like QMI is out of the scope for any driver.
 * It is exported as a character device using the cdc-wdm driver as
 * a subdriver, enabling userspace applications ("modem managers") to
 * handle it.
 *
 * These devices may alternatively/additionally be configured using AT
 * commands on a serial interface
 */

/* driver specific data */
struct qmi_wwan_state {
	struct usb_driver *subdriver;
	atomic_t pmcount;
	unsigned long flags;
	struct usb_interface *control;
	struct usb_interface *data;
};

enum qmi_wwan_flags {
	QMI_WWAN_FLAG_RAWIP = 1 << 0,
};

enum qmi_wwan_quirks {
	QMI_WWAN_QUIRK_DTR = 1 << 0,	/* needs "set DTR" request */
};

static void qmi_wwan_netdev_setup(struct net_device *net)
{
	struct usbnet *dev = netdev_priv(net);
	struct qmi_wwan_state *info = (void *)&dev->data;

	if (info->flags & QMI_WWAN_FLAG_RAWIP) {
		net->header_ops      = NULL;  /* No header */
		net->type            = ARPHRD_NONE;
		net->hard_header_len = 0;
		net->addr_len        = 0;
		net->flags           = IFF_POINTOPOINT | IFF_NOARP | IFF_MULTICAST;
		set_bit(EVENT_NO_IP_ALIGN, &dev->flags);
		netdev_dbg(net, "mode: raw IP\n");
	} else if (!net->header_ops) { /* don't bother if already set */
		ether_setup(net);
		clear_bit(EVENT_NO_IP_ALIGN, &dev->flags);
		netdev_dbg(net, "mode: Ethernet\n");
	}

	/* recalculate buffers after changing hard_header_len */
	usbnet_change_mtu(net, net->mtu);
}

static ssize_t raw_ip_show(struct device *d, struct device_attribute *attr, char *buf)
{
	struct usbnet *dev = netdev_priv(to_net_dev(d));
	struct qmi_wwan_state *info = (void *)&dev->data;

	return sprintf(buf, "%c\n", info->flags & QMI_WWAN_FLAG_RAWIP ? 'Y' : 'N');
}

static ssize_t raw_ip_store(struct device *d,  struct device_attribute *attr, const char *buf, size_t len)
{
	struct usbnet *dev = netdev_priv(to_net_dev(d));
	struct qmi_wwan_state *info = (void *)&dev->data;
	bool enable;
	int ret;

	if (strtobool(buf, &enable))
		return -EINVAL;

	/* no change? */
	if (enable == (info->flags & QMI_WWAN_FLAG_RAWIP))
		return len;

	if (!rtnl_trylock())
		return restart_syscall();

	/* we don't want to modify a running netdev */
	if (netif_running(dev->net)) {
		netdev_err(dev->net, "Cannot change a running device\n");
		ret = -EBUSY;
		goto err;
	}

	/* let other drivers deny the change */
	ret = call_netdevice_notifiers(NETDEV_PRE_TYPE_CHANGE, dev->net);
	ret = notifier_to_errno(ret);
	if (ret) {
		netdev_err(dev->net, "Type change was refused\n");
		goto err;
	}

	if (enable)
		info->flags |= QMI_WWAN_FLAG_RAWIP;
	else
		info->flags &= ~QMI_WWAN_FLAG_RAWIP;
	qmi_wwan_netdev_setup(dev->net);
	call_netdevice_notifiers(NETDEV_POST_TYPE_CHANGE, dev->net);
	ret = len;
err:
	rtnl_unlock();
	return ret;
}

static DEVICE_ATTR_RW(raw_ip);

static struct attribute *qmi_wwan_sysfs_attrs[] = {
	&dev_attr_raw_ip.attr,
	NULL,
};

static struct attribute_group qmi_wwan_sysfs_attr_group = {
	.name = "qmi",
	.attrs = qmi_wwan_sysfs_attrs,
};

/* default ethernet address used by the modem */
static const u8 default_modem_addr[ETH_ALEN] = {0x02, 0x50, 0xf3};

static const u8 buggy_fw_addr[ETH_ALEN] = {0x00, 0xa0, 0xc6, 0x00, 0x00, 0x00};

/* Make up an ethernet header if the packet doesn't have one.
 *
 * A firmware bug common among several devices cause them to send raw
 * IP packets under some circumstances.  There is no way for the
 * driver/host to know when this will happen.  And even when the bug
 * hits, some packets will still arrive with an intact header.
 *
 * The supported devices are only capably of sending IPv4, IPv6 and
 * ARP packets on a point-to-point link. Any packet with an ethernet
 * header will have either our address or a broadcast/multicast
 * address as destination.  ARP packets will always have a header.
 *
 * This means that this function will reliably add the appropriate
 * header iff necessary, provided our hardware address does not start
 * with 4 or 6.
 *
 * Another common firmware bug results in all packets being addressed
 * to 00:a0:c6:00:00:00 despite the host address being different.
 * This function will also fixup such packets.
 */
static int qmi_wwan_rx_fixup(struct usbnet *dev, struct sk_buff *skb)
{
	struct qmi_wwan_state *info = (void *)&dev->data;
	bool rawip = info->flags & QMI_WWAN_FLAG_RAWIP;
	__be16 proto;

	/* This check is no longer done by usbnet */
	if (skb->len < dev->net->hard_header_len)
		return 0;

	switch (skb->data[0] & 0xf0) {
	case 0x40:
		proto = htons(ETH_P_IP);
		break;
	case 0x60:
		proto = htons(ETH_P_IPV6);
		break;
	case 0x00:
		if (rawip)
			return 0;
		if (is_multicast_ether_addr(skb->data))
			return 1;
		/* possibly bogus destination - rewrite just in case */
		skb_reset_mac_header(skb);
		goto fix_dest;
	default:
		if (rawip)
			return 0;
		/* pass along other packets without modifications */
		return 1;
	}
	if (rawip) {
		skb_reset_mac_header(skb);
		skb->dev = dev->net; /* normally set by eth_type_trans */
		skb->protocol = proto;
		return 1;
	}

	if (skb_headroom(skb) < ETH_HLEN)
		return 0;
	skb_push(skb, ETH_HLEN);
	skb_reset_mac_header(skb);
	eth_hdr(skb)->h_proto = proto;
	eth_zero_addr(eth_hdr(skb)->h_source);
fix_dest:
	memcpy(eth_hdr(skb)->h_dest, dev->net->dev_addr, ETH_ALEN);
	return 1;
}

/* very simplistic detection of IPv4 or IPv6 headers */
static bool possibly_iphdr(const char *data)
{
	return (data[0] & 0xd0) == 0x40;
}

/* disallow addresses which may be confused with IP headers */
static int qmi_wwan_mac_addr(struct net_device *dev, void *p)
{
	int ret;
	struct sockaddr *addr = p;

	ret = eth_prepare_mac_addr_change(dev, p);
	if (ret < 0)
		return ret;
	if (possibly_iphdr(addr->sa_data))
		return -EADDRNOTAVAIL;
	eth_commit_mac_addr_change(dev, p);
	return 0;
}

static const struct net_device_ops qmi_wwan_netdev_ops = {
	.ndo_open		= usbnet_open,
	.ndo_stop		= usbnet_stop,
	.ndo_start_xmit		= usbnet_start_xmit,
	.ndo_tx_timeout		= usbnet_tx_timeout,
	.ndo_change_mtu		= usbnet_change_mtu,
	.ndo_set_mac_address	= qmi_wwan_mac_addr,
	.ndo_validate_addr	= eth_validate_addr,
};

/* using a counter to merge subdriver requests with our own into a
 * combined state
 */
static int qmi_wwan_manage_power(struct usbnet *dev, int on)
{
	struct qmi_wwan_state *info = (void *)&dev->data;
	int rv;

	dev_dbg(&dev->intf->dev, "%s() pmcount=%d, on=%d\n", __func__,
		atomic_read(&info->pmcount), on);

	if ((on && atomic_add_return(1, &info->pmcount) == 1) ||
	    (!on && atomic_dec_and_test(&info->pmcount))) {
		/* need autopm_get/put here to ensure the usbcore sees
		 * the new value
		 */
		rv = usb_autopm_get_interface(dev->intf);
		dev->intf->needs_remote_wakeup = on;
		if (!rv)
			usb_autopm_put_interface(dev->intf);
	}
	return 0;
}

static int qmi_wwan_cdc_wdm_manage_power(struct usb_interface *intf, int on)
{
	struct usbnet *dev = usb_get_intfdata(intf);

	/* can be called while disconnecting */
	if (!dev)
		return 0;
	return qmi_wwan_manage_power(dev, on);
}

/* collect all three endpoints and register subdriver */
static int qmi_wwan_register_subdriver(struct usbnet *dev)
{
	int rv;
	struct usb_driver *subdriver = NULL;
	struct qmi_wwan_state *info = (void *)&dev->data;

	/* collect bulk endpoints */
	rv = usbnet_get_endpoints(dev, info->data);
	if (rv < 0)
		goto err;

	/* update status endpoint if separate control interface */
	if (info->control != info->data)
		dev->status = &info->control->cur_altsetting->endpoint[0];

	/* require interrupt endpoint for subdriver */
	if (!dev->status) {
		rv = -EINVAL;
		goto err;
	}

	/* for subdriver power management */
	atomic_set(&info->pmcount, 0);

	/* register subdriver */
	subdriver = usb_cdc_wdm_register(info->control, &dev->status->desc,
					 4096, &qmi_wwan_cdc_wdm_manage_power);
	if (IS_ERR(subdriver)) {
		dev_err(&info->control->dev, "subdriver registration failed\n");
		rv = PTR_ERR(subdriver);
		goto err;
	}

	/* prevent usbnet from using status endpoint */
	dev->status = NULL;

	/* save subdriver struct for suspend/resume wrappers */
	info->subdriver = subdriver;

err:
	return rv;
}

/* Send CDC SetControlLineState request, setting or clearing the DTR.
 * "Required for Autoconnect and 9x30 to wake up" according to the
 * GobiNet driver. The requirement has been verified on an MDM9230
 * based Sierra Wireless MC7455
 */
static int qmi_wwan_change_dtr(struct usbnet *dev, bool on)
{
	u8 intf = dev->intf->cur_altsetting->desc.bInterfaceNumber;

	return usbnet_write_cmd(dev, USB_CDC_REQ_SET_CONTROL_LINE_STATE,
				USB_DIR_OUT | USB_TYPE_CLASS | USB_RECIP_INTERFACE,
				on ? 0x01 : 0x00, intf, NULL, 0);
}

static int qmi_wwan_bind(struct usbnet *dev, struct usb_interface *intf)
{
	int status = -1;
	u8 *buf = intf->cur_altsetting->extra;
	int len = intf->cur_altsetting->extralen;
	struct usb_interface_descriptor *desc = &intf->cur_altsetting->desc;
	struct usb_cdc_union_desc *cdc_union;
	struct usb_cdc_ether_desc *cdc_ether;
	struct usb_driver *driver = driver_of(intf);
	struct qmi_wwan_state *info = (void *)&dev->data;
	struct usb_cdc_parsed_header hdr;

	BUILD_BUG_ON((sizeof(((struct usbnet *)0)->data) <
		      sizeof(struct qmi_wwan_state)));

	/* set up initial state */
	info->control = intf;
	info->data = intf;

	/* and a number of CDC descriptors */
	cdc_parse_cdc_header(&hdr, intf, buf, len);
	cdc_union = hdr.usb_cdc_union_desc;
	cdc_ether = hdr.usb_cdc_ether_desc;

	/* Use separate control and data interfaces if we found a CDC Union */
	if (cdc_union) {
		info->data = usb_ifnum_to_if(dev->udev,
					     cdc_union->bSlaveInterface0);
		if (desc->bInterfaceNumber != cdc_union->bMasterInterface0 ||
		    !info->data) {
			dev_err(&intf->dev,
				"bogus CDC Union: master=%u, slave=%u\n",
				cdc_union->bMasterInterface0,
				cdc_union->bSlaveInterface0);

			/* ignore and continue... */
			cdc_union = NULL;
			info->data = intf;
		}
	}

	/* errors aren't fatal - we can live with the dynamic address */
	if (cdc_ether && cdc_ether->wMaxSegmentSize) {
		dev->hard_mtu = le16_to_cpu(cdc_ether->wMaxSegmentSize);
		usbnet_get_ethernet_addr(dev, cdc_ether->iMACAddress);
	}

	/* claim data interface and set it up */
	if (info->control != info->data) {
		status = usb_driver_claim_interface(driver, info->data, dev);
		if (status < 0)
			goto err;
	}

	status = qmi_wwan_register_subdriver(dev);
	if (status < 0 && info->control != info->data) {
		usb_set_intfdata(info->data, NULL);
		usb_driver_release_interface(driver, info->data);
	}

	/* disabling remote wakeup on MDM9x30 devices has the same
	 * effect as clearing DTR. The device will not respond to QMI
	 * requests until we set DTR again.  This is similar to a
	 * QMI_CTL SYNC request, clearing a lot of firmware state
	 * including the client ID allocations.
	 *
	 * Our usage model allows a session to span multiple
	 * open/close events, so we must prevent the firmware from
	 * clearing out state the clients might need.
	 *
	 * MDM9x30 is the first QMI chipset with USB3 support. Abuse
	 * this fact to enable the quirk for all USB3 devices.
	 *
	 * There are also chipsets with the same "set DTR" requirement
	 * but without USB3 support.  Devices based on these chips
	 * need a quirk flag in the device ID table.
	 */
	if (dev->driver_info->data & QMI_WWAN_QUIRK_DTR ||
	    le16_to_cpu(dev->udev->descriptor.bcdUSB) >= 0x0201) {
		qmi_wwan_manage_power(dev, 1);
		qmi_wwan_change_dtr(dev, true);
	}

	/* Never use the same address on both ends of the link, even if the
	 * buggy firmware told us to. Or, if device is assigned the well-known
	 * buggy firmware MAC address, replace it with a random address,
	 */
	if (ether_addr_equal(dev->net->dev_addr, default_modem_addr) ||
	    ether_addr_equal(dev->net->dev_addr, buggy_fw_addr))
		eth_hw_addr_random(dev->net);

	/* make MAC addr easily distinguishable from an IP header */
	if (possibly_iphdr(dev->net->dev_addr)) {
		dev->net->dev_addr[0] |= 0x02;	/* set local assignment bit */
		dev->net->dev_addr[0] &= 0xbf;	/* clear "IP" bit */
	}
	dev->net->netdev_ops = &qmi_wwan_netdev_ops;
	dev->net->sysfs_groups[0] = &qmi_wwan_sysfs_attr_group;
err:
	return status;
}

static void qmi_wwan_unbind(struct usbnet *dev, struct usb_interface *intf)
{
	struct qmi_wwan_state *info = (void *)&dev->data;
	struct usb_driver *driver = driver_of(intf);
	struct usb_interface *other;

	if (info->subdriver && info->subdriver->disconnect)
		info->subdriver->disconnect(info->control);

	/* disable MDM9x30 quirk */
	if (le16_to_cpu(dev->udev->descriptor.bcdUSB) >= 0x0201) {
		qmi_wwan_change_dtr(dev, false);
		qmi_wwan_manage_power(dev, 0);
	}

	/* allow user to unbind using either control or data */
	if (intf == info->control)
		other = info->data;
	else
		other = info->control;

	/* only if not shared */
	if (other && intf != other) {
		usb_set_intfdata(other, NULL);
		usb_driver_release_interface(driver, other);
	}

	info->subdriver = NULL;
	info->data = NULL;
	info->control = NULL;
}

/* suspend/resume wrappers calling both usbnet and the cdc-wdm
 * subdriver if present.
 *
 * NOTE: cdc-wdm also supports pre/post_reset, but we cannot provide
 * wrappers for those without adding usbnet reset support first.
 */
static int qmi_wwan_suspend(struct usb_interface *intf, pm_message_t message)
{
	struct usbnet *dev = usb_get_intfdata(intf);
	struct qmi_wwan_state *info = (void *)&dev->data;
	int ret;

	/* Both usbnet_suspend() and subdriver->suspend() MUST return 0
	 * in system sleep context, otherwise, the resume callback has
	 * to recover device from previous suspend failure.
	 */
	ret = usbnet_suspend(intf, message);
	if (ret < 0)
		goto err;

	if (intf == info->control && info->subdriver &&
	    info->subdriver->suspend)
		ret = info->subdriver->suspend(intf, message);
	if (ret < 0)
		usbnet_resume(intf);
err:
	return ret;
}

static int qmi_wwan_resume(struct usb_interface *intf)
{
	struct usbnet *dev = usb_get_intfdata(intf);
	struct qmi_wwan_state *info = (void *)&dev->data;
	int ret = 0;
	bool callsub = (intf == info->control && info->subdriver &&
			info->subdriver->resume);

	if (callsub)
		ret = info->subdriver->resume(intf);
	if (ret < 0)
		goto err;
	ret = usbnet_resume(intf);
	if (ret < 0 && callsub)
		info->subdriver->suspend(intf, PMSG_SUSPEND);
err:
	return ret;
}

static const struct driver_info	qmi_wwan_info = {
	.description	= "WWAN/QMI device",
	.flags		= FLAG_WWAN,
	.bind		= qmi_wwan_bind,
	.unbind		= qmi_wwan_unbind,
	.manage_power	= qmi_wwan_manage_power,
	.rx_fixup       = qmi_wwan_rx_fixup,
};

static const struct driver_info	qmi_wwan_info_quirk_dtr = {
	.description	= "WWAN/QMI device",
	.flags		= FLAG_WWAN,
	.bind		= qmi_wwan_bind,
	.unbind		= qmi_wwan_unbind,
	.manage_power	= qmi_wwan_manage_power,
	.rx_fixup       = qmi_wwan_rx_fixup,
	.data           = QMI_WWAN_QUIRK_DTR,
};

#define HUAWEI_VENDOR_ID	0x12D1

/* map QMI/wwan function by a fixed interface number */
#define QMI_FIXED_INTF(vend, prod, num) \
	USB_DEVICE_INTERFACE_NUMBER(vend, prod, num), \
	.driver_info = (unsigned long)&qmi_wwan_info

/* devices requiring "set DTR" quirk */
#define QMI_QUIRK_SET_DTR(vend, prod, num) \
	USB_DEVICE_INTERFACE_NUMBER(vend, prod, num), \
	.driver_info = (unsigned long)&qmi_wwan_info_quirk_dtr

/* Gobi 1000 QMI/wwan interface number is 3 according to qcserial */
#define QMI_GOBI1K_DEVICE(vend, prod) \
	QMI_FIXED_INTF(vend, prod, 3)

/* Gobi 2000/3000 QMI/wwan interface number is 0 according to qcserial */
#define QMI_GOBI_DEVICE(vend, prod) \
	QMI_FIXED_INTF(vend, prod, 0)

static const struct usb_device_id products[] = {
	/* 1. CDC ECM like devices match on the control interface */
	{	/* Huawei E392, E398 and possibly others sharing both device id and more... */
		USB_VENDOR_AND_INTERFACE_INFO(HUAWEI_VENDOR_ID, USB_CLASS_VENDOR_SPEC, 1, 9),
		.driver_info        = (unsigned long)&qmi_wwan_info,
	},
	{	/* Vodafone/Huawei K5005 (12d1:14c8) and similar modems */
		USB_VENDOR_AND_INTERFACE_INFO(HUAWEI_VENDOR_ID, USB_CLASS_VENDOR_SPEC, 1, 57),
		.driver_info        = (unsigned long)&qmi_wwan_info,
	},
	{	/* HUAWEI_INTERFACE_NDIS_CONTROL_QUALCOMM */
		USB_VENDOR_AND_INTERFACE_INFO(HUAWEI_VENDOR_ID, USB_CLASS_VENDOR_SPEC, 0x01, 0x69),
		.driver_info        = (unsigned long)&qmi_wwan_info,
	},
	{	/* Motorola Mapphone devices with MDM6600 */
		USB_VENDOR_AND_INTERFACE_INFO(0x22b8, USB_CLASS_VENDOR_SPEC, 0xfb, 0xff),
		.driver_info        = (unsigned long)&qmi_wwan_info,
	},

	/* 2. Combined interface devices matching on class+protocol */
	{	/* Huawei E367 and possibly others in "Windows mode" */
		USB_VENDOR_AND_INTERFACE_INFO(HUAWEI_VENDOR_ID, USB_CLASS_VENDOR_SPEC, 1, 7),
		.driver_info        = (unsigned long)&qmi_wwan_info,
	},
	{	/* Huawei E392, E398 and possibly others in "Windows mode" */
		USB_VENDOR_AND_INTERFACE_INFO(HUAWEI_VENDOR_ID, USB_CLASS_VENDOR_SPEC, 1, 17),
		.driver_info        = (unsigned long)&qmi_wwan_info,
	},
	{	/* HUAWEI_NDIS_SINGLE_INTERFACE_VDF */
		USB_VENDOR_AND_INTERFACE_INFO(HUAWEI_VENDOR_ID, USB_CLASS_VENDOR_SPEC, 0x01, 0x37),
		.driver_info        = (unsigned long)&qmi_wwan_info,
	},
	{	/* HUAWEI_INTERFACE_NDIS_HW_QUALCOMM */
		USB_VENDOR_AND_INTERFACE_INFO(HUAWEI_VENDOR_ID, USB_CLASS_VENDOR_SPEC, 0x01, 0x67),
		.driver_info        = (unsigned long)&qmi_wwan_info,
	},
	{	/* Pantech UML290, P4200 and more */
		USB_VENDOR_AND_INTERFACE_INFO(0x106c, USB_CLASS_VENDOR_SPEC, 0xf0, 0xff),
		.driver_info        = (unsigned long)&qmi_wwan_info,
	},
	{	/* Pantech UML290 - newer firmware */
		USB_VENDOR_AND_INTERFACE_INFO(0x106c, USB_CLASS_VENDOR_SPEC, 0xf1, 0xff),
		.driver_info        = (unsigned long)&qmi_wwan_info,
	},
	{	/* Novatel USB551L and MC551 */
		USB_DEVICE_AND_INTERFACE_INFO(0x1410, 0xb001,
		                              USB_CLASS_COMM,
		                              USB_CDC_SUBCLASS_ETHERNET,
		                              USB_CDC_PROTO_NONE),
		.driver_info        = (unsigned long)&qmi_wwan_info,
	},
	{	/* Novatel E362 */
		USB_DEVICE_AND_INTERFACE_INFO(0x1410, 0x9010,
		                              USB_CLASS_COMM,
		                              USB_CDC_SUBCLASS_ETHERNET,
		                              USB_CDC_PROTO_NONE),
		.driver_info        = (unsigned long)&qmi_wwan_info,
	},
	{	/* Novatel Expedite E371 */
		USB_DEVICE_AND_INTERFACE_INFO(0x1410, 0x9011,
		                              USB_CLASS_COMM,
		                              USB_CDC_SUBCLASS_ETHERNET,
		                              USB_CDC_PROTO_NONE),
		.driver_info        = (unsigned long)&qmi_wwan_info,
	},
	{	/* Dell Wireless 5800 (Novatel E362) */
		USB_DEVICE_AND_INTERFACE_INFO(0x413C, 0x8195,
					      USB_CLASS_COMM,
					      USB_CDC_SUBCLASS_ETHERNET,
					      USB_CDC_PROTO_NONE),
		.driver_info        = (unsigned long)&qmi_wwan_info,
	},
	{	/* Dell Wireless 5800 V2 (Novatel E362) */
		USB_DEVICE_AND_INTERFACE_INFO(0x413C, 0x8196,
					      USB_CLASS_COMM,
					      USB_CDC_SUBCLASS_ETHERNET,
					      USB_CDC_PROTO_NONE),
		.driver_info        = (unsigned long)&qmi_wwan_info,
	},
	{	/* Dell Wireless 5804 (Novatel E371) */
		USB_DEVICE_AND_INTERFACE_INFO(0x413C, 0x819b,
					      USB_CLASS_COMM,
					      USB_CDC_SUBCLASS_ETHERNET,
					      USB_CDC_PROTO_NONE),
		.driver_info        = (unsigned long)&qmi_wwan_info,
	},
	{	/* ADU960S */
		USB_DEVICE_AND_INTERFACE_INFO(0x16d5, 0x650a,
					      USB_CLASS_COMM,
					      USB_CDC_SUBCLASS_ETHERNET,
					      USB_CDC_PROTO_NONE),
		.driver_info        = (unsigned long)&qmi_wwan_info,
	},
	{	/* HP lt2523 (Novatel E371) */
		USB_DEVICE_AND_INTERFACE_INFO(0x03f0, 0x421d,
					      USB_CLASS_COMM,
					      USB_CDC_SUBCLASS_ETHERNET,
					      USB_CDC_PROTO_NONE),
		.driver_info        = (unsigned long)&qmi_wwan_info,
	},
	{	/* HP lt4112 LTE/HSPA+ Gobi 4G Module (Huawei me906e) */
		USB_DEVICE_AND_INTERFACE_INFO(0x03f0, 0x581d, USB_CLASS_VENDOR_SPEC, 1, 7),
		.driver_info = (unsigned long)&qmi_wwan_info,
	},

	/* 3. Combined interface devices matching on interface number */
	{QMI_FIXED_INTF(0x0408, 0xea42, 4)},	/* Yota / Megafon M100-1 */
	{QMI_FIXED_INTF(0x05c6, 0x6001, 3)},	/* 4G LTE usb-modem U901 */
	{QMI_FIXED_INTF(0x05c6, 0x7000, 0)},
	{QMI_FIXED_INTF(0x05c6, 0x7001, 1)},
	{QMI_FIXED_INTF(0x05c6, 0x7002, 1)},
	{QMI_FIXED_INTF(0x05c6, 0x7101, 1)},
	{QMI_FIXED_INTF(0x05c6, 0x7101, 2)},
	{QMI_FIXED_INTF(0x05c6, 0x7101, 3)},
	{QMI_FIXED_INTF(0x05c6, 0x7102, 1)},
	{QMI_FIXED_INTF(0x05c6, 0x7102, 2)},
	{QMI_FIXED_INTF(0x05c6, 0x7102, 3)},
	{QMI_FIXED_INTF(0x05c6, 0x8000, 7)},
	{QMI_FIXED_INTF(0x05c6, 0x8001, 6)},
	{QMI_FIXED_INTF(0x05c6, 0x9000, 4)},
	{QMI_FIXED_INTF(0x05c6, 0x9003, 4)},
	{QMI_FIXED_INTF(0x05c6, 0x9005, 2)},
	{QMI_FIXED_INTF(0x05c6, 0x900a, 4)},
	{QMI_FIXED_INTF(0x05c6, 0x900b, 2)},
	{QMI_FIXED_INTF(0x05c6, 0x900c, 4)},
	{QMI_FIXED_INTF(0x05c6, 0x900c, 5)},
	{QMI_FIXED_INTF(0x05c6, 0x900c, 6)},
	{QMI_FIXED_INTF(0x05c6, 0x900d, 5)},
	{QMI_FIXED_INTF(0x05c6, 0x900f, 3)},
	{QMI_FIXED_INTF(0x05c6, 0x900f, 4)},
	{QMI_FIXED_INTF(0x05c6, 0x900f, 5)},
	{QMI_FIXED_INTF(0x05c6, 0x9010, 4)},
	{QMI_FIXED_INTF(0x05c6, 0x9010, 5)},
	{QMI_FIXED_INTF(0x05c6, 0x9011, 3)},
	{QMI_FIXED_INTF(0x05c6, 0x9011, 4)},
	{QMI_FIXED_INTF(0x05c6, 0x9021, 1)},
	{QMI_FIXED_INTF(0x05c6, 0x9022, 2)},
	{QMI_FIXED_INTF(0x05c6, 0x9025, 4)},	/* Alcatel-sbell ASB TL131 TDD LTE  (China Mobile) */
	{QMI_FIXED_INTF(0x05c6, 0x9026, 3)},
	{QMI_FIXED_INTF(0x05c6, 0x902e, 5)},
	{QMI_FIXED_INTF(0x05c6, 0x9031, 5)},
	{QMI_FIXED_INTF(0x05c6, 0x9032, 4)},
	{QMI_FIXED_INTF(0x05c6, 0x9033, 3)},
	{QMI_FIXED_INTF(0x05c6, 0x9033, 4)},
	{QMI_FIXED_INTF(0x05c6, 0x9033, 5)},
	{QMI_FIXED_INTF(0x05c6, 0x9033, 6)},
	{QMI_FIXED_INTF(0x05c6, 0x9034, 3)},
	{QMI_FIXED_INTF(0x05c6, 0x9034, 4)},
	{QMI_FIXED_INTF(0x05c6, 0x9034, 5)},
	{QMI_FIXED_INTF(0x05c6, 0x9034, 6)},
	{QMI_FIXED_INTF(0x05c6, 0x9034, 7)},
	{QMI_FIXED_INTF(0x05c6, 0x9035, 4)},
	{QMI_FIXED_INTF(0x05c6, 0x9036, 3)},
	{QMI_FIXED_INTF(0x05c6, 0x9037, 5)},
	{QMI_FIXED_INTF(0x05c6, 0x9038, 4)},
	{QMI_FIXED_INTF(0x05c6, 0x903b, 7)},
	{QMI_FIXED_INTF(0x05c6, 0x903c, 6)},
	{QMI_FIXED_INTF(0x05c6, 0x903d, 6)},
	{QMI_FIXED_INTF(0x05c6, 0x903e, 5)},
	{QMI_FIXED_INTF(0x05c6, 0x9043, 3)},
	{QMI_FIXED_INTF(0x05c6, 0x9046, 3)},
	{QMI_FIXED_INTF(0x05c6, 0x9046, 4)},
	{QMI_FIXED_INTF(0x05c6, 0x9046, 5)},
	{QMI_FIXED_INTF(0x05c6, 0x9047, 2)},
	{QMI_FIXED_INTF(0x05c6, 0x9047, 3)},
	{QMI_FIXED_INTF(0x05c6, 0x9047, 4)},
	{QMI_FIXED_INTF(0x05c6, 0x9048, 4)},
	{QMI_FIXED_INTF(0x05c6, 0x9048, 5)},
	{QMI_FIXED_INTF(0x05c6, 0x9048, 6)},
	{QMI_FIXED_INTF(0x05c6, 0x9048, 7)},
	{QMI_FIXED_INTF(0x05c6, 0x9048, 8)},
	{QMI_FIXED_INTF(0x05c6, 0x904c, 5)},
	{QMI_FIXED_INTF(0x05c6, 0x904c, 6)},
	{QMI_FIXED_INTF(0x05c6, 0x904c, 7)},
	{QMI_FIXED_INTF(0x05c6, 0x904c, 8)},
	{QMI_FIXED_INTF(0x05c6, 0x9050, 3)},
	{QMI_FIXED_INTF(0x05c6, 0x9052, 4)},
	{QMI_FIXED_INTF(0x05c6, 0x9053, 6)},
	{QMI_FIXED_INTF(0x05c6, 0x9053, 7)},
	{QMI_FIXED_INTF(0x05c6, 0x9054, 5)},
	{QMI_FIXED_INTF(0x05c6, 0x9054, 6)},
	{QMI_FIXED_INTF(0x05c6, 0x9055, 3)},
	{QMI_FIXED_INTF(0x05c6, 0x9055, 4)},
	{QMI_FIXED_INTF(0x05c6, 0x9055, 5)},
	{QMI_FIXED_INTF(0x05c6, 0x9055, 6)},
	{QMI_FIXED_INTF(0x05c6, 0x9055, 7)},
	{QMI_FIXED_INTF(0x05c6, 0x9056, 3)},
	{QMI_FIXED_INTF(0x05c6, 0x9062, 2)},
	{QMI_FIXED_INTF(0x05c6, 0x9062, 3)},
	{QMI_FIXED_INTF(0x05c6, 0x9062, 4)},
	{QMI_FIXED_INTF(0x05c6, 0x9062, 5)},
	{QMI_FIXED_INTF(0x05c6, 0x9062, 6)},
	{QMI_FIXED_INTF(0x05c6, 0x9062, 7)},
	{QMI_FIXED_INTF(0x05c6, 0x9062, 8)},
	{QMI_FIXED_INTF(0x05c6, 0x9062, 9)},
	{QMI_FIXED_INTF(0x05c6, 0x9064, 3)},
	{QMI_FIXED_INTF(0x05c6, 0x9065, 6)},
	{QMI_FIXED_INTF(0x05c6, 0x9065, 7)},
	{QMI_FIXED_INTF(0x05c6, 0x9066, 5)},
	{QMI_FIXED_INTF(0x05c6, 0x9066, 6)},
	{QMI_FIXED_INTF(0x05c6, 0x9067, 1)},
	{QMI_FIXED_INTF(0x05c6, 0x9068, 2)},
	{QMI_FIXED_INTF(0x05c6, 0x9068, 3)},
	{QMI_FIXED_INTF(0x05c6, 0x9068, 4)},
	{QMI_FIXED_INTF(0x05c6, 0x9068, 5)},
	{QMI_FIXED_INTF(0x05c6, 0x9068, 6)},
	{QMI_FIXED_INTF(0x05c6, 0x9068, 7)},
	{QMI_FIXED_INTF(0x05c6, 0x9069, 5)},
	{QMI_FIXED_INTF(0x05c6, 0x9069, 6)},
	{QMI_FIXED_INTF(0x05c6, 0x9069, 7)},
	{QMI_FIXED_INTF(0x05c6, 0x9069, 8)},
	{QMI_FIXED_INTF(0x05c6, 0x9070, 4)},
	{QMI_FIXED_INTF(0x05c6, 0x9070, 5)},
	{QMI_FIXED_INTF(0x05c6, 0x9075, 5)},
	{QMI_FIXED_INTF(0x05c6, 0x9076, 4)},
	{QMI_FIXED_INTF(0x05c6, 0x9076, 5)},
	{QMI_FIXED_INTF(0x05c6, 0x9076, 6)},
	{QMI_FIXED_INTF(0x05c6, 0x9076, 7)},
	{QMI_FIXED_INTF(0x05c6, 0x9076, 8)},
	{QMI_FIXED_INTF(0x05c6, 0x9077, 3)},
	{QMI_FIXED_INTF(0x05c6, 0x9077, 4)},
	{QMI_FIXED_INTF(0x05c6, 0x9077, 5)},
	{QMI_FIXED_INTF(0x05c6, 0x9077, 6)},
	{QMI_FIXED_INTF(0x05c6, 0x9078, 3)},
	{QMI_FIXED_INTF(0x05c6, 0x9079, 4)},
	{QMI_FIXED_INTF(0x05c6, 0x9079, 5)},
	{QMI_FIXED_INTF(0x05c6, 0x9079, 6)},
	{QMI_FIXED_INTF(0x05c6, 0x9079, 7)},
	{QMI_FIXED_INTF(0x05c6, 0x9079, 8)},
	{QMI_FIXED_INTF(0x05c6, 0x9080, 5)},
	{QMI_FIXED_INTF(0x05c6, 0x9080, 6)},
	{QMI_FIXED_INTF(0x05c6, 0x9080, 7)},
	{QMI_FIXED_INTF(0x05c6, 0x9080, 8)},
	{QMI_FIXED_INTF(0x05c6, 0x9083, 3)},
	{QMI_FIXED_INTF(0x05c6, 0x9084, 4)},
	{QMI_FIXED_INTF(0x05c6, 0x920d, 0)},
	{QMI_FIXED_INTF(0x05c6, 0x920d, 5)},
	{QMI_FIXED_INTF(0x0846, 0x68a2, 8)},
	{QMI_FIXED_INTF(0x12d1, 0x140c, 1)},	/* Huawei E173 */
	{QMI_FIXED_INTF(0x12d1, 0x14ac, 1)},	/* Huawei E1820 */
	{QMI_FIXED_INTF(0x16d8, 0x6003, 0)},	/* CMOTech 6003 */
	{QMI_FIXED_INTF(0x16d8, 0x6007, 0)},	/* CMOTech CHE-628S */
	{QMI_FIXED_INTF(0x16d8, 0x6008, 0)},	/* CMOTech CMU-301 */
	{QMI_FIXED_INTF(0x16d8, 0x6280, 0)},	/* CMOTech CHU-628 */
	{QMI_FIXED_INTF(0x16d8, 0x7001, 0)},	/* CMOTech CHU-720S */
	{QMI_FIXED_INTF(0x16d8, 0x7002, 0)},	/* CMOTech 7002 */
	{QMI_FIXED_INTF(0x16d8, 0x7003, 4)},	/* CMOTech CHU-629K */
	{QMI_FIXED_INTF(0x16d8, 0x7004, 3)},	/* CMOTech 7004 */
	{QMI_FIXED_INTF(0x16d8, 0x7006, 5)},	/* CMOTech CGU-629 */
	{QMI_FIXED_INTF(0x16d8, 0x700a, 4)},	/* CMOTech CHU-629S */
	{QMI_FIXED_INTF(0x16d8, 0x7211, 0)},	/* CMOTech CHU-720I */
	{QMI_FIXED_INTF(0x16d8, 0x7212, 0)},	/* CMOTech 7212 */
	{QMI_FIXED_INTF(0x16d8, 0x7213, 0)},	/* CMOTech 7213 */
	{QMI_FIXED_INTF(0x16d8, 0x7251, 1)},	/* CMOTech 7251 */
	{QMI_FIXED_INTF(0x16d8, 0x7252, 1)},	/* CMOTech 7252 */
	{QMI_FIXED_INTF(0x16d8, 0x7253, 1)},	/* CMOTech 7253 */
	{QMI_FIXED_INTF(0x19d2, 0x0002, 1)},
	{QMI_FIXED_INTF(0x19d2, 0x0012, 1)},
	{QMI_FIXED_INTF(0x19d2, 0x0017, 3)},
	{QMI_FIXED_INTF(0x19d2, 0x0019, 3)},	/* ONDA MT689DC */
	{QMI_FIXED_INTF(0x19d2, 0x0021, 4)},
	{QMI_FIXED_INTF(0x19d2, 0x0025, 1)},
	{QMI_FIXED_INTF(0x19d2, 0x0031, 4)},
	{QMI_FIXED_INTF(0x19d2, 0x0042, 4)},
	{QMI_FIXED_INTF(0x19d2, 0x0049, 5)},
	{QMI_FIXED_INTF(0x19d2, 0x0052, 4)},
	{QMI_FIXED_INTF(0x19d2, 0x0055, 1)},	/* ZTE (Vodafone) K3520-Z */
	{QMI_FIXED_INTF(0x19d2, 0x0058, 4)},
	{QMI_FIXED_INTF(0x19d2, 0x0063, 4)},	/* ZTE (Vodafone) K3565-Z */
	{QMI_FIXED_INTF(0x19d2, 0x0104, 4)},	/* ZTE (Vodafone) K4505-Z */
	{QMI_FIXED_INTF(0x19d2, 0x0113, 5)},
	{QMI_FIXED_INTF(0x19d2, 0x0118, 5)},
	{QMI_FIXED_INTF(0x19d2, 0x0121, 5)},
	{QMI_FIXED_INTF(0x19d2, 0x0123, 4)},
	{QMI_FIXED_INTF(0x19d2, 0x0124, 5)},
	{QMI_FIXED_INTF(0x19d2, 0x0125, 6)},
	{QMI_FIXED_INTF(0x19d2, 0x0126, 5)},
	{QMI_FIXED_INTF(0x19d2, 0x0130, 1)},
	{QMI_FIXED_INTF(0x19d2, 0x0133, 3)},
	{QMI_FIXED_INTF(0x19d2, 0x0141, 5)},
	{QMI_FIXED_INTF(0x19d2, 0x0157, 5)},	/* ZTE MF683 */
	{QMI_FIXED_INTF(0x19d2, 0x0158, 3)},
	{QMI_FIXED_INTF(0x19d2, 0x0167, 4)},	/* ZTE MF820D */
	{QMI_FIXED_INTF(0x19d2, 0x0168, 4)},
	{QMI_FIXED_INTF(0x19d2, 0x0176, 3)},
	{QMI_FIXED_INTF(0x19d2, 0x0178, 3)},
	{QMI_FIXED_INTF(0x19d2, 0x0191, 4)},	/* ZTE EuFi890 */
	{QMI_FIXED_INTF(0x19d2, 0x0199, 1)},	/* ZTE MF820S */
	{QMI_FIXED_INTF(0x19d2, 0x0200, 1)},
	{QMI_FIXED_INTF(0x19d2, 0x0257, 3)},	/* ZTE MF821 */
	{QMI_FIXED_INTF(0x19d2, 0x0265, 4)},	/* ONDA MT8205 4G LTE */
	{QMI_FIXED_INTF(0x19d2, 0x0284, 4)},	/* ZTE MF880 */
	{QMI_FIXED_INTF(0x19d2, 0x0326, 4)},	/* ZTE MF821D */
	{QMI_FIXED_INTF(0x19d2, 0x0412, 4)},	/* Telewell TW-LTE 4G */
	{QMI_FIXED_INTF(0x19d2, 0x1008, 4)},	/* ZTE (Vodafone) K3570-Z */
	{QMI_FIXED_INTF(0x19d2, 0x1010, 4)},	/* ZTE (Vodafone) K3571-Z */
	{QMI_FIXED_INTF(0x19d2, 0x1012, 4)},
	{QMI_FIXED_INTF(0x19d2, 0x1018, 3)},	/* ZTE (Vodafone) K5006-Z */
	{QMI_FIXED_INTF(0x19d2, 0x1021, 2)},
	{QMI_FIXED_INTF(0x19d2, 0x1245, 4)},
	{QMI_FIXED_INTF(0x19d2, 0x1247, 4)},
	{QMI_FIXED_INTF(0x19d2, 0x1252, 4)},
	{QMI_FIXED_INTF(0x19d2, 0x1254, 4)},
	{QMI_FIXED_INTF(0x19d2, 0x1255, 3)},
	{QMI_FIXED_INTF(0x19d2, 0x1255, 4)},
	{QMI_FIXED_INTF(0x19d2, 0x1256, 4)},
	{QMI_FIXED_INTF(0x19d2, 0x1270, 5)},	/* ZTE MF667 */
	{QMI_FIXED_INTF(0x19d2, 0x1401, 2)},
	{QMI_FIXED_INTF(0x19d2, 0x1402, 2)},	/* ZTE MF60 */
	{QMI_FIXED_INTF(0x19d2, 0x1424, 2)},
	{QMI_FIXED_INTF(0x19d2, 0x1425, 2)},
	{QMI_FIXED_INTF(0x19d2, 0x1426, 2)},	/* ZTE MF91 */
	{QMI_FIXED_INTF(0x19d2, 0x1428, 2)},	/* Telewell TW-LTE 4G v2 */
	{QMI_FIXED_INTF(0x19d2, 0x2002, 4)},	/* ZTE (Vodafone) K3765-Z */
	{QMI_FIXED_INTF(0x2001, 0x7e19, 4)},	/* D-Link DWM-221 B1 */
	{QMI_FIXED_INTF(0x2001, 0x7e35, 4)},	/* D-Link DWM-222 */
	{QMI_FIXED_INTF(0x0f3d, 0x68a2, 8)},    /* Sierra Wireless MC7700 */
	{QMI_FIXED_INTF(0x114f, 0x68a2, 8)},    /* Sierra Wireless MC7750 */
	{QMI_FIXED_INTF(0x1199, 0x68a2, 8)},	/* Sierra Wireless MC7710 in QMI mode */
	{QMI_FIXED_INTF(0x1199, 0x68a2, 19)},	/* Sierra Wireless MC7710 in QMI mode */
	{QMI_FIXED_INTF(0x1199, 0x68c0, 8)},	/* Sierra Wireless MC7304/MC7354 */
	{QMI_FIXED_INTF(0x1199, 0x68c0, 10)},	/* Sierra Wireless MC7304/MC7354 */
	{QMI_FIXED_INTF(0x1199, 0x901c, 8)},    /* Sierra Wireless EM7700 */
	{QMI_FIXED_INTF(0x1199, 0x901f, 8)},    /* Sierra Wireless EM7355 */
	{QMI_FIXED_INTF(0x1199, 0x9041, 8)},	/* Sierra Wireless MC7305/MC7355 */
	{QMI_FIXED_INTF(0x1199, 0x9041, 10)},	/* Sierra Wireless MC7305/MC7355 */
	{QMI_FIXED_INTF(0x1199, 0x9051, 8)},	/* Netgear AirCard 340U */
	{QMI_FIXED_INTF(0x1199, 0x9053, 8)},	/* Sierra Wireless Modem */
	{QMI_FIXED_INTF(0x1199, 0x9054, 8)},	/* Sierra Wireless Modem */
	{QMI_FIXED_INTF(0x1199, 0x9055, 8)},	/* Netgear AirCard 341U */
	{QMI_FIXED_INTF(0x1199, 0x9056, 8)},	/* Sierra Wireless Modem */
	{QMI_FIXED_INTF(0x1199, 0x9057, 8)},
	{QMI_FIXED_INTF(0x1199, 0x9061, 8)},	/* Sierra Wireless Modem */
	{QMI_FIXED_INTF(0x1199, 0x9071, 8)},	/* Sierra Wireless MC74xx */
	{QMI_FIXED_INTF(0x1199, 0x9071, 10)},	/* Sierra Wireless MC74xx */
	{QMI_FIXED_INTF(0x1199, 0x9079, 8)},	/* Sierra Wireless EM74xx */
	{QMI_FIXED_INTF(0x1199, 0x9079, 10)},	/* Sierra Wireless EM74xx */
	{QMI_FIXED_INTF(0x1199, 0x907b, 8)},	/* Sierra Wireless EM74xx */
	{QMI_FIXED_INTF(0x1199, 0x907b, 10)},	/* Sierra Wireless EM74xx */
<<<<<<< HEAD
=======
	{QMI_FIXED_INTF(0x1199, 0x9091, 8)},	/* Sierra Wireless EM7565 */
>>>>>>> 2e4575e9
	{QMI_FIXED_INTF(0x1bbb, 0x011e, 4)},	/* Telekom Speedstick LTE II (Alcatel One Touch L100V LTE) */
	{QMI_FIXED_INTF(0x1bbb, 0x0203, 2)},	/* Alcatel L800MA */
	{QMI_FIXED_INTF(0x2357, 0x0201, 4)},	/* TP-LINK HSUPA Modem MA180 */
	{QMI_FIXED_INTF(0x2357, 0x9000, 4)},	/* TP-LINK MA260 */
	{QMI_QUIRK_SET_DTR(0x1bc7, 0x1040, 2)},	/* Telit LE922A */
	{QMI_FIXED_INTF(0x1bc7, 0x1100, 3)},	/* Telit ME910 */
	{QMI_FIXED_INTF(0x1bc7, 0x1200, 5)},	/* Telit LE920 */
	{QMI_FIXED_INTF(0x1bc7, 0x1201, 2)},	/* Telit LE920 */
	{QMI_FIXED_INTF(0x1c9e, 0x9b01, 3)},	/* XS Stick W100-2 from 4G Systems */
	{QMI_FIXED_INTF(0x0b3c, 0xc000, 4)},	/* Olivetti Olicard 100 */
	{QMI_FIXED_INTF(0x0b3c, 0xc001, 4)},	/* Olivetti Olicard 120 */
	{QMI_FIXED_INTF(0x0b3c, 0xc002, 4)},	/* Olivetti Olicard 140 */
	{QMI_FIXED_INTF(0x0b3c, 0xc004, 6)},	/* Olivetti Olicard 155 */
	{QMI_FIXED_INTF(0x0b3c, 0xc005, 6)},	/* Olivetti Olicard 200 */
	{QMI_FIXED_INTF(0x0b3c, 0xc00a, 6)},	/* Olivetti Olicard 160 */
	{QMI_FIXED_INTF(0x0b3c, 0xc00b, 4)},	/* Olivetti Olicard 500 */
	{QMI_FIXED_INTF(0x1e2d, 0x0060, 4)},	/* Cinterion PLxx */
	{QMI_FIXED_INTF(0x1e2d, 0x0053, 4)},	/* Cinterion PHxx,PXxx */
	{QMI_FIXED_INTF(0x1e2d, 0x0082, 4)},	/* Cinterion PHxx,PXxx (2 RmNet) */
	{QMI_FIXED_INTF(0x1e2d, 0x0082, 5)},	/* Cinterion PHxx,PXxx (2 RmNet) */
	{QMI_FIXED_INTF(0x1e2d, 0x0083, 4)},	/* Cinterion PHxx,PXxx (1 RmNet + USB Audio)*/
	{QMI_FIXED_INTF(0x413c, 0x81a2, 8)},	/* Dell Wireless 5806 Gobi(TM) 4G LTE Mobile Broadband Card */
	{QMI_FIXED_INTF(0x413c, 0x81a3, 8)},	/* Dell Wireless 5570 HSPA+ (42Mbps) Mobile Broadband Card */
	{QMI_FIXED_INTF(0x413c, 0x81a4, 8)},	/* Dell Wireless 5570e HSPA+ (42Mbps) Mobile Broadband Card */
	{QMI_FIXED_INTF(0x413c, 0x81a8, 8)},	/* Dell Wireless 5808 Gobi(TM) 4G LTE Mobile Broadband Card */
	{QMI_FIXED_INTF(0x413c, 0x81a9, 8)},	/* Dell Wireless 5808e Gobi(TM) 4G LTE Mobile Broadband Card */
	{QMI_FIXED_INTF(0x413c, 0x81b1, 8)},	/* Dell Wireless 5809e Gobi(TM) 4G LTE Mobile Broadband Card */
	{QMI_FIXED_INTF(0x413c, 0x81b3, 8)},	/* Dell Wireless 5809e Gobi(TM) 4G LTE Mobile Broadband Card (rev3) */
	{QMI_FIXED_INTF(0x413c, 0x81b6, 8)},	/* Dell Wireless 5811e */
	{QMI_FIXED_INTF(0x413c, 0x81b6, 10)},	/* Dell Wireless 5811e */
	{QMI_FIXED_INTF(0x03f0, 0x4e1d, 8)},	/* HP lt4111 LTE/EV-DO/HSPA+ Gobi 4G Module */
	{QMI_FIXED_INTF(0x22de, 0x9061, 3)},	/* WeTelecom WPD-600N */
	{QMI_FIXED_INTF(0x1e0e, 0x9001, 5)},	/* SIMCom 7230E */
	{QMI_QUIRK_SET_DTR(0x2c7c, 0x0125, 4)},	/* Quectel EC25, EC20 R2.0  Mini PCIe */
	{QMI_QUIRK_SET_DTR(0x2c7c, 0x0121, 4)},	/* Quectel EC21 Mini PCIe */
	{QMI_FIXED_INTF(0x2c7c, 0x0296, 4)},	/* Quectel BG96 */

	/* 4. Gobi 1000 devices */
	{QMI_GOBI1K_DEVICE(0x05c6, 0x9212)},	/* Acer Gobi Modem Device */
	{QMI_GOBI1K_DEVICE(0x03f0, 0x1f1d)},	/* HP un2400 Gobi Modem Device */
	{QMI_GOBI1K_DEVICE(0x04da, 0x250d)},	/* Panasonic Gobi Modem device */
	{QMI_GOBI1K_DEVICE(0x413c, 0x8172)},	/* Dell Gobi Modem device */
	{QMI_GOBI1K_DEVICE(0x1410, 0xa001)},	/* Novatel/Verizon USB-1000 */
	{QMI_GOBI1K_DEVICE(0x1410, 0xa002)},	/* Novatel Gobi Modem device */
	{QMI_GOBI1K_DEVICE(0x1410, 0xa003)},	/* Novatel Gobi Modem device */
	{QMI_GOBI1K_DEVICE(0x1410, 0xa004)},	/* Novatel Gobi Modem device */
	{QMI_GOBI1K_DEVICE(0x1410, 0xa005)},	/* Novatel Gobi Modem device */
	{QMI_GOBI1K_DEVICE(0x1410, 0xa006)},	/* Novatel Gobi Modem device */
	{QMI_GOBI1K_DEVICE(0x1410, 0xa007)},	/* Novatel Gobi Modem device */
	{QMI_GOBI1K_DEVICE(0x0b05, 0x1776)},	/* Asus Gobi Modem device */
	{QMI_GOBI1K_DEVICE(0x19d2, 0xfff3)},	/* ONDA Gobi Modem device */
	{QMI_GOBI1K_DEVICE(0x05c6, 0x9001)},	/* Generic Gobi Modem device */
	{QMI_GOBI1K_DEVICE(0x05c6, 0x9002)},	/* Generic Gobi Modem device */
	{QMI_GOBI1K_DEVICE(0x05c6, 0x9202)},	/* Generic Gobi Modem device */
	{QMI_GOBI1K_DEVICE(0x05c6, 0x9203)},	/* Generic Gobi Modem device */
	{QMI_GOBI1K_DEVICE(0x05c6, 0x9222)},	/* Generic Gobi Modem device */
	{QMI_GOBI1K_DEVICE(0x05c6, 0x9009)},	/* Generic Gobi Modem device */

	/* 5. Gobi 2000 and 3000 devices */
	{QMI_GOBI_DEVICE(0x413c, 0x8186)},	/* Dell Gobi 2000 Modem device (N0218, VU936) */
	{QMI_GOBI_DEVICE(0x413c, 0x8194)},	/* Dell Gobi 3000 Composite */
	{QMI_GOBI_DEVICE(0x05c6, 0x920b)},	/* Generic Gobi 2000 Modem device */
	{QMI_GOBI_DEVICE(0x05c6, 0x9225)},	/* Sony Gobi 2000 Modem device (N0279, VU730) */
	{QMI_GOBI_DEVICE(0x05c6, 0x9245)},	/* Samsung Gobi 2000 Modem device (VL176) */
	{QMI_GOBI_DEVICE(0x03f0, 0x251d)},	/* HP Gobi 2000 Modem device (VP412) */
	{QMI_GOBI_DEVICE(0x05c6, 0x9215)},	/* Acer Gobi 2000 Modem device (VP413) */
	{QMI_FIXED_INTF(0x05c6, 0x9215, 4)},	/* Quectel EC20 Mini PCIe */
	{QMI_GOBI_DEVICE(0x05c6, 0x9265)},	/* Asus Gobi 2000 Modem device (VR305) */
	{QMI_GOBI_DEVICE(0x05c6, 0x9235)},	/* Top Global Gobi 2000 Modem device (VR306) */
	{QMI_GOBI_DEVICE(0x05c6, 0x9275)},	/* iRex Technologies Gobi 2000 Modem device (VR307) */
	{QMI_GOBI_DEVICE(0x0af0, 0x8120)},	/* Option GTM681W */
	{QMI_GOBI_DEVICE(0x1199, 0x68a5)},	/* Sierra Wireless Modem */
	{QMI_GOBI_DEVICE(0x1199, 0x68a9)},	/* Sierra Wireless Modem */
	{QMI_GOBI_DEVICE(0x1199, 0x9001)},	/* Sierra Wireless Gobi 2000 Modem device (VT773) */
	{QMI_GOBI_DEVICE(0x1199, 0x9002)},	/* Sierra Wireless Gobi 2000 Modem device (VT773) */
	{QMI_GOBI_DEVICE(0x1199, 0x9003)},	/* Sierra Wireless Gobi 2000 Modem device (VT773) */
	{QMI_GOBI_DEVICE(0x1199, 0x9004)},	/* Sierra Wireless Gobi 2000 Modem device (VT773) */
	{QMI_GOBI_DEVICE(0x1199, 0x9005)},	/* Sierra Wireless Gobi 2000 Modem device (VT773) */
	{QMI_GOBI_DEVICE(0x1199, 0x9006)},	/* Sierra Wireless Gobi 2000 Modem device (VT773) */
	{QMI_GOBI_DEVICE(0x1199, 0x9007)},	/* Sierra Wireless Gobi 2000 Modem device (VT773) */
	{QMI_GOBI_DEVICE(0x1199, 0x9008)},	/* Sierra Wireless Gobi 2000 Modem device (VT773) */
	{QMI_GOBI_DEVICE(0x1199, 0x9009)},	/* Sierra Wireless Gobi 2000 Modem device (VT773) */
	{QMI_GOBI_DEVICE(0x1199, 0x900a)},	/* Sierra Wireless Gobi 2000 Modem device (VT773) */
	{QMI_GOBI_DEVICE(0x1199, 0x9011)},	/* Sierra Wireless Gobi 2000 Modem device (MC8305) */
	{QMI_GOBI_DEVICE(0x16d8, 0x8002)},	/* CMDTech Gobi 2000 Modem device (VU922) */
	{QMI_GOBI_DEVICE(0x05c6, 0x9205)},	/* Gobi 2000 Modem device */
	{QMI_GOBI_DEVICE(0x1199, 0x9013)},	/* Sierra Wireless Gobi 3000 Modem device (MC8355) */
	{QMI_GOBI_DEVICE(0x03f0, 0x371d)},	/* HP un2430 Mobile Broadband Module */
	{QMI_GOBI_DEVICE(0x1199, 0x9015)},	/* Sierra Wireless Gobi 3000 Modem device */
	{QMI_GOBI_DEVICE(0x1199, 0x9019)},	/* Sierra Wireless Gobi 3000 Modem device */
	{QMI_GOBI_DEVICE(0x1199, 0x901b)},	/* Sierra Wireless MC7770 */
	{QMI_GOBI_DEVICE(0x12d1, 0x14f1)},	/* Sony Gobi 3000 Composite */
	{QMI_GOBI_DEVICE(0x1410, 0xa021)},	/* Foxconn Gobi 3000 Modem device (Novatel E396) */

	{ }					/* END */
};
MODULE_DEVICE_TABLE(usb, products);

static bool quectel_ec20_detected(struct usb_interface *intf)
{
	struct usb_device *dev = interface_to_usbdev(intf);

	if (dev->actconfig &&
	    le16_to_cpu(dev->descriptor.idVendor) == 0x05c6 &&
	    le16_to_cpu(dev->descriptor.idProduct) == 0x9215 &&
	    dev->actconfig->desc.bNumInterfaces == 5)
		return true;

	return false;
}

static int qmi_wwan_probe(struct usb_interface *intf,
			  const struct usb_device_id *prod)
{
	struct usb_device_id *id = (struct usb_device_id *)prod;
	struct usb_interface_descriptor *desc = &intf->cur_altsetting->desc;

	/* Workaround to enable dynamic IDs.  This disables usbnet
	 * blacklisting functionality.  Which, if required, can be
	 * reimplemented here by using a magic "blacklist" value
	 * instead of 0 in the static device id table
	 */
	if (!id->driver_info) {
		dev_dbg(&intf->dev, "setting defaults for dynamic device id\n");
		id->driver_info = (unsigned long)&qmi_wwan_info;
	}

	/* Quectel EC20 quirk where we've QMI on interface 4 instead of 0 */
	if (quectel_ec20_detected(intf) && desc->bInterfaceNumber == 0) {
		dev_dbg(&intf->dev, "Quectel EC20 quirk, skipping interface 0\n");
		return -ENODEV;
	}

	return usbnet_probe(intf, id);
}

static struct usb_driver qmi_wwan_driver = {
	.name		      = "qmi_wwan",
	.id_table	      = products,
	.probe		      = qmi_wwan_probe,
	.disconnect	      = usbnet_disconnect,
	.suspend	      = qmi_wwan_suspend,
	.resume		      =	qmi_wwan_resume,
	.reset_resume         = qmi_wwan_resume,
	.supports_autosuspend = 1,
	.disable_hub_initiated_lpm = 1,
};

module_usb_driver(qmi_wwan_driver);

MODULE_AUTHOR("Bjørn Mork <bjorn@mork.no>");
MODULE_DESCRIPTION("Qualcomm MSM Interface (QMI) WWAN driver");
MODULE_LICENSE("GPL");<|MERGE_RESOLUTION|>--- conflicted
+++ resolved
@@ -907,10 +907,7 @@
 	{QMI_FIXED_INTF(0x1199, 0x9079, 10)},	/* Sierra Wireless EM74xx */
 	{QMI_FIXED_INTF(0x1199, 0x907b, 8)},	/* Sierra Wireless EM74xx */
 	{QMI_FIXED_INTF(0x1199, 0x907b, 10)},	/* Sierra Wireless EM74xx */
-<<<<<<< HEAD
-=======
 	{QMI_FIXED_INTF(0x1199, 0x9091, 8)},	/* Sierra Wireless EM7565 */
->>>>>>> 2e4575e9
 	{QMI_FIXED_INTF(0x1bbb, 0x011e, 4)},	/* Telekom Speedstick LTE II (Alcatel One Touch L100V LTE) */
 	{QMI_FIXED_INTF(0x1bbb, 0x0203, 2)},	/* Alcatel L800MA */
 	{QMI_FIXED_INTF(0x2357, 0x0201, 4)},	/* TP-LINK HSUPA Modem MA180 */
