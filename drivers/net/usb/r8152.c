--- conflicted
+++ resolved
@@ -32,11 +32,7 @@
 #define NETNEXT_VERSION		"08"
 
 /* Information for net */
-<<<<<<< HEAD
-#define NET_VERSION		"8"
-=======
 #define NET_VERSION		"9"
->>>>>>> 2e4575e9
 
 #define DRIVER_VERSION		"v1." NETNEXT_VERSION "." NET_VERSION
 #define DRIVER_AUTHOR "Realtek linux nic maintainers <nic_swsd@realtek.com>"
@@ -3172,12 +3168,9 @@
 			napi_enable(&tp->napi);
 			netif_wake_queue(netdev);
 			netif_info(tp, link, netdev, "carrier on\n");
-<<<<<<< HEAD
-=======
 		} else if (netif_queue_stopped(netdev) &&
 			   skb_queue_len(&tp->tx_queue) < tp->tx_qlen) {
 			netif_wake_queue(netdev);
->>>>>>> 2e4575e9
 		}
 	} else {
 		if (netif_carrier_ok(netdev)) {
