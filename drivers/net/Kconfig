#
# Network device configuration
#

menuconfig NETDEVICES
	default y if UML
	depends on NET
	bool "Network device support"
	---help---
	  You can say N here if you don't intend to connect your Linux box to
	  any other computer at all.

	  You'll have to say Y if your computer contains a network card that
	  you want to use under Linux. If you are going to run SLIP or PPP over
	  telephone line or null modem cable you need say Y here. Connecting
	  two machines with parallel ports using PLIP needs this, as well as
	  AX.25/KISS for sending Internet traffic over amateur radio links.

	  See also "The Linux Network Administrator's Guide" by Olaf Kirch and
	  Terry Dawson. Available at <http://www.tldp.org/guides.html>.

	  If unsure, say Y.

# All the following symbols are dependent on NETDEVICES - do not repeat
# that for each of the symbols.
if NETDEVICES

config IFB
	tristate "Intermediate Functional Block support"
	depends on NET_CLS_ACT
	---help---
	  This is an intermediate driver that allows sharing of
	  resources.
	  To compile this driver as a module, choose M here: the module
	  will be called ifb.  If you want to use more than one ifb
	  device at a time, you need to compile this driver as a module.
	  Instead of 'ifb', the devices will then be called 'ifb0',
	  'ifb1' etc.
	  Look at the iproute2 documentation directory for usage etc

config DUMMY
	tristate "Dummy net driver support"
	---help---
	  This is essentially a bit-bucket device (i.e. traffic you send to
	  this device is consigned into oblivion) with a configurable IP
	  address. It is most commonly used in order to make your currently
	  inactive SLIP address seem like a real address for local programs.
	  If you use SLIP or PPP, you might want to say Y here. Since this
	  thing often comes in handy, the default is Y. It won't enlarge your
	  kernel either. What a deal. Read about it in the Network
	  Administrator's Guide, available from
	  <http://www.tldp.org/docs.html#guide>.

	  To compile this driver as a module, choose M here: the module
	  will be called dummy.  If you want to use more than one dummy
	  device at a time, you need to compile this driver as a module.
	  Instead of 'dummy', the devices will then be called 'dummy0',
	  'dummy1' etc.

config BONDING
	tristate "Bonding driver support"
	depends on INET
	depends on IPV6 || IPV6=n
	---help---
	  Say 'Y' or 'M' if you wish to be able to 'bond' multiple Ethernet
	  Channels together. This is called 'Etherchannel' by Cisco,
	  'Trunking' by Sun, 802.3ad by the IEEE, and 'Bonding' in Linux.

	  The driver supports multiple bonding modes to allow for both high
	  performance and high availability operation.

	  Refer to <file:Documentation/networking/bonding.txt> for more
	  information.

	  To compile this driver as a module, choose M here: the module
	  will be called bonding.

config MACVLAN
	tristate "MAC-VLAN support (EXPERIMENTAL)"
	depends on EXPERIMENTAL
	---help---
	  This allows one to create virtual interfaces that map packets to
	  or from specific MAC addresses to a particular interface.

	  Macvlan devices can be added using the "ip" command from the
	  iproute2 package starting with the iproute2-2.6.23 release:

	  "ip link add link <real dev> [ address MAC ] [ NAME ] type macvlan"

	  To compile this driver as a module, choose M here: the module
	  will be called macvlan.

config MACVTAP
	tristate "MAC-VLAN based tap driver (EXPERIMENTAL)"
	depends on MACVLAN
	help
	  This adds a specialized tap character device driver that is based
	  on the MAC-VLAN network interface, called macvtap. A macvtap device
	  can be added in the same way as a macvlan device, using 'type
	  macvlan', and then be accessed through the tap user space interface.

	  To compile this driver as a module, choose M here: the module
	  will be called macvtap.

config EQUALIZER
	tristate "EQL (serial line load balancing) support"
	---help---
	  If you have two serial connections to some other computer (this
	  usually requires two modems and two telephone lines) and you use
	  SLIP (the protocol for sending Internet traffic over telephone
	  lines) or PPP (a better SLIP) on them, you can make them behave like
	  one double speed connection using this driver.  Naturally, this has
	  to be supported at the other end as well, either with a similar EQL
	  Linux driver or with a Livingston Portmaster 2e.

	  Say Y if you want this and read
	  <file:Documentation/networking/eql.txt>.  You may also want to read
	  section 6.2 of the NET-3-HOWTO, available from
	  <http://www.tldp.org/docs.html#howto>.

	  To compile this driver as a module, choose M here: the module
	  will be called eql.  If unsure, say N.

config TUN
	tristate "Universal TUN/TAP device driver support"
	select CRC32
	---help---
	  TUN/TAP provides packet reception and transmission for user space
	  programs.  It can be viewed as a simple Point-to-Point or Ethernet
	  device, which instead of receiving packets from a physical media,
	  receives them from user space program and instead of sending packets
	  via physical media writes them to the user space program.

	  When a program opens /dev/net/tun, driver creates and registers
	  corresponding net device tunX or tapX.  After a program closed above
	  devices, driver will automatically delete tunXX or tapXX device and
	  all routes corresponding to it.

	  Please read <file:Documentation/networking/tuntap.txt> for more
	  information.

	  To compile this driver as a module, choose M here: the module
	  will be called tun.

	  If you don't know what to use this for, you don't need it.

config VETH
	tristate "Virtual ethernet pair device"
	---help---
	  This device is a local ethernet tunnel. Devices are created in pairs.
	  When one end receives the packet it appears on its pair and vice
	  versa.

config NET_SB1000
	tristate "General Instruments Surfboard 1000"
	depends on PNP
	---help---
	  This is a driver for the General Instrument (also known as
	  NextLevel) SURFboard 1000 internal
	  cable modem. This is an ISA card which is used by a number of cable
	  TV companies to provide cable modem access. It's a one-way
	  downstream-only cable modem, meaning that your upstream net link is
	  provided by your regular phone modem.

	  At present this driver only compiles as a module, so say M here if
	  you have this card. The module will be called sb1000. Then read
	  <file:Documentation/networking/README.sb1000> for information on how
	  to use this module, as it needs special ppp scripts for establishing
	  a connection. Further documentation and the necessary scripts can be
	  found at:

	  <http://www.jacksonville.net/~fventuri/>
	  <http://home.adelphia.net/~siglercm/sb1000.html>
	  <http://linuxpower.cx/~cable/>

	  If you don't have this card, of course say N.

source "drivers/net/arcnet/Kconfig"

source "drivers/net/phy/Kconfig"

#
#	Ethernet
#

menuconfig NET_ETHERNET
	bool "Ethernet (10 or 100Mbit)"
	depends on !UML
	---help---
	  Ethernet (also called IEEE 802.3 or ISO 8802-2) is the most common
	  type of Local Area Network (LAN) in universities and companies.

	  Common varieties of Ethernet are: 10BASE-2 or Thinnet (10 Mbps over
	  coaxial cable, linking computers in a chain), 10BASE-T or twisted
	  pair (10 Mbps over twisted pair cable, linking computers to central
	  hubs), 10BASE-F (10 Mbps over optical fiber links, using hubs),
	  100BASE-TX (100 Mbps over two twisted pair cables, using hubs),
	  100BASE-T4 (100 Mbps over 4 standard voice-grade twisted pair
	  cables, using hubs), 100BASE-FX (100 Mbps over optical fiber links)
	  [the 100BASE varieties are also known as Fast Ethernet], and Gigabit
	  Ethernet (1 Gbps over optical fiber or short copper links).

	  If your Linux machine will be connected to an Ethernet and you have
	  an Ethernet network interface card (NIC) installed in your computer,
	  say Y here and read the Ethernet-HOWTO, available from
	  <http://www.tldp.org/docs.html#howto>. You will then also have
	  to say Y to the driver for your particular NIC.

	  Note that the answer to this question won't directly affect the
	  kernel: saying N will just cause the configurator to skip all
	  the questions about Ethernet network cards. If unsure, say N.

if NET_ETHERNET

config MII
	tristate "Generic Media Independent Interface device support"
	help
	  Most ethernet controllers have MII transceiver either as an external
	  or internal device.  It is safe to say Y or M here even if your
	  ethernet card lack MII.

config MACB
	tristate "Atmel MACB support"
	depends on AVR32 || ARCH_AT91SAM9260 || ARCH_AT91SAM9263 || ARCH_AT91SAM9G20 || ARCH_AT91SAM9G45 || ARCH_AT91CAP9
	select PHYLIB
	help
	  The Atmel MACB ethernet interface is found on many AT32 and AT91
	  parts. Say Y to include support for the MACB chip.

	  To compile this driver as a module, choose M here: the module
	  will be called macb.

source "drivers/net/arm/Kconfig"

config AX88796
	tristate "ASIX AX88796 NE2000 clone support"
	depends on ARM || MIPS || SUPERH
	select CRC32
	select MII
	help
	  AX88796 driver, using platform bus to provide
	  chip detection and resources

config AX88796_93CX6
	bool "ASIX AX88796 external 93CX6 eeprom support"
	depends on AX88796
	select EEPROM_93CX6
	help
	  Select this if your platform comes with an external 93CX6 eeprom.

config MACE
	tristate "MACE (Power Mac ethernet) support"
	depends on PPC_PMAC && PPC32
	select CRC32
	help
	  Power Macintoshes and clones with Ethernet built-in on the
	  motherboard will usually use a MACE (Medium Access Control for
	  Ethernet) interface. Say Y to include support for the MACE chip.

	  To compile this driver as a module, choose M here: the module
	  will be called mace.

config MACE_AAUI_PORT
	bool "Use AAUI port instead of TP by default"
	depends on MACE
	help
	  Some Apple machines (notably the Apple Network Server) which use the
	  MACE ethernet chip have an Apple AUI port (small 15-pin connector),
	  instead of an 8-pin RJ45 connector for twisted-pair ethernet.  Say
	  Y here if you have such a machine.  If unsure, say N.
	  The driver will default to AAUI on ANS anyway, and if you use it as
	  a module, you can provide the port_aaui=0|1 to force the driver.

config BMAC
	tristate "BMAC (G3 ethernet) support"
	depends on PPC_PMAC && PPC32
	select CRC32
	help
	  Say Y for support of BMAC Ethernet interfaces. These are used on G3
	  computers.

	  To compile this driver as a module, choose M here: the module
	  will be called bmac.

config ARIADNE
	tristate "Ariadne support"
	depends on ZORRO
	help
	  If you have a Village Tronic Ariadne Ethernet adapter, say Y.
	  Otherwise, say N.

	  To compile this driver as a module, choose M here: the module
	  will be called ariadne.

config A2065
	tristate "A2065 support"
	depends on ZORRO
	select CRC32
	help
	  If you have a Commodore A2065 Ethernet adapter, say Y. Otherwise,
	  say N.

	  To compile this driver as a module, choose M here: the module
	  will be called a2065.

config HYDRA
	tristate "Hydra support"
	depends on ZORRO
	select CRC32
	help
	  If you have a Hydra Ethernet adapter, say Y. Otherwise, say N.

	  To compile this driver as a module, choose M here: the module
	  will be called hydra.

config ZORRO8390
	tristate "Zorro NS8390-based Ethernet support"
	depends on ZORRO
	select CRC32
	help
	  This driver is for Zorro Ethernet cards using an NS8390-compatible
	  chipset, like the Village Tronic Ariadne II and the Individual
	  Computers X-Surf Ethernet cards. If you have such a card, say Y.
	  Otherwise, say N.

	  To compile this driver as a module, choose M here: the module
	  will be called zorro8390.

config APNE
	tristate "PCMCIA NE2000 support"
	depends on AMIGA_PCMCIA
	select CRC32
	help
	  If you have a PCMCIA NE2000 compatible adapter, say Y.  Otherwise,
	  say N.

	  To compile this driver as a module, choose M here: the module
	  will be called apne.

config MAC8390
	bool "Macintosh NS 8390 based ethernet cards"
	depends on MAC
	select CRC32
	help
	  If you want to include a driver to support Nubus or LC-PDS
	  Ethernet cards using an NS8390 chipset or its equivalent, say Y
	  and read the Ethernet-HOWTO, available from
	  <http://www.tldp.org/docs.html#howto>.

config MAC89x0
	tristate "Macintosh CS89x0 based ethernet cards"
	depends on MAC
	---help---
	  Support for CS89x0 chipset based Ethernet cards.  If you have a
	  Nubus or LC-PDS network (Ethernet) card of this type, say Y and
	  read the Ethernet-HOWTO, available from
	  <http://www.tldp.org/docs.html#howto>.

	  To compile this driver as a module, choose M here. This module will
	  be called mac89x0.

config MACSONIC
	tristate "Macintosh SONIC based ethernet (onboard, NuBus, LC, CS)"
	depends on MAC
	---help---
	  Support for NatSemi SONIC based Ethernet devices.  This includes
	  the onboard Ethernet in many Quadras as well as some LC-PDS,
	  a few Nubus and all known Comm Slot Ethernet cards.  If you have
	  one of these say Y and read the Ethernet-HOWTO, available from
	  <http://www.tldp.org/docs.html#howto>.

	  To compile this driver as a module, choose M here. This module will
	  be called macsonic.

config MACMACE
	bool "Macintosh (AV) onboard MACE ethernet"
	depends on MAC
	select CRC32
	help
	  Support for the onboard AMD 79C940 MACE Ethernet controller used in
	  the 660AV and 840AV Macintosh.  If you have one of these Macintoshes
	  say Y and read the Ethernet-HOWTO, available from
	  <http://www.tldp.org/docs.html#howto>.

config MVME147_NET
	tristate "MVME147 (Lance) Ethernet support"
	depends on MVME147
	select CRC32
	help
	  Support for the on-board Ethernet interface on the Motorola MVME147
	  single-board computer.  Say Y here to include the
	  driver for this chip in your kernel.
	  To compile this driver as a module, choose M here.

config MVME16x_NET
	tristate "MVME16x Ethernet support"
	depends on MVME16x
	help
	  This is the driver for the Ethernet interface on the Motorola
	  MVME162, 166, 167, 172 and 177 boards.  Say Y here to include the
	  driver for this chip in your kernel.
	  To compile this driver as a module, choose M here.

config BVME6000_NET
	tristate "BVME6000 Ethernet support"
	depends on BVME6000
	help
	  This is the driver for the Ethernet interface on BVME4000 and
	  BVME6000 VME boards.  Say Y here to include the driver for this chip
	  in your kernel.
	  To compile this driver as a module, choose M here.

config ATARILANCE
	tristate "Atari Lance support"
	depends on ATARI
	help
	  Say Y to include support for several Atari Ethernet adapters based
	  on the AMD Lance chipset: RieblCard (with or without battery), or
	  PAMCard VME (also the version by Rhotron, with different addresses).

config SUN3LANCE
	tristate "Sun3/Sun3x on-board LANCE support"
	depends on SUN3 || SUN3X
	help
	  Most Sun3 and Sun3x motherboards (including the 3/50, 3/60 and 3/80)
	  featured an AMD Lance 10Mbit Ethernet controller on board; say Y
	  here to compile in the Linux driver for this and enable Ethernet.
	  General Linux information on the Sun 3 and 3x series (now
	  discontinued) is at
	  <http://www.angelfire.com/ca2/tech68k/sun3.html>.

	  If you're not building a kernel for a Sun 3, say N.

config SUN3_82586
	bool "Sun3 on-board Intel 82586 support"
	depends on SUN3
	help
	  This driver enables support for the on-board Intel 82586 based
	  Ethernet adapter found on Sun 3/1xx and 3/2xx motherboards.  Note
	  that this driver does not support 82586-based adapters on additional
	  VME boards.

config HPLANCE
	bool "HP on-board LANCE support"
	depends on DIO
	select CRC32
	help
	  If you want to use the builtin "LANCE" Ethernet controller on an
	  HP300 machine, say Y here.

config LASI_82596
	tristate "Lasi ethernet"
	depends on GSC
	help
	  Say Y here to support the builtin Intel 82596 ethernet controller
	  found in Hewlett-Packard PA-RISC machines with 10Mbit ethernet.

config SNI_82596
	tristate "SNI RM ethernet"
	depends on NET_ETHERNET && SNI_RM
	help
	  Say Y here to support the on-board Intel 82596 ethernet controller
	  built into SNI RM machines.

config KORINA
	tristate "Korina (IDT RC32434) Ethernet support"
	depends on NET_ETHERNET && MIKROTIK_RB532
	help
	  If you have a Mikrotik RouterBoard 500 or IDT RC32434
	  based system say Y. Otherwise say N.

config MIPS_JAZZ_SONIC
	tristate "MIPS JAZZ onboard SONIC Ethernet support"
	depends on MACH_JAZZ
	help
	  This is the driver for the onboard card of MIPS Magnum 4000,
	  Acer PICA, Olivetti M700-10 and a few other identical OEM systems.

config XTENSA_XT2000_SONIC
	tristate "Xtensa XT2000 onboard SONIC Ethernet support"
	depends on XTENSA_PLATFORM_XT2000
	help
	  This is the driver for the onboard card of the Xtensa XT2000 board.

config MIPS_AU1X00_ENET
	tristate "MIPS AU1000 Ethernet support"
	depends on SOC_AU1X00
	select PHYLIB
	select CRC32
	help
	  If you have an Alchemy Semi AU1X00 based system
	  say Y.  Otherwise, say N.

config SGI_IOC3_ETH
	bool "SGI IOC3 Ethernet"
	depends on PCI && SGI_IP27
	select CRC32
	select MII
	help
	  If you have a network (Ethernet) card of this type, say Y and read
	  the Ethernet-HOWTO, available from
	  <http://www.tldp.org/docs.html#howto>.

config MIPS_SIM_NET
	tristate "MIPS simulator Network device"
	depends on MIPS_SIM
	help
	  The MIPSNET device is a simple Ethernet network device which is
	  emulated by the MIPS Simulator.
	  If you are not using a MIPSsim or are unsure, say N.

config SGI_O2MACE_ETH
	tristate "SGI O2 MACE Fast Ethernet support"
	depends on SGI_IP32=y

config STNIC
	tristate "National DP83902AV  support"
	depends on SUPERH
	select CRC32
	help
	  Support for cards based on the National Semiconductor DP83902AV
	  ST-NIC Serial Network Interface Controller for Twisted Pair.  This
	  is a 10Mbit/sec Ethernet controller.  Product overview and specs at
	  <http://www.national.com/pf/DP/DP83902A.html>.

	  If unsure, say N.

config SH_ETH
	tristate "Renesas SuperH Ethernet support"
	depends on SUPERH && \
		(CPU_SUBTYPE_SH7710 || CPU_SUBTYPE_SH7712 || \
		 CPU_SUBTYPE_SH7763 || CPU_SUBTYPE_SH7619 || \
		 CPU_SUBTYPE_SH7724)
	select CRC32
	select MII
	select MDIO_BITBANG
	select PHYLIB
	help
	  Renesas SuperH Ethernet device driver.
	  This driver support SH7710, SH7712, SH7763, SH7619, and SH7724.

config SUNLANCE
	tristate "Sun LANCE support"
	depends on SBUS
	select CRC32
	help
	  This driver supports the "le" interface present on all 32-bit Sparc
	  systems, on some older Ultra systems and as an Sbus option.  These
	  cards are based on the AMD Lance chipset, which is better known
	  via the NE2100 cards.

	  To compile this driver as a module, choose M here: the module
	  will be called sunlance.

config HAPPYMEAL
	tristate "Sun Happy Meal 10/100baseT support"
	depends on SBUS || PCI
	select CRC32
	help
	  This driver supports the "hme" interface present on most Ultra
	  systems and as an option on older Sbus systems. This driver supports
	  both PCI and Sbus devices. This driver also supports the "qfe" quad
	  100baseT device available in both PCI and Sbus configurations.

	  To compile this driver as a module, choose M here: the module
	  will be called sunhme.

config SUNBMAC
	tristate "Sun BigMAC 10/100baseT support (EXPERIMENTAL)"
	depends on SBUS && EXPERIMENTAL
	select CRC32
	help
	  This driver supports the "be" interface available as an Sbus option.
	  This is Sun's older 100baseT Ethernet device.

	  To compile this driver as a module, choose M here: the module
	  will be called sunbmac.

config SUNQE
	tristate "Sun QuadEthernet support"
	depends on SBUS
	select CRC32
	help
	  This driver supports the "qe" 10baseT Ethernet device, available as
	  an Sbus option. Note that this is not the same as Quad FastEthernet
	  "qfe" which is supported by the Happy Meal driver instead.

	  To compile this driver as a module, choose M here: the module
	  will be called sunqe.

config SUNGEM
	tristate "Sun GEM support"
	depends on PCI
	select CRC32
	help
	  Support for the Sun GEM chip, aka Sun GigabitEthernet/P 2.0.  See also
	  <http://www.sun.com/products-n-solutions/hardware/docs/pdf/806-3985-10.pdf>.

config CASSINI
	tristate "Sun Cassini support"
	depends on PCI
	select CRC32
	help
	  Support for the Sun Cassini chip, aka Sun GigaSwift Ethernet. See also
	  <http://www.sun.com/products-n-solutions/hardware/docs/pdf/817-4341-10.pdf>

config SUNVNET
	tristate "Sun Virtual Network support"
	depends on SUN_LDOMS
	help
	  Support for virtual network devices under Sun Logical Domains.

config NET_VENDOR_3COM
	bool "3COM cards"
	depends on ISA || EISA || MCA || PCI
	help
	  If you have a network (Ethernet) card belonging to this class, say Y
	  and read the Ethernet-HOWTO, available from
	  <http://www.tldp.org/docs.html#howto>.

	  Note that the answer to this question doesn't directly affect the
	  kernel: saying N will just cause the configurator to skip all
	  the questions about 3COM cards. If you say Y, you will be asked for
	  your specific card in the following questions.

config EL1
	tristate "3c501 \"EtherLink\" support"
	depends on NET_VENDOR_3COM && ISA
	---help---
	  If you have a network (Ethernet) card of this type, say Y and read
	  the Ethernet-HOWTO, available from
	  <http://www.tldp.org/docs.html#howto>.  Also, consider buying a
	  new card, since the 3c501 is slow, broken, and obsolete: you will
	  have problems.  Some people suggest to ping ("man ping") a nearby
	  machine every minute ("man cron") when using this card.

	  To compile this driver as a module, choose M here. The module
	  will be called 3c501.

config EL2
	tristate "3c503 \"EtherLink II\" support"
	depends on NET_VENDOR_3COM && ISA
	select CRC32
	help
	  If you have a network (Ethernet) card of this type, say Y and read
	  the Ethernet-HOWTO, available from
	  <http://www.tldp.org/docs.html#howto>.

	  To compile this driver as a module, choose M here. The module
	  will be called 3c503.

config ELPLUS
	tristate "3c505 \"EtherLink Plus\" support"
	depends on NET_VENDOR_3COM && ISA && ISA_DMA_API
	---help---
	  Information about this network (Ethernet) card can be found in
	  <file:Documentation/networking/3c505.txt>.  If you have a card of
	  this type, say Y and read the Ethernet-HOWTO, available from
	  <http://www.tldp.org/docs.html#howto>.

	  To compile this driver as a module, choose M here. The module
	  will be called 3c505.

config EL16
	tristate "3c507 \"EtherLink 16\" support (EXPERIMENTAL)"
	depends on NET_VENDOR_3COM && ISA && EXPERIMENTAL
	help
	  If you have a network (Ethernet) card of this type, say Y and read
	  the Ethernet-HOWTO, available from
	  <http://www.tldp.org/docs.html#howto>.

	  To compile this driver as a module, choose M here. The module
	  will be called 3c507.

config EL3
	tristate "3c509/3c529 (MCA)/3c579 \"EtherLink III\" support"
	depends on NET_VENDOR_3COM && (ISA || EISA || MCA)
	---help---
	  If you have a network (Ethernet) card belonging to the 3Com
	  EtherLinkIII series, say Y and read the Ethernet-HOWTO, available
	  from <http://www.tldp.org/docs.html#howto>.

	  If your card is not working you may need to use the DOS
	  setup disk to disable Plug & Play mode, and to select the default
	  media type.

	  To compile this driver as a module, choose M here. The module
	  will be called 3c509.

config 3C515
	tristate "3c515 ISA \"Fast EtherLink\""
	depends on NET_VENDOR_3COM && (ISA || EISA) && ISA_DMA_API
	help
	  If you have a 3Com ISA EtherLink XL "Corkscrew" 3c515 Fast Ethernet
	  network card, say Y and read the Ethernet-HOWTO, available from
	  <http://www.tldp.org/docs.html#howto>.

	  To compile this driver as a module, choose M here. The module
	  will be called 3c515.

config ELMC
	tristate "3c523 \"EtherLink/MC\" support"
	depends on NET_VENDOR_3COM && MCA_LEGACY
	help
	  If you have a network (Ethernet) card of this type, say Y and read
	  the Ethernet-HOWTO, available from
	  <http://www.tldp.org/docs.html#howto>.

	  To compile this driver as a module, choose M here. The module
	  will be called 3c523.

config ELMC_II
	tristate "3c527 \"EtherLink/MC 32\" support (EXPERIMENTAL)"
	depends on NET_VENDOR_3COM && MCA && MCA_LEGACY
	help
	  If you have a network (Ethernet) card of this type, say Y and read
	  the Ethernet-HOWTO, available from
	  <http://www.tldp.org/docs.html#howto>.

	  To compile this driver as a module, choose M here. The module
	  will be called 3c527.

config VORTEX
	tristate "3c590/3c900 series (592/595/597) \"Vortex/Boomerang\" support"
	depends on NET_VENDOR_3COM && (PCI || EISA)
	select MII
	---help---
	  This option enables driver support for a large number of 10Mbps and
	  10/100Mbps EISA, PCI and PCMCIA 3Com network cards:

	  "Vortex"    (Fast EtherLink 3c590/3c592/3c595/3c597) EISA and PCI
	  "Boomerang" (EtherLink XL 3c900 or 3c905)            PCI
	  "Cyclone"   (3c540/3c900/3c905/3c980/3c575/3c656)    PCI and Cardbus
	  "Tornado"   (3c905)                                  PCI
	  "Hurricane" (3c555/3cSOHO)                           PCI

	  If you have such a card, say Y and read the Ethernet-HOWTO,
	  available from <http://www.tldp.org/docs.html#howto>. More
	  specific information is in
	  <file:Documentation/networking/vortex.txt> and in the comments at
	  the beginning of <file:drivers/net/3c59x.c>.

	  To compile this support as a module, choose M here.

config TYPHOON
	tristate "3cr990 series \"Typhoon\" support"
	depends on NET_VENDOR_3COM && PCI
	select CRC32
	---help---
	  This option enables driver support for the 3cr990 series of cards:

	  3C990-TX, 3CR990-TX-95, 3CR990-TX-97, 3CR990-FX-95, 3CR990-FX-97,
	  3CR990SVR, 3CR990SVR95, 3CR990SVR97, 3CR990-FX-95 Server,
	  3CR990-FX-97 Server, 3C990B-TX-M, 3C990BSVR

	  If you have a network (Ethernet) card of this type, say Y and read
	  the Ethernet-HOWTO, available from
	  <http://www.tldp.org/docs.html#howto>.

	  To compile this driver as a module, choose M here. The module
	  will be called typhoon.

config LANCE
	tristate "AMD LANCE and PCnet (AT1500 and NE2100) support"
	depends on ISA && ISA_DMA_API
	help
	  If you have a network (Ethernet) card of this type, say Y and read
	  the Ethernet-HOWTO, available from
	  <http://www.tldp.org/docs.html#howto>. Some LinkSys cards are
	  of this type.

	  To compile this driver as a module, choose M here: the module
	  will be called lance.  This is recommended.

config NET_VENDOR_SMC
	bool "Western Digital/SMC cards"
	depends on ISA || MCA || EISA || MAC
	help
	  If you have a network (Ethernet) card belonging to this class, say Y
	  and read the Ethernet-HOWTO, available from
	  <http://www.tldp.org/docs.html#howto>.

	  Note that the answer to this question doesn't directly affect the
	  kernel: saying N will just cause the configurator to skip all
	  the questions about Western Digital cards. If you say Y, you will be
	  asked for your specific card in the following questions.

config WD80x3
	tristate "WD80*3 support"
	depends on NET_VENDOR_SMC && ISA
	select CRC32
	help
	  If you have a network (Ethernet) card of this type, say Y and read
	  the Ethernet-HOWTO, available from
	  <http://www.tldp.org/docs.html#howto>.

	  To compile this driver as a module, choose M here. The module
	  will be called wd.

config ULTRAMCA
	tristate "SMC Ultra MCA support"
	depends on NET_VENDOR_SMC && MCA
	select CRC32
	help
	  If you have a network (Ethernet) card of this type and are running
	  an MCA based system (PS/2), say Y and read the Ethernet-HOWTO,
	  available from <http://www.tldp.org/docs.html#howto>.

	  To compile this driver as a module, choose M here. The module
	  will be called smc-mca.

config ULTRA
	tristate "SMC Ultra support"
	depends on NET_VENDOR_SMC && ISA
	select CRC32
	---help---
	  If you have a network (Ethernet) card of this type, say Y and read
	  the Ethernet-HOWTO, available from
	  <http://www.tldp.org/docs.html#howto>.

	  Important: There have been many reports that, with some motherboards
	  mixing an SMC Ultra and an Adaptec AHA154x SCSI card (or compatible,
	  such as some BusLogic models) causes corruption problems with many
	  operating systems. The Linux smc-ultra driver has a work-around for
	  this but keep it in mind if you have such a SCSI card and have
	  problems.

	  To compile this driver as a module, choose M here. The module
	  will be called smc-ultra.

config ULTRA32
	tristate "SMC Ultra32 EISA support"
	depends on NET_VENDOR_SMC && EISA
	select CRC32
	help
	  If you have a network (Ethernet) card of this type, say Y and read
	  the Ethernet-HOWTO, available from
	  <http://www.tldp.org/docs.html#howto>.

	  To compile this driver as a module, choose M here. The module
	  will be called smc-ultra32.

config BFIN_MAC
	tristate "Blackfin on-chip MAC support"
	depends on NET_ETHERNET && (BF516 || BF518 || BF526 || BF527 || BF536 || BF537)
	select CRC32
	select MII
	select PHYLIB
	select BFIN_MAC_USE_L1 if DMA_UNCACHED_NONE
	help
	  This is the driver for Blackfin on-chip mac device. Say Y if you want it
	  compiled into the kernel. This driver is also available as a module
	  ( = code which can be inserted in and removed from the running kernel
	  whenever you want). The module will be called bfin_mac.

config BFIN_MAC_USE_L1
	bool "Use L1 memory for rx/tx packets"
	depends on BFIN_MAC && (BF527 || BF537)
	default y
	help
	  To get maximum network performance, you should use L1 memory as rx/tx buffers.
	  Say N here if you want to reserve L1 memory for other uses.

config BFIN_TX_DESC_NUM
	int "Number of transmit buffer packets"
	depends on BFIN_MAC
	range 6 10 if BFIN_MAC_USE_L1
	range 10 100
	default "10"
	help
	  Set the number of buffer packets used in driver.

config BFIN_RX_DESC_NUM
	int "Number of receive buffer packets"
	depends on BFIN_MAC
	range 20 100 if BFIN_MAC_USE_L1
	range 20 800
	default "20"
	help
	  Set the number of buffer packets used in driver.

config BFIN_MAC_RMII
	bool "RMII PHY Interface"
	depends on BFIN_MAC
	default y if BFIN527_EZKIT
	default n if BFIN537_STAMP
	help
	  Use Reduced PHY MII Interface

config BFIN_MAC_USE_HWSTAMP
	bool "Use IEEE 1588 hwstamp"
	depends on BFIN_MAC && BF518
	default y
	help
	  To support the IEEE 1588 Precision Time Protocol (PTP), select y here

config SMC9194
	tristate "SMC 9194 support"
	depends on NET_VENDOR_SMC && (ISA || MAC && BROKEN)
	select CRC32
	---help---
	  This is support for the SMC9xxx based Ethernet cards. Choose this
	  option if you have a DELL laptop with the docking station, or
	  another SMC9192/9194 based chipset.  Say Y if you want it compiled
	  into the kernel, and read the file
	  <file:Documentation/networking/smc9.txt> and the Ethernet-HOWTO,
	  available from <http://www.tldp.org/docs.html#howto>.

	  To compile this driver as a module, choose M here. The module
	  will be called smc9194.

config SMC91X
	tristate "SMC 91C9x/91C1xxx support"
	select CRC32
	select MII
	depends on ARM || REDWOOD_5 || REDWOOD_6 || M32R || SUPERH || \
		MIPS || BLACKFIN || MN10300 || COLDFIRE
	help
	  This is a driver for SMC's 91x series of Ethernet chipsets,
	  including the SMC91C94 and the SMC91C111. Say Y if you want it
	  compiled into the kernel, and read the file
	  <file:Documentation/networking/smc9.txt>  and the Ethernet-HOWTO,
	  available from  <http://www.linuxdoc.org/docs.html#howto>.

	  This driver is also available as a module ( = code which can be
	  inserted in and removed from the running kernel whenever you want).
	  The module will be called smc91x.  If you want to compile it as a
	  module, say M here and read <file:Documentation/kbuild/modules.txt>.

config NET_NETX
	tristate "NetX Ethernet support"
	select MII
	depends on ARCH_NETX
	help
	  This is support for the Hilscher netX builtin Ethernet ports

	  To compile this driver as a module, choose M here. The module
	  will be called netx-eth.

config TI_DAVINCI_EMAC
	tristate "TI DaVinci EMAC Support"
	depends on ARM && ( ARCH_DAVINCI || ARCH_OMAP3 )
	select PHYLIB
	help
	  This driver supports TI's DaVinci Ethernet .

	  To compile this driver as a module, choose M here: the module
	  will be called davinci_emac_driver.  This is recommended.

config DM9000
	tristate "DM9000 support"
	depends on ARM || BLACKFIN || MIPS
	select CRC32
	select MII
	---help---
	  Support for DM9000 chipset.

	  To compile this driver as a module, choose M here.  The module
	  will be called dm9000.

config DM9000_DEBUGLEVEL
	int "DM9000 maximum debug level"
	depends on DM9000
	default 4
	help
	  The maximum level of debugging code compiled into the DM9000
	  driver.

config DM9000_FORCE_SIMPLE_PHY_POLL
	bool "Force simple NSR based PHY polling"
	depends on DM9000
	---help---
	  This configuration forces the DM9000 to use the NSR's LinkStatus
	  bit to determine if the link is up or down instead of the more
	  costly MII PHY reads. Note, this will not work if the chip is
	  operating with an external PHY.

config ENC28J60
	tristate "ENC28J60 support"
	depends on EXPERIMENTAL && SPI && NET_ETHERNET
	select CRC32
	---help---
	  Support for the Microchip EN28J60 ethernet chip.

	  To compile this driver as a module, choose M here. The module will be
	  called enc28j60.

config ENC28J60_WRITEVERIFY
	bool "Enable write verify"
	depends on ENC28J60
	---help---
	  Enable the verify after the buffer write useful for debugging purpose.
	  If unsure, say N.

<<<<<<< HEAD
config ETHOC
	tristate "OpenCores 10/100 Mbps Ethernet MAC support"
	depends on NET_ETHERNET && HAS_IOMEM && HAS_DMA
	select MII
	select PHYLIB
	select CRC32
	select BITREVERSE
	help
	  Say Y here if you want to use the OpenCores 10/100 Mbps Ethernet MAC.

config GRETH
	tristate "Aeroflex Gaisler GRETH Ethernet MAC support"
	depends on SPARC
	select PHYLIB
	select CRC32
	help
	  Say Y here if you want to use the Aeroflex Gaisler GRETH Ethernet MAC.
=======
config NS9XXX_ETH
	tristate "Digi NS9xxx ethernet support"
	depends on ARM && ARCH_NS9XXX
	depends on PHYLIB
	depends on CRC32
	help
	  If you have a Digi NS9xxx based system and wish to use its ethernet
	  port.
	  If you choose to build this driver as a module, it will be called
	  ns9xxx-eth.
>>>>>>> c9a75b78

config SMC911X
	tristate "SMSC LAN911[5678] support"
	select CRC32
	select MII
	depends on ARM || SUPERH
	help
	  This is a driver for SMSC's LAN911x series of Ethernet chipsets
	  including the new LAN9115, LAN9116, LAN9117, and LAN9118.
	  Say Y if you want it compiled into the kernel, 
	  and read the Ethernet-HOWTO, available from
	  <http://www.linuxdoc.org/docs.html#howto>.

	  This driver is also available as a module. The module will be 
	  called smc911x.  If you want to compile it as a module, say M 
	  here and read <file:Documentation/kbuild/modules.txt>

<<<<<<< HEAD
config SMSC911X
	tristate "SMSC LAN911x/LAN921x families embedded ethernet support"
	depends on ARM || SUPERH || BLACKFIN || MIPS
	select CRC32
	select MII
	select PHYLIB
	---help---
	  Say Y here if you want support for SMSC LAN911x and LAN921x families
	  of ethernet controllers.

	  To compile this driver as a module, choose M here and read
	  <file:Documentation/networking/net-modules.txt>. The module
	  will be called smsc911x.
=======
config SMSC9118
        tristate "SMSC LAN9218 support"
        depends on NET_ETHERNET && (MACH_CC9M2443JS || MACH_CCW9M2443JS)
        select CRC32
        select MII
        ---help---
          Say Y here if you want support for SMSC LAN921x families
          of ethernet controllers.
>>>>>>> c9a75b78

config NET_VENDOR_RACAL
	bool "Racal-Interlan (Micom) NI cards"
	depends on ISA
	help
	  If you have a network (Ethernet) card belonging to this class, such
	  as the NI5010, NI5210 or NI6210, say Y and read the Ethernet-HOWTO,
	  available from <http://www.tldp.org/docs.html#howto>.

	  Note that the answer to this question doesn't directly affect the
	  kernel: saying N will just cause the configurator to skip all
	  the questions about NI cards. If you say Y, you will be asked for
	  your specific card in the following questions.

config NI5010
	tristate "NI5010 support (EXPERIMENTAL)"
	depends on NET_VENDOR_RACAL && ISA && EXPERIMENTAL && BROKEN_ON_SMP
	---help---
	  If you have a network (Ethernet) card of this type, say Y and read
	  the Ethernet-HOWTO, available from
	  <http://www.tldp.org/docs.html#howto>. Note that this is still
	  experimental code.

	  To compile this driver as a module, choose M here. The module
	  will be called ni5010.

config NI52
	tristate "NI5210 support"
	depends on NET_VENDOR_RACAL && ISA
	help
	  If you have a network (Ethernet) card of this type, say Y and read
	  the Ethernet-HOWTO, available from
	  <http://www.tldp.org/docs.html#howto>.

	  To compile this driver as a module, choose M here. The module
	  will be called ni52.

config NI65
	tristate "NI6510 support"
	depends on NET_VENDOR_RACAL && ISA && ISA_DMA_API
	help
	  If you have a network (Ethernet) card of this type, say Y and read
	  the Ethernet-HOWTO, available from
	  <http://www.tldp.org/docs.html#howto>.

	  To compile this driver as a module, choose M here. The module
	  will be called ni65.

config DNET
	tristate "Dave ethernet support (DNET)"
	depends on NET_ETHERNET && HAS_IOMEM
	select PHYLIB
	help
	  The Dave ethernet interface (DNET) is found on Qong Board FPGA.
	  Say Y to include support for the DNET chip.

	  To compile this driver as a module, choose M here: the module
	  will be called dnet.

source "drivers/net/tulip/Kconfig"

config AT1700
	tristate "AT1700/1720 support (EXPERIMENTAL)"
	depends on (ISA || MCA_LEGACY) && EXPERIMENTAL
	select CRC32
	---help---
	  If you have a network (Ethernet) card of this type, say Y and read
	  the Ethernet-HOWTO, available from
	  <http://www.tldp.org/docs.html#howto>.

	  To compile this driver as a module, choose M here. The module
	  will be called at1700.

config DEPCA
	tristate "DEPCA, DE10x, DE200, DE201, DE202, DE422 support"
	depends on ISA || EISA || MCA
	select CRC32
	---help---
	  If you have a network (Ethernet) card of this type, say Y and read
	  the Ethernet-HOWTO, available from
	  <http://www.tldp.org/docs.html#howto> as well as
	  <file:drivers/net/depca.c>.

	  To compile this driver as a module, choose M here. The module
	  will be called depca.

config HP100
	tristate "HP 10/100VG PCLAN (ISA, EISA, PCI) support"
	depends on ISA || EISA || PCI
	help
	  If you have a network (Ethernet) card of this type, say Y and read
	  the Ethernet-HOWTO, available from
	  <http://www.tldp.org/docs.html#howto>.

	  To compile this driver as a module, choose M here. The module
	  will be called hp100.

config NET_ISA
	bool "Other ISA cards"
	depends on ISA
	---help---
	  If your network (Ethernet) card hasn't been mentioned yet and its
	  bus system (that's the way the cards talks to the other components
	  of your computer) is ISA (as opposed to EISA, VLB or PCI), say Y.
	  Make sure you know the name of your card. Read the Ethernet-HOWTO,
	  available from <http://www.tldp.org/docs.html#howto>.

	  If unsure, say Y.

	  Note that the answer to this question doesn't directly affect the
	  kernel: saying N will just cause the configurator to skip all
	  the remaining ISA network card questions. If you say Y, you will be
	  asked for your specific card in the following questions.

config E2100
	tristate "Cabletron E21xx support"
	depends on NET_ISA
	select CRC32
	help
	  If you have a network (Ethernet) card of this type, say Y and read
	  the Ethernet-HOWTO, available from
	  <http://www.tldp.org/docs.html#howto>.

	  To compile this driver as a module, choose M here. The module
	  will be called e2100.

config EWRK3
	tristate "EtherWORKS 3 (DE203, DE204, DE205) support"
	depends on NET_ISA
	select CRC32
	---help---
	  This driver supports the DE203, DE204 and DE205 network (Ethernet)
	  cards. If this is for you, say Y and read
	  <file:Documentation/networking/ewrk3.txt> in the kernel source as
	  well as the Ethernet-HOWTO, available from
	  <http://www.tldp.org/docs.html#howto>.

	  To compile this driver as a module, choose M here. The module
	  will be called ewrk3.

config EEXPRESS
	tristate "EtherExpress 16 support"
	depends on NET_ISA
	---help---
	  If you have an EtherExpress16 network (Ethernet) card, say Y and
	  read the Ethernet-HOWTO, available from
	  <http://www.tldp.org/docs.html#howto>.  Note that the Intel
	  EtherExpress16 card used to be regarded as a very poor choice
	  because the driver was very unreliable. We now have a new driver
	  that should do better.

	  To compile this driver as a module, choose M here. The module
	  will be called eexpress.

config EEXPRESS_PRO
	tristate "EtherExpressPro support/EtherExpress 10 (i82595) support"
	depends on NET_ISA
	---help---
	  If you have a network (Ethernet) card of this type, say Y. This
	  driver supports Intel i82595{FX,TX} based boards. Note however
	  that the EtherExpress PRO/100 Ethernet card has its own separate
	  driver.  Please read the Ethernet-HOWTO, available from
	  <http://www.tldp.org/docs.html#howto>.

	  To compile this driver as a module, choose M here. The module
	  will be called eepro.

config HPLAN_PLUS
	tristate "HP PCLAN+ (27247B and 27252A) support"
	depends on NET_ISA
	select CRC32
	help
	  If you have a network (Ethernet) card of this type, say Y and read
	  the Ethernet-HOWTO, available from
	  <http://www.tldp.org/docs.html#howto>.

	  To compile this driver as a module, choose M here. The module
	  will be called hp-plus.

config HPLAN
	tristate "HP PCLAN (27245 and other 27xxx series) support"
	depends on NET_ISA
	select CRC32
	help
	  If you have a network (Ethernet) card of this type, say Y and read
	  the Ethernet-HOWTO, available from
	  <http://www.tldp.org/docs.html#howto>.

	  To compile this driver as a module, choose M here. The module
	  will be called hp.

config LP486E
	tristate "LP486E on board Ethernet"
	depends on NET_ISA
	help
	  Say Y here to support the 82596-based on-board Ethernet controller
	  for the Panther motherboard, which is one of the two shipped in the
	  Intel Professional Workstation.

config ETH16I
	tristate "ICL EtherTeam 16i/32 support"
	depends on NET_ISA
	help
	  If you have a network (Ethernet) card of this type, say Y and read
	  the Ethernet-HOWTO, available from
	  <http://www.tldp.org/docs.html#howto>.

	  To compile this driver as a module, choose M here. The module
	  will be called eth16i.

config NE2000
	tristate "NE2000/NE1000 support"
	depends on NET_ISA || (Q40 && m) || M32R || MACH_TX49XX
	select CRC32
	---help---
	  If you have a network (Ethernet) card of this type, say Y and read
	  the Ethernet-HOWTO, available from
	  <http://www.tldp.org/docs.html#howto>.  Many Ethernet cards
	  without a specific driver are compatible with NE2000.

	  If you have a PCI NE2000 card however, say N here and Y to "PCI
	  NE2000 and clone support" under "EISA, VLB, PCI and on board
	  controllers" below. If you have a NE2000 card and are running on
	  an MCA system (a bus system used on some IBM PS/2 computers and
	  laptops), say N here and Y to "NE/2 (ne2000 MCA version) support",
	  below.

	  To compile this driver as a module, choose M here. The module
	  will be called ne.

config ZNET
	tristate "Zenith Z-Note support (EXPERIMENTAL)"
	depends on NET_ISA && EXPERIMENTAL && ISA_DMA_API
	help
	  The Zenith Z-Note notebook computer has a built-in network
	  (Ethernet) card, and this is the Linux driver for it. Note that the
	  IBM Thinkpad 300 is compatible with the Z-Note and is also supported
	  by this driver. Read the Ethernet-HOWTO, available from
	  <http://www.tldp.org/docs.html#howto>.

config SEEQ8005
	tristate "SEEQ8005 support (EXPERIMENTAL)"
	depends on NET_ISA && EXPERIMENTAL
	help
	  This is a driver for the SEEQ 8005 network (Ethernet) card.  If this
	  is for you, read the Ethernet-HOWTO, available from
	  <http://www.tldp.org/docs.html#howto>.

	  To compile this driver as a module, choose M here. The module
	  will be called seeq8005.

config NE2_MCA
	tristate "NE/2 (ne2000 MCA version) support"
	depends on MCA_LEGACY
	select CRC32
	help
	  If you have a network (Ethernet) card of this type, say Y and read
	  the Ethernet-HOWTO, available from
	  <http://www.tldp.org/docs.html#howto>.

	  To compile this driver as a module, choose M here. The module
	  will be called ne2.

config IBMLANA
	tristate "IBM LAN Adapter/A support"
	depends on MCA
	---help---
	  This is a Micro Channel Ethernet adapter.  You need to set
	  CONFIG_MCA to use this driver.  It is both available as an in-kernel
	  driver and as a module.

	  To compile this driver as a module, choose M here. The only
	  currently supported card is the IBM LAN Adapter/A for Ethernet.  It
	  will both support 16K and 32K memory windows, however a 32K window
	  gives a better security against packet losses.  Usage of multiple
	  boards with this driver should be possible, but has not been tested
	  up to now due to lack of hardware.

config IBMVETH
	tristate "IBM LAN Virtual Ethernet support"
	depends on PPC_PSERIES
	---help---
	  This driver supports virtual ethernet adapters on newer IBM iSeries
	  and pSeries systems.

	  To compile this driver as a module, choose M here. The module will
	  be called ibmveth.

source "drivers/net/ibm_newemac/Kconfig"

config NET_PCI
	bool "EISA, VLB, PCI and on board controllers"
	depends on ISA || EISA || PCI
	help
	  This is another class of network cards which attach directly to the
	  bus. If you have one of those, say Y and read the Ethernet-HOWTO,
	  available from <http://www.tldp.org/docs.html#howto>.

	  Note that the answer to this question doesn't directly affect the
	  kernel: saying N will just cause the configurator to skip all
	  the questions about this class of network cards. If you say Y, you
	  will be asked for your specific card in the following questions. If
	  you are unsure, say Y.

config PCNET32
	tristate "AMD PCnet32 PCI support"
	depends on NET_PCI && PCI
	select CRC32
	select MII
	help
	  If you have a PCnet32 or PCnetPCI based network (Ethernet) card,
	  answer Y here and read the Ethernet-HOWTO, available from
	  <http://www.tldp.org/docs.html#howto>.

	  To compile this driver as a module, choose M here. The module
	  will be called pcnet32.

config AMD8111_ETH
	tristate "AMD 8111 (new PCI lance) support"
	depends on NET_PCI && PCI
	select CRC32
	select MII
	help
	  If you have an AMD 8111-based PCI lance ethernet card,
	  answer Y here and read the Ethernet-HOWTO, available from
	  <http://www.tldp.org/docs.html#howto>.

	  To compile this driver as a module, choose M here. The module
	  will be called amd8111e.

config ADAPTEC_STARFIRE
	tristate "Adaptec Starfire/DuraLAN support"
	depends on NET_PCI && PCI
	select CRC32
	select MII
	help
	  Say Y here if you have an Adaptec Starfire (or DuraLAN) PCI network
	  adapter. The DuraLAN chip is used on the 64 bit PCI boards from
	  Adaptec e.g. the ANA-6922A. The older 32 bit boards use the tulip
	  driver.

	  To compile this driver as a module, choose M here: the module
	  will be called starfire.  This is recommended.

config AC3200
	tristate "Ansel Communications EISA 3200 support (EXPERIMENTAL)"
	depends on NET_PCI && (ISA || EISA) && EXPERIMENTAL
	select CRC32
	help
	  If you have a network (Ethernet) card of this type, say Y and read
	  the Ethernet-HOWTO, available from
	  <http://www.tldp.org/docs.html#howto>.

	  To compile this driver as a module, choose M here. The module
	  will be called ac3200.

config KSZ884X_PCI
	tristate "Micrel KSZ8841/2 PCI"
	depends on NET_PCI && PCI
	select MII
	select CRC32
	help
	  This PCI driver is for Micrel KSZ8841/KSZ8842 PCI Ethernet chip.

	  To compile this driver as a module, choose M here. The module
	  will be called ksz884x.

config APRICOT
	tristate "Apricot Xen-II on board Ethernet"
	depends on NET_PCI && ISA
	help
	  If you have a network (Ethernet) controller of this type, say Y and
	  read the Ethernet-HOWTO, available from
	  <http://www.tldp.org/docs.html#howto>.

	  To compile this driver as a module, choose M here. The module
	  will be called apricot.

config B44
	tristate "Broadcom 440x/47xx ethernet support"
	depends on SSB_POSSIBLE && HAS_DMA
	select SSB
	select MII
	help
	  If you have a network (Ethernet) controller of this type, say Y
	  or M and read the Ethernet-HOWTO, available from
	  <http://www.tldp.org/docs.html#howto>.

	  To compile this driver as a module, choose M here. The module
	  will be called b44.

# Auto-select SSB PCI-HOST support, if possible
config B44_PCI_AUTOSELECT
	bool
	depends on B44 && SSB_PCIHOST_POSSIBLE
	select SSB_PCIHOST
	default y

# Auto-select SSB PCICORE driver, if possible
config B44_PCICORE_AUTOSELECT
	bool
	depends on B44 && SSB_DRIVER_PCICORE_POSSIBLE
	select SSB_DRIVER_PCICORE
	default y

config B44_PCI
	bool
	depends on B44_PCI_AUTOSELECT && B44_PCICORE_AUTOSELECT
	default y

config FORCEDETH
	tristate "nForce Ethernet support"
	depends on NET_PCI && PCI
	help
	  If you have a network (Ethernet) controller of this type, say Y and
	  read the Ethernet-HOWTO, available from
	  <http://www.tldp.org/docs.html#howto>.

	  To compile this driver as a module, choose M here. The module
	  will be called forcedeth.

config CS89x0
	tristate "CS89x0 support"
	depends on NET_ETHERNET && (ISA || EISA || MACH_IXDP2351 \
		|| ARCH_IXDP2X01 || ARCH_PNX010X || MACH_MX31ADS)
	---help---
	  Support for CS89x0 chipset based Ethernet cards. If you have a
	  network (Ethernet) card of this type, say Y and read the
	  Ethernet-HOWTO, available from
	  <http://www.tldp.org/docs.html#howto> as well as
	  <file:Documentation/networking/cs89x0.txt>.

	  To compile this driver as a module, choose M here. The module
	  will be called cs89x0.

config CS89x0_NONISA_IRQ
	def_bool y
	depends on CS89x0 != n
	depends on MACH_IXDP2351 || ARCH_IXDP2X01 || ARCH_PNX010X || MACH_MX31ADS

config TC35815
	tristate "TOSHIBA TC35815 Ethernet support"
	depends on NET_PCI && PCI && MIPS
	select PHYLIB

config E100
	tristate "Intel(R) PRO/100+ support"
	depends on NET_PCI && PCI
	select MII
	---help---
	  This driver supports Intel(R) PRO/100 family of adapters.
	  To verify that your adapter is supported, find the board ID number 
	  on the adapter. Look for a label that has a barcode and a number 
	  in the format 123456-001 (six digits hyphen three digits). 

	  Use the above information and the Adapter & Driver ID Guide at:

	  <http://support.intel.com/support/network/adapter/pro100/21397.htm>

          to identify the adapter.

	  For the latest Intel PRO/100 network driver for Linux, see:

	  <http://appsr.intel.com/scripts-df/support_intel.asp>

	  More specific information on configuring the driver is in 
	  <file:Documentation/networking/e100.txt>.

	  To compile this driver as a module, choose M here. The module
	  will be called e100.

config LNE390
	tristate "Mylex EISA LNE390A/B support (EXPERIMENTAL)"
	depends on NET_PCI && EISA && EXPERIMENTAL
	select CRC32
	help
	  If you have a network (Ethernet) card of this type, say Y and read
	  the Ethernet-HOWTO, available from
	  <http://www.tldp.org/docs.html#howto>.

	  To compile this driver as a module, choose M here. The module
	  will be called lne390.

config FEALNX
	tristate "Myson MTD-8xx PCI Ethernet support"
	depends on NET_PCI && PCI
	select CRC32
	select MII
	help
	  Say Y here to support the Mysom MTD-800 family of PCI-based Ethernet
	  cards. Specifications and data at
	  <http://www.myson.com.hk/mtd/datasheet/>.

config NATSEMI
	tristate "National Semiconductor DP8381x series PCI Ethernet support"
	depends on NET_PCI && PCI
	select CRC32
	help
	  This driver is for the National Semiconductor DP83810 series,
	  which is used in cards from PureData, NetGear, Linksys
	  and others, including the 83815 chip.
	  More specific information and updates are available from
	  <http://www.scyld.com/network/natsemi.html>.

config NE2K_PCI
	tristate "PCI NE2000 and clones support (see help)"
	depends on NET_PCI && PCI
	select CRC32
	---help---
	  This driver is for NE2000 compatible PCI cards. It will not work
	  with ISA NE2000 cards (they have their own driver, "NE2000/NE1000
	  support" below). If you have a PCI NE2000 network (Ethernet) card,
	  say Y and read the Ethernet-HOWTO, available from
	  <http://www.tldp.org/docs.html#howto>.

	  This driver also works for the following NE2000 clone cards:
	  RealTek RTL-8029  Winbond 89C940  Compex RL2000  KTI ET32P2
	  NetVin NV5000SC   Via 86C926      SureCom NE34   Winbond
	  Holtek HT80232    Holtek HT80229

	  To compile this driver as a module, choose M here. The module
	  will be called ne2k-pci.

config NE3210
	tristate "Novell/Eagle/Microdyne NE3210 EISA support (EXPERIMENTAL)"
	depends on NET_PCI && EISA && EXPERIMENTAL
	select CRC32
	---help---
	  If you have a network (Ethernet) card of this type, say Y and read
	  the Ethernet-HOWTO, available from
	  <http://www.tldp.org/docs.html#howto>.  Note that this driver
	  will NOT WORK for NE3200 cards as they are completely different.

	  To compile this driver as a module, choose M here. The module
	  will be called ne3210.

config ES3210
	tristate "Racal-Interlan EISA ES3210 support (EXPERIMENTAL)"
	depends on NET_PCI && EISA && EXPERIMENTAL
	select CRC32
	help
	  If you have a network (Ethernet) card of this type, say Y and read
	  the Ethernet-HOWTO, available from
	  <http://www.tldp.org/docs.html#howto>.

	  To compile this driver as a module, choose M here. The module
	  will be called es3210.

config 8139CP
	tristate "RealTek RTL-8139 C+ PCI Fast Ethernet Adapter support (EXPERIMENTAL)"
	depends on NET_PCI && PCI && EXPERIMENTAL
	select CRC32
	select MII
	help
	  This is a driver for the Fast Ethernet PCI network cards based on
	  the RTL8139C+ chips. If you have one of those, say Y and read
	  the Ethernet-HOWTO, available from
	  <http://www.tldp.org/docs.html#howto>.

	  To compile this driver as a module, choose M here: the module
	  will be called 8139cp.  This is recommended.

config 8139TOO
	tristate "RealTek RTL-8129/8130/8139 PCI Fast Ethernet Adapter support"
	depends on NET_PCI && PCI
	select CRC32
	select MII
	---help---
	  This is a driver for the Fast Ethernet PCI network cards based on
	  the RTL 8129/8130/8139 chips. If you have one of those, say Y and
	  read the Ethernet-HOWTO <http://www.tldp.org/docs.html#howto>.

	  To compile this driver as a module, choose M here: the module
	  will be called 8139too.  This is recommended.

config 8139TOO_PIO
	bool "Use PIO instead of MMIO"
	default y
	depends on 8139TOO
	help
	  This instructs the driver to use programmed I/O ports (PIO) instead
	  of PCI shared memory (MMIO).  This can possibly solve some problems
	  in case your mainboard has memory consistency issues.  If unsure,
	  say N.

config 8139TOO_TUNE_TWISTER
	bool "Support for uncommon RTL-8139 rev. K (automatic channel equalization)"
	depends on 8139TOO
	help
	  This implements a function which might come in handy in case you
	  are using low quality on long cabling. It is required for RealTek
	  RTL-8139 revision K boards, and totally unused otherwise.  It tries
	  to match the transceiver to the cable characteristics. This is
	  experimental since hardly documented by the manufacturer.
	  If unsure, say Y.

config 8139TOO_8129
	bool "Support for older RTL-8129/8130 boards"
	depends on 8139TOO
	help
	  This enables support for the older and uncommon RTL-8129 and
	  RTL-8130 chips, which support MII via an external transceiver,
	  instead of an internal one.  Disabling this option will save some
	  memory by making the code size smaller.  If unsure, say Y.

config 8139_OLD_RX_RESET
	bool "Use older RX-reset method"
	depends on 8139TOO
	help
	  The 8139too driver was recently updated to contain a more rapid
	  reset sequence, in the face of severe receive errors.  This "new"
	  RX-reset method should be adequate for all boards.  But if you
	  experience problems, you can enable this option to restore the
	  old RX-reset behavior.  If unsure, say N.

config R6040
	tristate "RDC R6040 Fast Ethernet Adapter support"
	depends on NET_PCI && PCI
	select CRC32
	select MII
	help
	  This is a driver for the R6040 Fast Ethernet MACs found in the
	  the RDC R-321x System-on-chips.

	  To compile this driver as a module, choose M here: the module
	  will be called r6040. This is recommended.

config SIS900
	tristate "SiS 900/7016 PCI Fast Ethernet Adapter support"
	depends on NET_PCI && PCI
	select CRC32
	select MII
	---help---
	  This is a driver for the Fast Ethernet PCI network cards based on
	  the SiS 900 and SiS 7016 chips. The SiS 900 core is also embedded in
	  SiS 630 and SiS 540 chipsets.

	  This driver also supports AMD 79C901 HomePNA so that you can use
	  your phone line as a network cable.

	  To compile this driver as a module, choose M here: the module
	  will be called sis900.  This is recommended.

config EPIC100
	tristate "SMC EtherPower II"
	depends on NET_PCI && PCI
	select CRC32
	select MII
	help
	  This driver is for the SMC EtherPower II 9432 PCI Ethernet NIC,
	  which is based on the SMC83c17x (EPIC/100).
	  More specific information and updates are available from
	  <http://www.scyld.com/network/epic100.html>.

config SMSC9420
	tristate "SMSC LAN9420 PCI ethernet adapter support"
	depends on NET_PCI && PCI
	select CRC32
	select PHYLIB
	select SMSC_PHY
	help
	  This is a driver for SMSC's LAN9420 PCI ethernet adapter.
	  Say Y if you want it compiled into the kernel,
	  and read the Ethernet-HOWTO, available from
	  <http://www.linuxdoc.org/docs.html#howto>.

	  This driver is also available as a module. The module will be
	  called smsc9420.  If you want to compile it as a module, say M
	  here and read <file:Documentation/kbuild/modules.txt>

config SUNDANCE
	tristate "Sundance Alta support"
	depends on NET_PCI && PCI
	select CRC32
	select MII
	help
	  This driver is for the Sundance "Alta" chip.
	  More specific information and updates are available from
	  <http://www.scyld.com/network/sundance.html>.

config SUNDANCE_MMIO
	bool "Use MMIO instead of PIO"
	depends on SUNDANCE
	help
	  Enable memory-mapped I/O for interaction with Sundance NIC registers.
	  Do NOT enable this by default, PIO (enabled when MMIO is disabled)
	  is known to solve bugs on certain chips.

	  If unsure, say N.

config TLAN
	tristate "TI ThunderLAN support"
	depends on NET_PCI && (PCI || EISA)
	---help---
	  If you have a PCI Ethernet network card based on the ThunderLAN chip
	  which is supported by this driver, say Y and read the
	  Ethernet-HOWTO, available from
	  <http://www.tldp.org/docs.html#howto>.

	  Devices currently supported by this driver are Compaq Netelligent,
	  Compaq NetFlex and Olicom cards.  Please read the file
	  <file:Documentation/networking/tlan.txt> for more details.

	  To compile this driver as a module, choose M here. The module
	  will be called tlan.

	  Please email feedback to <torben.mathiasen@compaq.com>.

config KS8842
	tristate "Micrel KSZ8842"
	depends on HAS_IOMEM
	help
	  This platform driver is for Micrel KSZ8842 / KS8842
	  2-port ethernet switch chip (managed, VLAN, QoS).

config KS8851
       tristate "Micrel KS8851 SPI"
       depends on SPI
       select MII
	select CRC32
       help
         SPI driver for Micrel KS8851 SPI attached network chip.

config KS8851_MLL
	tristate "Micrel KS8851 MLL"
	depends on HAS_IOMEM
	select MII
	help
	  This platform driver is for Micrel KS8851 Address/data bus
	  multiplexed network chip.

config VIA_RHINE
	tristate "VIA Rhine support"
	depends on NET_PCI && PCI
	select CRC32
	select MII
	help
	  If you have a VIA "Rhine" based network card (Rhine-I (VT86C100A),
	  Rhine-II (VT6102), or Rhine-III (VT6105)), say Y here. Rhine-type
	  Ethernet functions can also be found integrated on South Bridges
	  (e.g. VT8235).

	  To compile this driver as a module, choose M here. The module
	  will be called via-rhine.

config VIA_RHINE_MMIO
	bool "Use MMIO instead of PIO"
	depends on VIA_RHINE
	help
	  This instructs the driver to use PCI shared memory (MMIO) instead of
	  programmed I/O ports (PIO). Enabling this gives an improvement in
	  processing time in parts of the driver.

	  If unsure, say Y.

config SC92031
	tristate "Silan SC92031 PCI Fast Ethernet Adapter driver (EXPERIMENTAL)"
	depends on NET_PCI && PCI && EXPERIMENTAL
	select CRC32
	---help---
	  This is a driver for the Fast Ethernet PCI network cards based on
	  the Silan SC92031 chip (sometimes also called Rsltek 8139D). If you
	  have one of these, say Y here.

	  To compile this driver as a module, choose M here: the module
	  will be called sc92031.  This is recommended.

config CPMAC
	tristate "TI AR7 CPMAC Ethernet support (EXPERIMENTAL)"
	depends on NET_ETHERNET && EXPERIMENTAL && AR7
	select PHYLIB
	help
	  TI AR7 CPMAC Ethernet support

config NET_POCKET
	bool "Pocket and portable adapters"
	depends on PARPORT
	---help---
	  Cute little network (Ethernet) devices which attach to the parallel
	  port ("pocket adapters"), commonly used with laptops. If you have
	  one of those, say Y and read the Ethernet-HOWTO, available from
	  <http://www.tldp.org/docs.html#howto>.

	  If you want to plug a network (or some other) card into the PCMCIA
	  (or PC-card) slot of your laptop instead (PCMCIA is the standard for
	  credit card size extension cards used by all modern laptops), you
	  need the pcmcia-cs package (location contained in the file
	  <file:Documentation/Changes>) and you can say N here.

	  Laptop users should read the Linux Laptop home page at
	  <http://www.linux-on-laptops.com/> or
	  Tuxmobil - Linux on Mobile Computers at <http://www.tuxmobil.org/>.

	  Note that the answer to this question doesn't directly affect the
	  kernel: saying N will just cause the configurator to skip all
	  the questions about this class of network devices. If you say Y, you
	  will be asked for your specific device in the following questions.

config ATP
	tristate "AT-LAN-TEC/RealTek pocket adapter support"
	depends on NET_POCKET && PARPORT && X86
	select CRC32
	---help---
	  This is a network (Ethernet) device which attaches to your parallel
	  port. Read <file:drivers/net/atp.c> as well as the Ethernet-HOWTO,
	  available from <http://www.tldp.org/docs.html#howto>, if you
	  want to use this.  If you intend to use this driver, you should have
	  said N to the "Parallel printer support", because the two drivers
	  don't like each other.

	  To compile this driver as a module, choose M here: the module
	  will be called atp.

config DE600
	tristate "D-Link DE600 pocket adapter support"
	depends on NET_POCKET && PARPORT
	---help---
	  This is a network (Ethernet) device which attaches to your parallel
	  port. Read <file:Documentation/networking/DLINK.txt> as well as the
	  Ethernet-HOWTO, available from
	  <http://www.tldp.org/docs.html#howto>, if you want to use
	  this. It is possible to have several devices share a single parallel
	  port and it is safe to compile the corresponding drivers into the
	  kernel.

	  To compile this driver as a module, choose M here: the module
	  will be called de600.

config DE620
	tristate "D-Link DE620 pocket adapter support"
	depends on NET_POCKET && PARPORT
	---help---
	  This is a network (Ethernet) device which attaches to your parallel
	  port. Read <file:Documentation/networking/DLINK.txt> as well as the
	  Ethernet-HOWTO, available from
	  <http://www.tldp.org/docs.html#howto>, if you want to use
	  this. It is possible to have several devices share a single parallel
	  port and it is safe to compile the corresponding drivers into the
	  kernel.

	  To compile this driver as a module, choose M here: the module
	  will be called de620.

config SGISEEQ
	tristate "SGI Seeq ethernet controller support"
	depends on SGI_HAS_SEEQ
	help
	  Say Y here if you have an Seeq based Ethernet network card. This is
	  used in many Silicon Graphics machines.

config DECLANCE
	tristate "DEC LANCE ethernet controller support"
	depends on MACH_DECSTATION
	select CRC32
	help
	  This driver is for the series of Ethernet controllers produced by
	  DEC (now Compaq) based on the AMD Lance chipset, including the
	  DEPCA series.  (This chipset is better known via the NE2100 cards.)

config 68360_ENET
	bool "Motorola 68360 ethernet controller"
	depends on M68360
	help
	  Say Y here if you want to use the built-in ethernet controller of
	  the Motorola 68360 processor.

config FEC
	bool "FEC ethernet controller (of ColdFire and some i.MX CPUs)"
	depends on M523x || M527x || M5272 || M528x || M520x || M532x || \
		MACH_MX27 || ARCH_MX35 || ARCH_MX25 || ARCH_MX5
	select PHYLIB
	help
	  Say Y here if you want to use the built-in 10/100 Fast ethernet
	  controller on some Motorola ColdFire and Freescale i.MX processors.

config FEC2
	bool "Second FEC ethernet controller (on some ColdFire CPUs)"
	depends on FEC
	help
	  Say Y here if you want to use the second built-in 10/100 Fast
	  ethernet controller on some Motorola ColdFire processors.

config FEC_MPC52xx
	tristate "MPC52xx FEC driver"
	depends on PPC_MPC52xx && PPC_BESTCOMM
	select CRC32
	select PHYLIB
	select PPC_BESTCOMM_FEC
	---help---
	  This option enables support for the MPC5200's on-chip
	  Fast Ethernet Controller
	  If compiled as module, it will be called fec_mpc52xx.

config FEC_MPC52xx_MDIO
	bool "MPC52xx FEC MDIO bus driver"
	depends on FEC_MPC52xx
	default y
	---help---
	  The MPC5200's FEC can connect to the Ethernet either with
	  an external MII PHY chip or 10 Mbps 7-wire interface
	  (Motorola? industry standard).
	  If your board uses an external PHY connected to FEC, enable this.
	  If not sure, enable.
	  If compiled as module, it will be called fec_mpc52xx_phy.

config NE_H8300
	tristate "NE2000 compatible support for H8/300"
	depends on H8300
	help
	  Say Y here if you want to use the NE2000 compatible
	  controller on the Renesas H8/300 processor.

config ATL2
	tristate "Atheros L2 Fast Ethernet support"
	depends on PCI
	select CRC32
	select MII
	help
	  This driver supports the Atheros L2 fast ethernet adapter.

	  To compile this driver as a module, choose M here.  The module
	  will be called atl2.

config XILINX_EMACLITE
	tristate "Xilinx 10/100 Ethernet Lite support"
	depends on PPC32 || MICROBLAZE
	select PHYLIB
	help
	  This driver supports the 10/100 Ethernet Lite from Xilinx.

config BCM63XX_ENET
	tristate "Broadcom 63xx internal mac support"
	depends on BCM63XX
	select MII
	select PHYLIB
	help
	  This driver supports the ethernet MACs in the Broadcom 63xx
	  MIPS chipset family (BCM63XX).

source "drivers/net/fs_enet/Kconfig"

source "drivers/net/octeon/Kconfig"

endif # NET_ETHERNET

#
#	Gigabit Ethernet
#

menuconfig NETDEV_1000
	bool "Ethernet (1000 Mbit)"
	depends on !UML
	default y
	---help---
	  Ethernet (also called IEEE 802.3 or ISO 8802-2) is the most common
	  type of Local Area Network (LAN) in universities and companies.

	  Say Y here to get to see options for Gigabit Ethernet drivers.
	  This option alone does not add any kernel code.
	  Note that drivers supporting both 100 and 1000 MBit may be listed
	  under "Ethernet (10 or 100MBit)" instead.

	  If you say N, all options in this submenu will be skipped and disabled.

if NETDEV_1000

config ACENIC
	tristate "Alteon AceNIC/3Com 3C985/NetGear GA620 Gigabit support"
	depends on PCI
	---help---
	  Say Y here if you have an Alteon AceNIC, 3Com 3C985(B), NetGear
	  GA620, SGI Gigabit or Farallon PN9000-SX PCI Gigabit Ethernet
	  adapter. The driver allows for using the Jumbo Frame option (9000
	  bytes/frame) however it requires that your switches can handle this
	  as well. To enable Jumbo Frames, add `mtu 9000' to your ifconfig
	  line.

	  To compile this driver as a module, choose M here: the
	  module will be called acenic.

config ACENIC_OMIT_TIGON_I
	bool "Omit support for old Tigon I based AceNICs"
	depends on ACENIC
	help
	  Say Y here if you only have Tigon II based AceNICs and want to leave
	  out support for the older Tigon I based cards which are no longer
	  being sold (ie. the original Alteon AceNIC and 3Com 3C985 (non B
	  version)).  This will reduce the size of the driver object by
	  app. 100KB.  If you are not sure whether your card is a Tigon I or a
	  Tigon II, say N here.

	  The safe and default value for this is N.

config DL2K
	tristate "DL2000/TC902x-based Gigabit Ethernet support"
	depends on PCI
	select CRC32
	help
	  This driver supports DL2000/TC902x-based Gigabit ethernet cards,
	  which includes
	  D-Link DGE-550T Gigabit Ethernet Adapter.
	  D-Link DL2000-based Gigabit Ethernet Adapter.
	  Sundance/Tamarack TC902x Gigabit Ethernet Adapter.

	  To compile this driver as a module, choose M here: the
	  module will be called dl2k.

config E1000
	tristate "Intel(R) PRO/1000 Gigabit Ethernet support"
	depends on PCI
	---help---
	  This driver supports Intel(R) PRO/1000 gigabit ethernet family of
	  adapters.  For more information on how to identify your adapter, go 
	  to the Adapter & Driver ID Guide at:

	  <http://support.intel.com/support/network/adapter/pro100/21397.htm>

	  For general information and support, go to the Intel support
	  website at:

	  <http://support.intel.com>

	  More specific information on configuring the driver is in 
	  <file:Documentation/networking/e1000.txt>.

	  To compile this driver as a module, choose M here. The module
	  will be called e1000.

config E1000E
	tristate "Intel(R) PRO/1000 PCI-Express Gigabit Ethernet support"
	depends on PCI && (!SPARC32 || BROKEN)
	---help---
	  This driver supports the PCI-Express Intel(R) PRO/1000 gigabit
	  ethernet family of adapters. For PCI or PCI-X e1000 adapters,
	  use the regular e1000 driver For more information on how to
	  identify your adapter, go to the Adapter & Driver ID Guide at:

	  <http://support.intel.com/support/network/adapter/pro100/21397.htm>

	  For general information and support, go to the Intel support
	  website at:

	  <http://support.intel.com>

	  To compile this driver as a module, choose M here. The module
	  will be called e1000e.

config IP1000
	tristate "IP1000 Gigabit Ethernet support"
	depends on PCI && EXPERIMENTAL
	select MII
	---help---
	  This driver supports IP1000 gigabit Ethernet cards.

	  To compile this driver as a module, choose M here: the module
	  will be called ipg.  This is recommended.

config IGB
       tristate "Intel(R) 82575/82576 PCI-Express Gigabit Ethernet support"
       depends on PCI
       ---help---
         This driver supports Intel(R) 82575/82576 gigabit ethernet family of
         adapters.  For more information on how to identify your adapter, go
         to the Adapter & Driver ID Guide at:

         <http://support.intel.com/support/network/adapter/pro100/21397.htm>

         For general information and support, go to the Intel support
         website at:

         <http://support.intel.com>

         More specific information on configuring the driver is in
         <file:Documentation/networking/e1000.txt>.

         To compile this driver as a module, choose M here. The module
         will be called igb.

config IGB_DCA
	bool "Direct Cache Access (DCA) Support"
	default y
	depends on IGB && DCA && !(IGB=y && DCA=m)
	---help---
	  Say Y here if you want to use Direct Cache Access (DCA) in the
	  driver.  DCA is a method for warming the CPU cache before data
	  is used, with the intent of lessening the impact of cache misses.

config IGBVF
       tristate "Intel(R) 82576 Virtual Function Ethernet support"
       depends on PCI
       ---help---
         This driver supports Intel(R) 82576 virtual functions.  For more
         information on how to identify your adapter, go to the Adapter &
         Driver ID Guide at:

         <http://support.intel.com/support/network/adapter/pro100/21397.htm>

         For general information and support, go to the Intel support
         website at:

         <http://support.intel.com>

         More specific information on configuring the driver is in
         <file:Documentation/networking/e1000.txt>.

         To compile this driver as a module, choose M here. The module
         will be called igbvf.

source "drivers/net/ixp2000/Kconfig"

config MYRI_SBUS
	tristate "MyriCOM Gigabit Ethernet support"
	depends on SBUS
	help
	  This driver supports MyriCOM Sbus gigabit Ethernet cards.

	  To compile this driver as a module, choose M here: the module
	  will be called myri_sbus.  This is recommended.

config NS83820
	tristate "National Semiconductor DP83820 support"
	depends on PCI
	help
	  This is a driver for the National Semiconductor DP83820 series
	  of gigabit ethernet MACs.  Cards using this chipset include
	  the D-Link DGE-500T, PureData's PDP8023Z-TG, SMC's SMC9462TX,
	  SOHO-GA2000T, SOHO-GA2500T.  The driver supports the use of
	  zero copy.

config HAMACHI
	tristate "Packet Engines Hamachi GNIC-II support"
	depends on PCI
	select MII
	help
	  If you have a Gigabit Ethernet card of this type, say Y and read
	  the Ethernet-HOWTO, available from
	  <http://www.tldp.org/docs.html#howto>.

	  To compile this driver as a module, choose M here. The module will be
	  called hamachi.

config YELLOWFIN
	tristate "Packet Engines Yellowfin Gigabit-NIC support (EXPERIMENTAL)"
	depends on PCI && EXPERIMENTAL
	select CRC32
	---help---
	  Say Y here if you have a Packet Engines G-NIC PCI Gigabit Ethernet
	  adapter or the SYM53C885 Ethernet controller. The Gigabit adapter is
	  used by the Beowulf Linux cluster project.  See
	  <http://cesdis.gsfc.nasa.gov/linux/drivers/yellowfin.html> for more
	  information about this driver in particular and Beowulf in general.

	  To compile this driver as a module, choose M here: the module
	  will be called yellowfin.  This is recommended.

config R8169
	tristate "Realtek 8169 gigabit ethernet support"
	depends on PCI
	select CRC32
	select MII
	---help---
	  Say Y here if you have a Realtek 8169 PCI Gigabit Ethernet adapter.

	  To compile this driver as a module, choose M here: the module
	  will be called r8169.  This is recommended.

config R8169_VLAN
	bool "VLAN support"
	depends on R8169 && VLAN_8021Q
	---help---
	  Say Y here for the r8169 driver to support the functions required
	  by the kernel 802.1Q code.

	  If in doubt, say Y.

config SB1250_MAC
	tristate "SB1250 Gigabit Ethernet support"
	depends on SIBYTE_SB1xxx_SOC
	select PHYLIB
	---help---
	  This driver supports Gigabit Ethernet interfaces based on the
	  Broadcom SiByte family of System-On-a-Chip parts.  They include
	  the BCM1120, BCM1125, BCM1125H, BCM1250, BCM1255, BCM1280, BCM1455
	  and BCM1480 chips.

	  To compile this driver as a module, choose M here: the module
	  will be called sb1250-mac.

config SIS190
	tristate "SiS190/SiS191 gigabit ethernet support"
	depends on PCI
	select CRC32
	select MII
	---help---
	  Say Y here if you have a SiS 190 PCI Fast Ethernet adapter or
	  a SiS 191 PCI Gigabit Ethernet adapter. Both are expected to
	  appear in lan on motherboard designs which are based on SiS 965
	  and SiS 966 south bridge.

	  To compile this driver as a module, choose M here: the module
	  will be called sis190.  This is recommended.

config SKGE
	tristate "New SysKonnect GigaEthernet support"
	depends on PCI
	select CRC32
	---help---
	  This driver support the Marvell Yukon or SysKonnect SK-98xx/SK-95xx
	  and related Gigabit Ethernet adapters. It is a new smaller driver
	  with better performance and more complete ethtool support.

	  It does not support the link failover and network management 
	  features that "portable" vendor supplied sk98lin driver does.

	  This driver supports adapters based on the original Yukon chipset:
	  Marvell 88E8001, Belkin F5D5005, CNet GigaCard, DLink DGE-530T,
	  Linksys EG1032/EG1064, 3Com 3C940/3C940B, SysKonnect SK-9871/9872.

	  It does not support the newer Yukon2 chipset: a separate driver,
	  sky2, is provided for Yukon2-based adapters.

	  To compile this driver as a module, choose M here: the module
	  will be called skge.  This is recommended.

config SKGE_DEBUG
       bool "Debugging interface"
       depends on SKGE && DEBUG_FS
       help
	 This option adds the ability to dump driver state for debugging.
	 The file /sys/kernel/debug/skge/ethX displays the state of the internal
	 transmit and receive rings.

	 If unsure, say N.

config SKY2
	tristate "SysKonnect Yukon2 support"
	depends on PCI
	select CRC32
	---help---
	  This driver supports Gigabit Ethernet adapters based on the
	  Marvell Yukon 2 chipset:
	  Marvell 88E8021/88E8022/88E8035/88E8036/88E8038/88E8050/88E8052/
	  88E8053/88E8055/88E8061/88E8062, SysKonnect SK-9E21D/SK-9S21

	  There is companion driver for the older Marvell Yukon and
	  Genesis based adapters: skge.

	  To compile this driver as a module, choose M here: the module
	  will be called sky2.  This is recommended.

config SKY2_DEBUG
       bool "Debugging interface"
       depends on SKY2 && DEBUG_FS
       help
	 This option adds the ability to dump driver state for debugging.
	 The file /sys/kernel/debug/sky2/ethX displays the state of the internal
	 transmit and receive rings.

	 If unsure, say N.

config VIA_VELOCITY
	tristate "VIA Velocity support"
	depends on PCI
	select CRC32
	select CRC_CCITT
	select MII
	help
	  If you have a VIA "Velocity" based network card say Y here.

	  To compile this driver as a module, choose M here. The module
	  will be called via-velocity.

config TIGON3
	tristate "Broadcom Tigon3 support"
	depends on PCI
	select PHYLIB
	help
	  This driver supports Broadcom Tigon3 based gigabit Ethernet cards.

	  To compile this driver as a module, choose M here: the module
	  will be called tg3.  This is recommended.

config BNX2
	tristate "Broadcom NetXtremeII support"
	depends on PCI
	select CRC32
	select FW_LOADER
	help
	  This driver supports Broadcom NetXtremeII gigabit Ethernet cards.

	  To compile this driver as a module, choose M here: the module
	  will be called bnx2.  This is recommended.

config CNIC
	tristate "Broadcom CNIC support"
	depends on PCI
	select BNX2
	select UIO
	help
	  This driver supports offload features of Broadcom NetXtremeII
	  gigabit Ethernet cards.

	  To compile this driver as a module, choose M here: the module
	  will be called cnic.  This is recommended.

config SPIDER_NET
	tristate "Spider Gigabit Ethernet driver"
	depends on PCI && (PPC_IBM_CELL_BLADE || PPC_CELLEB)
	select FW_LOADER
	help
	  This driver supports the Gigabit Ethernet chips present on the
	  Cell Processor-Based Blades from IBM.

config TSI108_ETH
	   tristate "Tundra TSI108 gigabit Ethernet support"
	   depends on TSI108_BRIDGE
	   help
	     This driver supports Tundra TSI108 gigabit Ethernet ports.
	     To compile this driver as a module, choose M here: the module
	     will be called tsi108_eth.

config GELIC_NET
	tristate "PS3 Gigabit Ethernet driver"
	depends on PPC_PS3
	select PS3_SYS_MANAGER
	help
	  This driver supports the network device on the PS3 game
	  console.  This driver has built-in support for Ethernet.

	  To compile this driver as a module, choose M here: the
	  module will be called ps3_gelic.

config GELIC_WIRELESS
	bool "PS3 Wireless support"
	depends on WLAN
	depends on GELIC_NET
	select WIRELESS_EXT
	help
	  This option adds the support for the wireless feature of PS3.
	  If you have the wireless-less model of PS3 or have no plan to
	  use wireless feature, disabling this option saves memory.  As
	  the driver automatically distinguishes the models, you can
	  safely enable this option even if you have a wireless-less model.

config FSL_PQ_MDIO
	tristate "Freescale PQ MDIO"
	depends on FSL_SOC
	select PHYLIB
	help
	  This driver supports the MDIO bus used by the gianfar and UCC drivers.

config GIANFAR
	tristate "Gianfar Ethernet"
	depends on FSL_SOC
	select FSL_PQ_MDIO
	select PHYLIB
	select CRC32
	help
	  This driver supports the Gigabit TSEC on the MPC83xx, MPC85xx,
	  and MPC86xx family of chips, and the FEC on the 8540.

config UCC_GETH
	tristate "Freescale QE Gigabit Ethernet"
	depends on QUICC_ENGINE
	select FSL_PQ_MDIO
	select PHYLIB
	help
	  This driver supports the Gigabit Ethernet mode of the QUICC Engine,
	  which is available on some Freescale SOCs.

config UGETH_TX_ON_DEMAND
	bool "Transmit on Demand support"
	depends on UCC_GETH

config MV643XX_ETH
	tristate "Marvell Discovery (643XX) and Orion ethernet support"
	depends on MV64X60 || PPC32 || PLAT_ORION
	select INET_LRO
	select PHYLIB
	help
	  This driver supports the gigabit ethernet MACs in the
	  Marvell Discovery PPC/MIPS chipset family (MV643XX) and
	  in the Marvell Orion ARM SoC family.

	  Some boards that use the Discovery chipset are the Momenco
	  Ocelot C and Jaguar ATX and Pegasos II.

config XILINX_LL_TEMAC
	tristate "Xilinx LL TEMAC (LocalLink Tri-mode Ethernet MAC) driver"
	depends on PPC || MICROBLAZE
	select PHYLIB
	help
	  This driver supports the Xilinx 10/100/1000 LocalLink TEMAC
	  core used in Xilinx Spartan and Virtex FPGAs

config QLA3XXX
	tristate "QLogic QLA3XXX Network Driver Support"
	depends on PCI
	help
	  This driver supports QLogic ISP3XXX gigabit Ethernet cards.

	  To compile this driver as a module, choose M here: the module
	  will be called qla3xxx.

config ATL1
	tristate "Atheros/Attansic L1 Gigabit Ethernet support"
	depends on PCI
	select CRC32
	select MII
	help
	  This driver supports the Atheros/Attansic L1 gigabit ethernet
	  adapter.

	  To compile this driver as a module, choose M here.  The module
	  will be called atl1.

config ATL1E
	tristate "Atheros L1E Gigabit Ethernet support (EXPERIMENTAL)"
	depends on PCI && EXPERIMENTAL
	select CRC32
	select MII
	help
	  This driver supports the Atheros L1E gigabit ethernet adapter.

	  To compile this driver as a module, choose M here.  The module
	  will be called atl1e.

config ATL1C
	tristate "Atheros L1C Gigabit Ethernet support (EXPERIMENTAL)"
	depends on PCI && EXPERIMENTAL
	select CRC32
	select MII
	help
	  This driver supports the Atheros L1C gigabit ethernet adapter.

	  To compile this driver as a module, choose M here.  The module
	  will be called atl1c.

config JME
	tristate "JMicron(R) PCI-Express Gigabit Ethernet support"
	depends on PCI
	select CRC32
	select MII
	---help---
	  This driver supports the PCI-Express gigabit ethernet adapters
	  based on JMicron JMC250 chipset.

	  To compile this driver as a module, choose M here. The module
	  will be called jme.

config S6GMAC
	tristate "S6105 GMAC ethernet support"
	depends on XTENSA_VARIANT_S6000
	select PHYLIB
	help
	  This driver supports the on chip ethernet device on the
	  S6105 xtensa processor.

	  To compile this driver as a module, choose M here. The module
	  will be called s6gmac.

source "drivers/net/stmmac/Kconfig"

endif # NETDEV_1000

#
#	10 Gigabit Ethernet
#

menuconfig NETDEV_10000
	bool "Ethernet (10000 Mbit)"
	depends on !UML
	default y
	---help---
	  Say Y here to get to see options for 10 Gigabit Ethernet drivers.
	  This option alone does not add any kernel code.

	  If you say N, all options in this submenu will be skipped and disabled.

if NETDEV_10000

config MDIO
	tristate

config CHELSIO_T1
        tristate "Chelsio 10Gb Ethernet support"
        depends on PCI
	select CRC32
	select MDIO
        help
          This driver supports Chelsio gigabit and 10-gigabit
          Ethernet cards. More information about adapter features and
	  performance tuning is in <file:Documentation/networking/cxgb.txt>.

          For general information about Chelsio and our products, visit
          our website at <http://www.chelsio.com>.

          For customer support, please visit our customer support page at
          <http://www.chelsio.com/support.htm>.

          Please send feedback to <linux-bugs@chelsio.com>.

          To compile this driver as a module, choose M here: the module
          will be called cxgb.

config CHELSIO_T1_1G
        bool "Chelsio gigabit Ethernet support"
        depends on CHELSIO_T1
        help
          Enables support for Chelsio's gigabit Ethernet PCI cards.  If you
          are using only 10G cards say 'N' here.

config CHELSIO_T3_DEPENDS
	tristate
	depends on PCI && INET
	default y

config CHELSIO_T3
	tristate "Chelsio Communications T3 10Gb Ethernet support"
	depends on CHELSIO_T3_DEPENDS
	select FW_LOADER
	select MDIO
	help
	  This driver supports Chelsio T3-based gigabit and 10Gb Ethernet
	  adapters.

	  For general information about Chelsio and our products, visit
	  our website at <http://www.chelsio.com>.

	  For customer support, please visit our customer support page at
	  <http://www.chelsio.com/support.htm>.

	  Please send feedback to <linux-bugs@chelsio.com>.

	  To compile this driver as a module, choose M here: the module
	  will be called cxgb3.

config CHELSIO_T4_DEPENDS
	tristate
	depends on PCI && INET
	default y

config CHELSIO_T4
	tristate "Chelsio Communications T4 Ethernet support"
	depends on CHELSIO_T4_DEPENDS
	select FW_LOADER
	select MDIO
	help
	  This driver supports Chelsio T4-based gigabit and 10Gb Ethernet
	  adapters.

	  For general information about Chelsio and our products, visit
	  our website at <http://www.chelsio.com>.

	  For customer support, please visit our customer support page at
	  <http://www.chelsio.com/support.htm>.

	  Please send feedback to <linux-bugs@chelsio.com>.

	  To compile this driver as a module choose M here; the module
	  will be called cxgb4.

config EHEA
	tristate "eHEA Ethernet support"
	depends on IBMEBUS && INET && SPARSEMEM
	select INET_LRO
	---help---
	  This driver supports the IBM pSeries eHEA ethernet adapter.

	  To compile the driver as a module, choose M here. The module
	  will be called ehea.

config ENIC
	tristate "Cisco VIC Ethernet NIC Support"
	depends on PCI && INET
	select INET_LRO
	help
	  This enables the support for the Cisco VIC Ethernet card.

config IXGBE
	tristate "Intel(R) 10GbE PCI Express adapters support"
	depends on PCI && INET
	select MDIO
	---help---
	  This driver supports Intel(R) 10GbE PCI Express family of
	  adapters.  For more information on how to identify your adapter, go
	  to the Adapter & Driver ID Guide at:

	  <http://support.intel.com/support/network/adapter/pro100/21397.htm>

	  For general information and support, go to the Intel support
	  website at:

	  <http://support.intel.com>

	  To compile this driver as a module, choose M here. The module
	  will be called ixgbe.

config IXGBE_DCA
	bool "Direct Cache Access (DCA) Support"
	default y
	depends on IXGBE && DCA && !(IXGBE=y && DCA=m)
	---help---
	  Say Y here if you want to use Direct Cache Access (DCA) in the
	  driver.  DCA is a method for warming the CPU cache before data
	  is used, with the intent of lessening the impact of cache misses.

config IXGBE_DCB
	bool "Data Center Bridging (DCB) Support"
	default n
	depends on IXGBE && DCB
	---help---
	  Say Y here if you want to use Data Center Bridging (DCB) in the
	  driver.

	  If unsure, say N.

config IXGBEVF
       tristate "Intel(R) 82599 Virtual Function Ethernet support"
       depends on PCI_MSI
       ---help---
         This driver supports Intel(R) 82599 virtual functions.  For more
         information on how to identify your adapter, go to the Adapter &
         Driver ID Guide at:

         <http://support.intel.com/support/network/sb/CS-008441.htm>

         For general information and support, go to the Intel support
         website at:

         <http://support.intel.com>

         More specific information on configuring the driver is in
         <file:Documentation/networking/ixgbevf.txt>.

         To compile this driver as a module, choose M here. The module
         will be called ixgbevf.  MSI-X interrupt support is required
         for this driver to work correctly.

config IXGB
	tristate "Intel(R) PRO/10GbE support"
	depends on PCI
	---help---
	  This driver supports Intel(R) PRO/10GbE family of adapters for
	  PCI-X type cards. For PCI-E type cards, use the "ixgbe" driver
	  instead. For more information on how to identify your adapter, go
	  to the Adapter & Driver ID Guide at:

	  <http://support.intel.com/support/network/adapter/pro100/21397.htm>

	  For general information and support, go to the Intel support
	  website at:

	  <http://support.intel.com>

	  More specific information on configuring the driver is in 
	  <file:Documentation/networking/ixgb.txt>.

	  To compile this driver as a module, choose M here. The module
	  will be called ixgb.

config S2IO
	tristate "S2IO 10Gbe XFrame NIC"
	depends on PCI
	---help---
	  This driver supports the 10Gbe XFrame NIC of S2IO. 
	  More specific information on configuring the driver is in 
	  <file:Documentation/networking/s2io.txt>.

config VXGE
	tristate "Neterion X3100 Series 10GbE PCIe Server Adapter"
	depends on PCI && INET
	---help---
	  This driver supports Neterion Inc's X3100 Series 10 GbE PCIe
	  I/O Virtualized Server Adapter.
	  More specific information on configuring the driver is in
	  <file:Documentation/networking/vxge.txt>.

config VXGE_DEBUG_TRACE_ALL
	bool "Enabling All Debug trace statments in driver"
	default n
	depends on VXGE
	---help---
	  Say Y here if you want to enabling all the debug trace statements in
	  driver. By  default only few debug trace statements are enabled.

config MYRI10GE
	tristate "Myricom Myri-10G Ethernet support"
	depends on PCI && INET
	select FW_LOADER
	select CRC32
	select INET_LRO
	---help---
	  This driver supports Myricom Myri-10G Dual Protocol interface in
	  Ethernet mode. If the eeprom on your board is not recent enough,
	  you will need a newer firmware image.
	  You may get this image or more information, at:

	  <http://www.myri.com/scs/download-Myri10GE.html>

	  To compile this driver as a module, choose M here. The module
	  will be called myri10ge.

config MYRI10GE_DCA
	bool "Direct Cache Access (DCA) Support"
	default y
	depends on MYRI10GE && DCA && !(MYRI10GE=y && DCA=m)
	---help---
	  Say Y here if you want to use Direct Cache Access (DCA) in the
	  driver.  DCA is a method for warming the CPU cache before data
	  is used, with the intent of lessening the impact of cache misses.

config NETXEN_NIC
	tristate "NetXen Multi port (1/10) Gigabit Ethernet NIC"
	depends on PCI
	select FW_LOADER
	help
	  This enables the support for NetXen's Gigabit Ethernet card.

config NIU
	tristate "Sun Neptune 10Gbit Ethernet support"
	depends on PCI
	select CRC32
	help
	  This enables support for cards based upon Sun's
	  Neptune chipset.

config PASEMI_MAC
	tristate "PA Semi 1/10Gbit MAC"
	depends on PPC_PASEMI && PCI
	select PHYLIB
	select INET_LRO
	help
	  This driver supports the on-chip 1/10Gbit Ethernet controller on
	  PA Semi's PWRficient line of chips.

config MLX4_EN
	tristate "Mellanox Technologies 10Gbit Ethernet support"
	depends on PCI && INET
	select MLX4_CORE
	select INET_LRO
	help
	  This driver supports Mellanox Technologies ConnectX Ethernet
	  devices.

config MLX4_CORE
	tristate
	depends on PCI
	default n

config MLX4_DEBUG
	bool "Verbose debugging output" if (MLX4_CORE && EMBEDDED)
	depends on MLX4_CORE
	default y
	---help---
	  This option causes debugging code to be compiled into the
	  mlx4_core driver.  The output can be turned on via the
	  debug_level module parameter (which can also be set after
	  the driver is loaded through sysfs).

config TEHUTI
	tristate "Tehuti Networks 10G Ethernet"
	depends on PCI
	help
	  Tehuti Networks 10G Ethernet NIC

config BNX2X
	tristate "Broadcom NetXtremeII 10Gb support"
	depends on PCI
	select FW_LOADER
	select ZLIB_INFLATE
	select LIBCRC32C
	select MDIO
	help
	  This driver supports Broadcom NetXtremeII 10 gigabit Ethernet cards.
	  To compile this driver as a module, choose M here: the module
	  will be called bnx2x.  This is recommended.

config QLCNIC
	tristate "QLOGIC QLCNIC 1/10Gb Converged Ethernet NIC Support"
	depends on PCI
	select FW_LOADER
	help
	  This driver supports QLogic QLE8240 and QLE8242 Converged Ethernet
	  devices.

config QLGE
	tristate "QLogic QLGE 10Gb Ethernet Driver Support"
	depends on PCI
	help
	  This driver supports QLogic ISP8XXX 10Gb Ethernet cards.

	  To compile this driver as a module, choose M here: the module
	  will be called qlge.

source "drivers/net/sfc/Kconfig"

source "drivers/net/benet/Kconfig"

endif # NETDEV_10000

source "drivers/net/tokenring/Kconfig"

source "drivers/net/wireless/Kconfig"

source "drivers/net/wimax/Kconfig"

source "drivers/net/usb/Kconfig"

source "drivers/net/pcmcia/Kconfig"

source "drivers/net/wan/Kconfig"

source "drivers/atm/Kconfig"

source "drivers/ieee802154/Kconfig"

source "drivers/s390/net/Kconfig"

source "drivers/net/caif/Kconfig"

config XEN_NETDEV_FRONTEND
	tristate "Xen network device frontend driver"
	depends on XEN
	default y
	help
	  The network device frontend driver allows the kernel to
	  access network devices exported exported by a virtual
	  machine containing a physical network device driver. The
	  frontend driver is intended for unprivileged guest domains;
	  if you are compiling a kernel for a Xen guest, you almost
	  certainly want to enable this.

config ISERIES_VETH
	tristate "iSeries Virtual Ethernet driver support"
	depends on PPC_ISERIES

config RIONET
	tristate "RapidIO Ethernet over messaging driver support"
	depends on RAPIDIO

config RIONET_TX_SIZE
	int "Number of outbound queue entries"
	depends on RIONET
	default "128"

config RIONET_RX_SIZE
	int "Number of inbound queue entries"
	depends on RIONET
	default "128"

config FDDI
	tristate "FDDI driver support"
	depends on (PCI || EISA || TC)
	help
	  Fiber Distributed Data Interface is a high speed local area network
	  design; essentially a replacement for high speed Ethernet. FDDI can
	  run over copper or fiber. If you are connected to such a network and
	  want a driver for the FDDI card in your computer, say Y here (and
	  then also Y to the driver for your FDDI card, below). Most people
	  will say N.

config DEFXX
	tristate "Digital DEFTA/DEFEA/DEFPA adapter support"
	depends on FDDI && (PCI || EISA || TC)
	---help---
	  This is support for the DIGITAL series of TURBOchannel (DEFTA),
	  EISA (DEFEA) and PCI (DEFPA) controllers which can connect you
	  to a local FDDI network.

	  To compile this driver as a module, choose M here: the module
	  will be called defxx.  If unsure, say N.

config DEFXX_MMIO
	bool
	prompt "Use MMIO instead of PIO" if PCI || EISA
	depends on DEFXX
	default n if PCI || EISA
	default y
	---help---
	  This instructs the driver to use EISA or PCI memory-mapped I/O
	  (MMIO) as appropriate instead of programmed I/O ports (PIO).
	  Enabling this gives an improvement in processing time in parts
	  of the driver, but it may cause problems with EISA (DEFEA)
	  adapters.  TURBOchannel does not have the concept of I/O ports,
	  so MMIO is always used for these (DEFTA) adapters.

	  If unsure, say N.

config SKFP
	tristate "SysKonnect FDDI PCI support"
	depends on FDDI && PCI
	select BITREVERSE
	---help---
	  Say Y here if you have a SysKonnect FDDI PCI adapter.
	  The following adapters are supported by this driver:
	  - SK-5521 (SK-NET FDDI-UP)
	  - SK-5522 (SK-NET FDDI-UP DAS)
	  - SK-5541 (SK-NET FDDI-FP)
	  - SK-5543 (SK-NET FDDI-LP)
	  - SK-5544 (SK-NET FDDI-LP DAS)
	  - SK-5821 (SK-NET FDDI-UP64)
	  - SK-5822 (SK-NET FDDI-UP64 DAS)
	  - SK-5841 (SK-NET FDDI-FP64)
	  - SK-5843 (SK-NET FDDI-LP64)
	  - SK-5844 (SK-NET FDDI-LP64 DAS)
	  - Netelligent 100 FDDI DAS Fibre SC
	  - Netelligent 100 FDDI SAS Fibre SC
	  - Netelligent 100 FDDI DAS UTP
	  - Netelligent 100 FDDI SAS UTP
	  - Netelligent 100 FDDI SAS Fibre MIC

	  Read <file:Documentation/networking/skfp.txt> for information about
	  the driver.

	  Questions concerning this driver can be addressed to:
	  <linux@syskonnect.de>

	  To compile this driver as a module, choose M here: the module
	  will be called skfp.  This is recommended.

config HIPPI
	bool "HIPPI driver support (EXPERIMENTAL)"
	depends on EXPERIMENTAL && INET && PCI
	help
	  HIgh Performance Parallel Interface (HIPPI) is a 800Mbit/sec and
	  1600Mbit/sec dual-simplex switched or point-to-point network. HIPPI
	  can run over copper (25m) or fiber (300m on multi-mode or 10km on
	  single-mode). HIPPI networks are commonly used for clusters and to
	  connect to super computers. If you are connected to a HIPPI network
	  and have a HIPPI network card in your computer that you want to use
	  under Linux, say Y here (you must also remember to enable the driver
	  for your HIPPI card below). Most people will say N here.

config ROADRUNNER
	tristate "Essential RoadRunner HIPPI PCI adapter support (EXPERIMENTAL)"
	depends on HIPPI && PCI
	help
	  Say Y here if this is your PCI HIPPI network card.

	  To compile this driver as a module, choose M here: the module
	  will be called rrunner.  If unsure, say N.

config ROADRUNNER_LARGE_RINGS
	bool "Use large TX/RX rings (EXPERIMENTAL)"
	depends on ROADRUNNER
	help
	  If you say Y here, the RoadRunner driver will preallocate up to 2 MB
	  of additional memory to allow for fastest operation, both for
	  transmitting and receiving. This memory cannot be used by any other
	  kernel code or by user space programs. Say Y here only if you have
	  the memory.

config PLIP
	tristate "PLIP (parallel port) support"
	depends on PARPORT
	---help---
	  PLIP (Parallel Line Internet Protocol) is used to create a
	  reasonably fast mini network consisting of two (or, rarely, more)
	  local machines.  A PLIP link from a Linux box is a popular means to
	  install a Linux distribution on a machine which doesn't have a
	  CD-ROM drive (a minimal system has to be transferred with floppies
	  first). The kernels on both machines need to have this PLIP option
	  enabled for this to work.

	  The PLIP driver has two modes, mode 0 and mode 1.  The parallel
	  ports (the connectors at the computers with 25 holes) are connected
	  with "null printer" or "Turbo Laplink" cables which can transmit 4
	  bits at a time (mode 0) or with special PLIP cables, to be used on
	  bidirectional parallel ports only, which can transmit 8 bits at a
	  time (mode 1); you can find the wiring of these cables in
	  <file:Documentation/networking/PLIP.txt>.  The cables can be up to
	  15m long.  Mode 0 works also if one of the machines runs DOS/Windows
	  and has some PLIP software installed, e.g. the Crynwr PLIP packet
	  driver (<http://oak.oakland.edu/simtel.net/msdos/pktdrvr-pre.html>)
	  and winsock or NCSA's telnet.

	  If you want to use PLIP, say Y and read the PLIP mini-HOWTO as well
	  as the NET-3-HOWTO, both available from
	  <http://www.tldp.org/docs.html#howto>.  Note that the PLIP
	  protocol has been changed and this PLIP driver won't work together
	  with the PLIP support in Linux versions 1.0.x.  This option enlarges
	  your kernel by about 8 KB.

	  To compile this driver as a module, choose M here. The module
	  will be called plip. If unsure, say Y or M, in case you buy
	  a laptop later.

config PPP
	tristate "PPP (point-to-point protocol) support"
	select SLHC
	---help---
	  PPP (Point to Point Protocol) is a newer and better SLIP.  It serves
	  the same purpose: sending Internet traffic over telephone (and other
	  serial) lines.  Ask your access provider if they support it, because
	  otherwise you can't use it; most Internet access providers these
	  days support PPP rather than SLIP.

	  To use PPP, you need an additional program called pppd as described
	  in the PPP-HOWTO, available at
	  <http://www.tldp.org/docs.html#howto>.  Make sure that you have
	  the version of pppd recommended in <file:Documentation/Changes>.
	  The PPP option enlarges your kernel by about 16 KB.

	  There are actually two versions of PPP: the traditional PPP for
	  asynchronous lines, such as regular analog phone lines, and
	  synchronous PPP which can be used over digital ISDN lines for
	  example.  If you want to use PPP over phone lines or other
	  asynchronous serial lines, you need to say Y (or M) here and also to
	  the next option, "PPP support for async serial ports".  For PPP over
	  synchronous lines, you should say Y (or M) here and to "Support
	  synchronous PPP", below.

	  If you said Y to "Version information on all symbols" above, then
	  you cannot compile the PPP driver into the kernel; you can then only
	  compile it as a module. To compile this driver as a module, choose M
	  here. The module will be called ppp_generic.

config PPP_MULTILINK
	bool "PPP multilink support (EXPERIMENTAL)"
	depends on PPP && EXPERIMENTAL
	help
	  PPP multilink is a protocol (defined in RFC 1990) which allows you
	  to combine several (logical or physical) lines into one logical PPP
	  connection, so that you can utilize your full bandwidth.

	  This has to be supported at the other end as well and you need a
	  version of the pppd daemon which understands the multilink protocol.

	  If unsure, say N.

config PPP_FILTER
	bool "PPP filtering"
	depends on PPP
	help
	  Say Y here if you want to be able to filter the packets passing over
	  PPP interfaces.  This allows you to control which packets count as
	  activity (i.e. which packets will reset the idle timer or bring up
	  a demand-dialed link) and which packets are to be dropped entirely.
	  You need to say Y here if you wish to use the pass-filter and
	  active-filter options to pppd.

	  If unsure, say N.

config PPP_ASYNC
	tristate "PPP support for async serial ports"
	depends on PPP
	select CRC_CCITT
	---help---
	  Say Y (or M) here if you want to be able to use PPP over standard
	  asynchronous serial ports, such as COM1 or COM2 on a PC.  If you use
	  a modem (not a synchronous or ISDN modem) to contact your ISP, you
	  need this option.

	  To compile this driver as a module, choose M here.

	  If unsure, say Y.

config PPP_SYNC_TTY
	tristate "PPP support for sync tty ports"
	depends on PPP
	help
	  Say Y (or M) here if you want to be able to use PPP over synchronous
	  (HDLC) tty devices, such as the SyncLink adapter. These devices
	  are often used for high-speed leased lines like T1/E1.

	  To compile this driver as a module, choose M here.

config PPP_DEFLATE
	tristate "PPP Deflate compression"
	depends on PPP
	select ZLIB_INFLATE
	select ZLIB_DEFLATE
	---help---
	  Support for the Deflate compression method for PPP, which uses the
	  Deflate algorithm (the same algorithm that gzip uses) to compress
	  each PPP packet before it is sent over the wire.  The machine at the
	  other end of the PPP link (usually your ISP) has to support the
	  Deflate compression method as well for this to be useful.  Even if
	  they don't support it, it is safe to say Y here.

	  To compile this driver as a module, choose M here.

config PPP_BSDCOMP
	tristate "PPP BSD-Compress compression"
	depends on PPP
	---help---
	  Support for the BSD-Compress compression method for PPP, which uses
	  the LZW compression method to compress each PPP packet before it is
	  sent over the wire. The machine at the other end of the PPP link
	  (usually your ISP) has to support the BSD-Compress compression
	  method as well for this to be useful. Even if they don't support it,
	  it is safe to say Y here.

	  The PPP Deflate compression method ("PPP Deflate compression",
	  above) is preferable to BSD-Compress, because it compresses better
	  and is patent-free.

	  Note that the BSD compression code will always be compiled as a
	  module; it is called bsd_comp and will show up in the directory
	  modules once you have said "make modules". If unsure, say N.

config PPP_MPPE
       tristate "PPP MPPE compression (encryption) (EXPERIMENTAL)"
       depends on PPP && EXPERIMENTAL
       select CRYPTO
       select CRYPTO_SHA1
       select CRYPTO_ARC4
       select CRYPTO_ECB
       ---help---
         Support for the MPPE Encryption protocol, as employed by the
	 Microsoft Point-to-Point Tunneling Protocol.

	 See http://pptpclient.sourceforge.net/ for information on
	 configuring PPTP clients and servers to utilize this method.

config PPPOE
	tristate "PPP over Ethernet (EXPERIMENTAL)"
	depends on EXPERIMENTAL && PPP
	help
	  Support for PPP over Ethernet.

	  This driver requires the latest version of pppd from the CVS
	  repository at cvs.samba.org.  Alternatively, see the 
	  RoaringPenguin package (<http://www.roaringpenguin.com/pppoe>)
	  which contains instruction on how to use this driver (under 
	  the heading "Kernel mode PPPoE").

config PPPOATM
	tristate "PPP over ATM"
	depends on ATM && PPP
	help
	  Support PPP (Point to Point Protocol) encapsulated in ATM frames.
	  This implementation does not yet comply with section 8 of RFC2364,
	  which can lead to bad results if the ATM peer loses state and
	  changes its encapsulation unilaterally.

config PPPOL2TP
	tristate "PPP over L2TP (EXPERIMENTAL)"
	depends on EXPERIMENTAL && L2TP && PPP
	help
	  Support for PPP-over-L2TP socket family. L2TP is a protocol
	  used by ISPs and enterprises to tunnel PPP traffic over UDP
	  tunnels. L2TP is replacing PPTP for VPN uses.

config SLIP
	tristate "SLIP (serial line) support"
	---help---
	  Say Y if you intend to use SLIP or CSLIP (compressed SLIP) to
	  connect to your Internet service provider or to connect to some
	  other local Unix box or if you want to configure your Linux box as a
	  Slip/CSlip server for other people to dial in. SLIP (Serial Line
	  Internet Protocol) is a protocol used to send Internet traffic over
	  serial connections such as telephone lines or null modem cables;
	  nowadays, the protocol PPP is more commonly used for this same
	  purpose.

	  Normally, your access provider has to support SLIP in order for you
	  to be able to use it, but there is now a SLIP emulator called SLiRP
	  around (available from
	  <ftp://ibiblio.org/pub/Linux/system/network/serial/>) which
	  allows you to use SLIP over a regular dial up shell connection. If
	  you plan to use SLiRP, make sure to say Y to CSLIP, below. The
	  NET-3-HOWTO, available from
	  <http://www.tldp.org/docs.html#howto>, explains how to
	  configure SLIP. Note that you don't need this option if you just
	  want to run term (term is a program which gives you almost full
	  Internet connectivity if you have a regular dial up shell account on
	  some Internet connected Unix computer. Read
	  <http://www.bart.nl/~patrickr/term-howto/Term-HOWTO.html>). SLIP
	  support will enlarge your kernel by about 4 KB. If unsure, say N.

	  To compile this driver as a module, choose M here. The module
	  will be called slip.

config SLIP_COMPRESSED
	bool "CSLIP compressed headers"
	depends on SLIP
	select SLHC
	---help---
	  This protocol is faster than SLIP because it uses compression on the
	  TCP/IP headers (not on the data itself), but it has to be supported
	  on both ends. Ask your access provider if you are not sure and
	  answer Y, just in case. You will still be able to use plain SLIP. If
	  you plan to use SLiRP, the SLIP emulator (available from
	  <ftp://ibiblio.org/pub/Linux/system/network/serial/>) which
	  allows you to use SLIP over a regular dial up shell connection, you
	  definitely want to say Y here. The NET-3-HOWTO, available from
	  <http://www.tldp.org/docs.html#howto>, explains how to configure
	  CSLIP. This won't enlarge your kernel.

config SLHC
	tristate
	help
	  This option enables Van Jacobsen serial line header compression
	  routines.

config SLIP_SMART
	bool "Keepalive and linefill"
	depends on SLIP
	help
	  Adds additional capabilities to the SLIP driver to support the
	  RELCOM line fill and keepalive monitoring. Ideal on poor quality
	  analogue lines.

config SLIP_MODE_SLIP6
	bool "Six bit SLIP encapsulation"
	depends on SLIP
	help
	  Just occasionally you may need to run IP over hostile serial
	  networks that don't pass all control characters or are only seven
	  bit. Saying Y here adds an extra mode you can use with SLIP:
	  "slip6". In this mode, SLIP will only send normal ASCII symbols over
	  the serial device. Naturally, this has to be supported at the other
	  end of the link as well. It's good enough, for example, to run IP
	  over the async ports of a Camtec JNT Pad. If unsure, say N.

config NET_FC
	bool "Fibre Channel driver support"
	depends on SCSI && PCI
	help
	  Fibre Channel is a high speed serial protocol mainly used to connect
	  large storage devices to the computer; it is compatible with and
	  intended to replace SCSI.

	  If you intend to use Fibre Channel, you need to have a Fibre channel
	  adaptor card in your computer; say Y here and to the driver for your
	  adaptor below. You also should have said Y to "SCSI support" and
	  "SCSI generic support".

config NETCONSOLE
	tristate "Network console logging support"
	---help---
	If you want to log kernel messages over the network, enable this.
	See <file:Documentation/networking/netconsole.txt> for details.

config NETCONSOLE_DYNAMIC
	bool "Dynamic reconfiguration of logging targets"
	depends on NETCONSOLE && SYSFS
	select CONFIGFS_FS
	help
	  This option enables the ability to dynamically reconfigure target
	  parameters (interface, IP addresses, port numbers, MAC addresses)
	  at runtime through a userspace interface exported using configfs.
	  See <file:Documentation/networking/netconsole.txt> for details.

config NETPOLL
	def_bool NETCONSOLE

config NETPOLL_TRAP
	bool "Netpoll traffic trapping"
	default n
	depends on NETPOLL

config NET_POLL_CONTROLLER
	def_bool NETPOLL

config VIRTIO_NET
	tristate "Virtio network driver (EXPERIMENTAL)"
	depends on EXPERIMENTAL && VIRTIO
	---help---
	  This is the virtual network driver for virtio.  It can be used with
          lguest or QEMU based VMMs (like KVM or Xen).  Say Y or M.

config VMXNET3
       tristate "VMware VMXNET3 ethernet driver"
       depends on PCI && INET
       help
         This driver supports VMware's vmxnet3 virtual ethernet NIC.
         To compile this driver as a module, choose M here: the
         module will be called vmxnet3.

endif # NETDEVICES<|MERGE_RESOLUTION|>--- conflicted
+++ resolved
@@ -992,7 +992,6 @@
 	  Enable the verify after the buffer write useful for debugging purpose.
 	  If unsure, say N.
 
-<<<<<<< HEAD
 config ETHOC
 	tristate "OpenCores 10/100 Mbps Ethernet MAC support"
 	depends on NET_ETHERNET && HAS_IOMEM && HAS_DMA
@@ -1010,7 +1009,7 @@
 	select CRC32
 	help
 	  Say Y here if you want to use the Aeroflex Gaisler GRETH Ethernet MAC.
-=======
+
 config NS9XXX_ETH
 	tristate "Digi NS9xxx ethernet support"
 	depends on ARM && ARCH_NS9XXX
@@ -1021,7 +1020,6 @@
 	  port.
 	  If you choose to build this driver as a module, it will be called
 	  ns9xxx-eth.
->>>>>>> c9a75b78
 
 config SMC911X
 	tristate "SMSC LAN911[5678] support"
@@ -1039,7 +1037,6 @@
 	  called smc911x.  If you want to compile it as a module, say M 
 	  here and read <file:Documentation/kbuild/modules.txt>
 
-<<<<<<< HEAD
 config SMSC911X
 	tristate "SMSC LAN911x/LAN921x families embedded ethernet support"
 	depends on ARM || SUPERH || BLACKFIN || MIPS
@@ -1053,7 +1050,7 @@
 	  To compile this driver as a module, choose M here and read
 	  <file:Documentation/networking/net-modules.txt>. The module
 	  will be called smsc911x.
-=======
+
 config SMSC9118
         tristate "SMSC LAN9218 support"
         depends on NET_ETHERNET && (MACH_CC9M2443JS || MACH_CCW9M2443JS)
@@ -1062,7 +1059,6 @@
         ---help---
           Say Y here if you want support for SMSC LAN921x families
           of ethernet controllers.
->>>>>>> c9a75b78
 
 config NET_VENDOR_RACAL
 	bool "Racal-Interlan (Micom) NI cards"
