/***************************************************************************
 *
 * Copyright (C) 2004-2008 SMSC
 * Copyright (C) 2005-2008 ARM
 *
 * This program is free software; you can redistribute it and/or
 * modify it under the terms of the GNU General Public License
 * as published by the Free Software Foundation; either version 2
 * of the License, or (at your option) any later version.
 *
 * This program is distributed in the hope that it will be useful,
 * but WITHOUT ANY WARRANTY; without even the implied warranty of
 * MERCHANTABILITY or FITNESS FOR A PARTICULAR PURPOSE.  See the
 * GNU General Public License for more details.
 *
 * You should have received a copy of the GNU General Public License
 * along with this program; if not, write to the Free Software
 * Foundation, Inc., 59 Temple Place - Suite 330, Boston, MA  02111-1307, USA.
 *
 ***************************************************************************
 * Rewritten, heavily based on smsc911x simple driver by SMSC.
 * Partly uses io macros from smc91x.c by Nicolas Pitre
 *
 * Supported devices:
 *   LAN9115, LAN9116, LAN9117, LAN9118
 *   LAN9215, LAN9216, LAN9217, LAN9218
 *   LAN9210, LAN9211
 *   LAN9220, LAN9221
 *
 */

#include <linux/crc32.h>
#include <linux/delay.h>
#include <linux/errno.h>
#include <linux/etherdevice.h>
#include <linux/ethtool.h>
#include <linux/init.h>
#include <linux/ioport.h>
#include <linux/kernel.h>
#include <linux/module.h>
#include <linux/netdevice.h>
#include <linux/platform_device.h>
#include <linux/sched.h>
#include <linux/slab.h>
#include <linux/timer.h>
#include <linux/bug.h>
#include <linux/bitops.h>
#include <linux/irq.h>
#include <linux/io.h>
#include <linux/swab.h>
#include <linux/phy.h>
#include <linux/smsc911x.h>
#include <linux/device.h>
#include "smsc911x.h"
#include <linux/delay.h>

#define SMSC_CHIPNAME		"smsc911x"
#define SMSC_MDIONAME		"smsc911x-mdio"
#define SMSC_DRV_VERSION	"2008-10-21"

MODULE_LICENSE("GPL");
MODULE_VERSION(SMSC_DRV_VERSION);

#if USE_DEBUG > 0
static int debug = 16;
#else
static int debug = 3;
#endif

module_param(debug, int, 0);
MODULE_PARM_DESC(debug, "Debug level (0=none,...,16=all)");

struct smsc911x_data {
	void __iomem *ioaddr;

	unsigned int idrev;

	/* used to decide which workarounds apply */
	unsigned int generation;

	/* device configuration (copied from platform_data during probe) */
	struct smsc911x_platform_config config;

	/* This needs to be acquired before calling any of below:
	 * smsc911x_mac_read(), smsc911x_mac_write()
	 */
	spinlock_t mac_lock;

	/* spinlock to ensure register accesses are serialised */
	spinlock_t dev_lock;

	struct phy_device *phy_dev;
	struct mii_bus *mii_bus;
	int phy_irq[PHY_MAX_ADDR];
	unsigned int using_extphy;
	int last_duplex;
	int last_carrier;

	u32 msg_enable;
	unsigned int gpio_setting;
	unsigned int gpio_orig_setting;
	struct net_device *dev;
	struct napi_struct napi;

	unsigned int software_irq_signal;

#ifdef USE_PHY_WORK_AROUND
#define MIN_PACKET_SIZE (64)
	char loopback_tx_pkt[MIN_PACKET_SIZE];
	char loopback_rx_pkt[MIN_PACKET_SIZE];
	unsigned int resetcount;
#endif

	/* Members for Multicast filter workaround */
	unsigned int multicast_update_pending;
	unsigned int set_bits_mask;
	unsigned int clear_bits_mask;
	unsigned int hashhi;
	unsigned int hashlo;

	/* Registers for the internal PM */
	unsigned long mac_wucsr;
	unsigned long pmt_ctrl;
	unsigned long phy_intmsk;
};

static inline u32 __smsc911x_reg_read(struct smsc911x_data *pdata, u32 reg)
{
	if (pdata->config.flags & SMSC911X_USE_32BIT)
		return readl(pdata->ioaddr + reg);

<<<<<<< HEAD
#ifdef CONFIG_ARCH_MXC
	if (pdata->config.flags & 0x8000) {
		u32 data;
		unsigned long flags;
		spin_lock_irqsave(&pdata->dev_lock, flags);
		data = spi_cpld_read(reg);
		spin_unlock_irqrestore(&pdata->dev_lock, flags);
		return data;
	} else
#endif
	if (pdata->config.flags & SMSC911X_USE_16BIT) {
		u32 data;
		unsigned long flags;

		/* these two 16-bit reads must be performed consecutively, so
		 * must not be interrupted by our own ISR (which would start
		 * another read operation) */
		spin_lock_irqsave(&pdata->dev_lock, flags);
		data = ((readw(pdata->ioaddr + reg) & 0xFFFF) |
=======
	if (pdata->config.flags & SMSC911X_USE_16BIT)
		return ((readw(pdata->ioaddr + reg) & 0xFFFF) |
>>>>>>> 675f7660
			((readw(pdata->ioaddr + reg + 2) & 0xFFFF) << 16));

	BUG();
	return 0;
}

static inline u32 smsc911x_reg_read(struct smsc911x_data *pdata, u32 reg)
{
	u32 data;
	unsigned long flags;

	spin_lock_irqsave(&pdata->dev_lock, flags);
	data = __smsc911x_reg_read(pdata, reg);
	spin_unlock_irqrestore(&pdata->dev_lock, flags);

	return data;
}

static inline void __smsc911x_reg_write(struct smsc911x_data *pdata, u32 reg,
					u32 val)
{
	if (pdata->config.flags & SMSC911X_USE_32BIT) {
		writel(val, pdata->ioaddr + reg);
		return;
	}

#ifdef CONFIG_ARCH_MXC
	if (pdata->config.flags & 0x8000) {
		unsigned long flags;
		spin_lock_irqsave(&pdata->dev_lock, flags);
		spi_cpld_write(reg, val);
		spin_unlock_irqrestore(&pdata->dev_lock, flags);
		return;
	} else
#endif
	if (pdata->config.flags & SMSC911X_USE_16BIT) {
		writew(val & 0xFFFF, pdata->ioaddr + reg);
		writew((val >> 16) & 0xFFFF, pdata->ioaddr + reg + 2);
		return;
	}

	BUG();
}

static inline void smsc911x_reg_write(struct smsc911x_data *pdata, u32 reg,
				      u32 val)
{
	unsigned long flags;

	spin_lock_irqsave(&pdata->dev_lock, flags);
	__smsc911x_reg_write(pdata, reg, val);
	spin_unlock_irqrestore(&pdata->dev_lock, flags);
}

/* Writes a packet to the TX_DATA_FIFO */
static inline void
smsc911x_tx_writefifo(struct smsc911x_data *pdata, unsigned int *buf,
		      unsigned int wordcount)
{
	unsigned long flags;

	spin_lock_irqsave(&pdata->dev_lock, flags);

	if (pdata->config.flags & SMSC911X_SWAP_FIFO) {
		while (wordcount--)
			__smsc911x_reg_write(pdata, TX_DATA_FIFO,
					     swab32(*buf++));
		goto out;
	}

	if (pdata->config.flags & SMSC911X_USE_32BIT) {
		writesl(pdata->ioaddr + TX_DATA_FIFO, buf, wordcount);
		goto out;
	}

	if (pdata->config.flags & SMSC911X_USE_16BIT) {
		while (wordcount--)
			__smsc911x_reg_write(pdata, TX_DATA_FIFO, *buf++);
		goto out;
	}

	BUG();
out:
	spin_unlock_irqrestore(&pdata->dev_lock, flags);
}

/* Reads a packet out of the RX_DATA_FIFO */
static inline void
smsc911x_rx_readfifo(struct smsc911x_data *pdata, unsigned int *buf,
		     unsigned int wordcount)
{
	unsigned long flags;

	spin_lock_irqsave(&pdata->dev_lock, flags);

	if (pdata->config.flags & SMSC911X_SWAP_FIFO) {
		while (wordcount--)
			*buf++ = swab32(__smsc911x_reg_read(pdata,
							    RX_DATA_FIFO));
		goto out;
	}

	if (pdata->config.flags & SMSC911X_USE_32BIT) {
		readsl(pdata->ioaddr + RX_DATA_FIFO, buf, wordcount);
		goto out;
	}

	if (pdata->config.flags & SMSC911X_USE_16BIT) {
		while (wordcount--)
			*buf++ = __smsc911x_reg_read(pdata, RX_DATA_FIFO);
		goto out;
	}

	BUG();
out:
	spin_unlock_irqrestore(&pdata->dev_lock, flags);
}

/* waits for MAC not busy, with timeout.  Only called by smsc911x_mac_read
 * and smsc911x_mac_write, so assumes mac_lock is held */
static int smsc911x_mac_complete(struct smsc911x_data *pdata)
{
	int i;
	u32 val;

	SMSC_ASSERT_MAC_LOCK(pdata);

	for (i = 0; i < 40; i++) {
		val = smsc911x_reg_read(pdata, MAC_CSR_CMD);
		if (!(val & MAC_CSR_CMD_CSR_BUSY_))
			return 0;
	}
	SMSC_WARNING(HW, "Timed out waiting for MAC not BUSY. "
		"MAC_CSR_CMD: 0x%08X", val);
	return -EIO;
}

/* Fetches a MAC register value. Assumes mac_lock is acquired */
static u32 smsc911x_mac_read(struct smsc911x_data *pdata, unsigned int offset)
{
	unsigned int temp;

	SMSC_ASSERT_MAC_LOCK(pdata);

	temp = smsc911x_reg_read(pdata, MAC_CSR_CMD);
	if (unlikely(temp & MAC_CSR_CMD_CSR_BUSY_)) {
		SMSC_WARNING(HW, "MAC busy at entry");
		return 0xFFFFFFFF;
	}

	/* Send the MAC cmd */
	smsc911x_reg_write(pdata, MAC_CSR_CMD, ((offset & 0xFF) |
		MAC_CSR_CMD_CSR_BUSY_ | MAC_CSR_CMD_R_NOT_W_));

	/* Workaround for hardware read-after-write restriction */
	temp = smsc911x_reg_read(pdata, BYTE_TEST);

	/* Wait for the read to complete */
	if (likely(smsc911x_mac_complete(pdata) == 0))
		return smsc911x_reg_read(pdata, MAC_CSR_DATA);

	SMSC_WARNING(HW, "MAC busy after read");
	return 0xFFFFFFFF;
}

/* Set a mac register, mac_lock must be acquired before calling */
static void smsc911x_mac_write(struct smsc911x_data *pdata,
			       unsigned int offset, u32 val)
{
	unsigned int temp;

	SMSC_ASSERT_MAC_LOCK(pdata);

	temp = smsc911x_reg_read(pdata, MAC_CSR_CMD);
	if (unlikely(temp & MAC_CSR_CMD_CSR_BUSY_)) {
		SMSC_WARNING(HW,
			"smsc911x_mac_write failed, MAC busy at entry");
		return;
	}

	/* Send data to write */
	smsc911x_reg_write(pdata, MAC_CSR_DATA, val);

	/* Write the actual data */
	smsc911x_reg_write(pdata, MAC_CSR_CMD, ((offset & 0xFF) |
		MAC_CSR_CMD_CSR_BUSY_));

	/* Workaround for hardware read-after-write restriction */
	temp = smsc911x_reg_read(pdata, BYTE_TEST);

	/* Wait for the write to complete */
	if (likely(smsc911x_mac_complete(pdata) == 0))
		return;

	SMSC_WARNING(HW,
		"smsc911x_mac_write failed, MAC busy after write");
}

/* Get a phy register */
static int smsc911x_mii_read(struct mii_bus *bus, int phyaddr, int regidx)
{
	struct smsc911x_data *pdata = (struct smsc911x_data *)bus->priv;
	unsigned long flags;
	unsigned int addr;
	int i, reg;

	spin_lock_irqsave(&pdata->mac_lock, flags);

	/* Confirm MII not busy */
	if (unlikely(smsc911x_mac_read(pdata, MII_ACC) & MII_ACC_MII_BUSY_)) {
		SMSC_WARNING(HW,
			"MII is busy in smsc911x_mii_read???");
		reg = -EIO;
		goto out;
	}

	/* Set the address, index & direction (read from PHY) */
	addr = ((phyaddr & 0x1F) << 11) | ((regidx & 0x1F) << 6);
	smsc911x_mac_write(pdata, MII_ACC, addr);

	/* Wait for read to complete w/ timeout */
	for (i = 0; i < 100; i++)
		if (!(smsc911x_mac_read(pdata, MII_ACC) & MII_ACC_MII_BUSY_)) {
			reg = smsc911x_mac_read(pdata, MII_DATA);
			goto out;
		}

	SMSC_WARNING(HW, "Timed out waiting for MII read to finish");
	reg = -EIO;

out:
	spin_unlock_irqrestore(&pdata->mac_lock, flags);
	return reg;
}

/* Set a phy register */
static int smsc911x_mii_write(struct mii_bus *bus, int phyaddr, int regidx,
			   u16 val)
{
	struct smsc911x_data *pdata = (struct smsc911x_data *)bus->priv;
	unsigned long flags;
	unsigned int addr;
	int i, reg;

	spin_lock_irqsave(&pdata->mac_lock, flags);

	/* Confirm MII not busy */
	if (unlikely(smsc911x_mac_read(pdata, MII_ACC) & MII_ACC_MII_BUSY_)) {
		SMSC_WARNING(HW,
			"MII is busy in smsc911x_mii_write???");
		reg = -EIO;
		goto out;
	}

	/* Put the data to write in the MAC */
	smsc911x_mac_write(pdata, MII_DATA, val);

	/* Set the address, index & direction (write to PHY) */
	addr = ((phyaddr & 0x1F) << 11) | ((regidx & 0x1F) << 6) |
		MII_ACC_MII_WRITE_;
	smsc911x_mac_write(pdata, MII_ACC, addr);

	/* Wait for write to complete w/ timeout */
	for (i = 0; i < 100; i++)
		if (!(smsc911x_mac_read(pdata, MII_ACC) & MII_ACC_MII_BUSY_)) {
			reg = 0;
			goto out;
		}

	SMSC_WARNING(HW, "Timed out waiting for MII write to finish");
	reg = -EIO;

out:
	spin_unlock_irqrestore(&pdata->mac_lock, flags);
	return reg;
}

/* Switch to external phy. Assumes tx and rx are stopped. */
static void smsc911x_phy_enable_external(struct smsc911x_data *pdata)
{
	unsigned int hwcfg = smsc911x_reg_read(pdata, HW_CFG);

	/* Disable phy clocks to the MAC */
	hwcfg &= (~HW_CFG_PHY_CLK_SEL_);
	hwcfg |= HW_CFG_PHY_CLK_SEL_CLK_DIS_;
	smsc911x_reg_write(pdata, HW_CFG, hwcfg);
	udelay(10);	/* Enough time for clocks to stop */

	/* Switch to external phy */
	hwcfg |= HW_CFG_EXT_PHY_EN_;
	smsc911x_reg_write(pdata, HW_CFG, hwcfg);

	/* Enable phy clocks to the MAC */
	hwcfg &= (~HW_CFG_PHY_CLK_SEL_);
	hwcfg |= HW_CFG_PHY_CLK_SEL_EXT_PHY_;
	smsc911x_reg_write(pdata, HW_CFG, hwcfg);
	udelay(10);	/* Enough time for clocks to restart */

	hwcfg |= HW_CFG_SMI_SEL_;
	smsc911x_reg_write(pdata, HW_CFG, hwcfg);
}

/* Autodetects and enables external phy if present on supported chips.
 * autodetection can be overridden by specifying SMSC911X_FORCE_INTERNAL_PHY
 * or SMSC911X_FORCE_EXTERNAL_PHY in the platform_data flags. */
static void smsc911x_phy_initialise_external(struct smsc911x_data *pdata)
{
	unsigned int hwcfg = smsc911x_reg_read(pdata, HW_CFG);

	if (pdata->config.flags & SMSC911X_FORCE_INTERNAL_PHY) {
		SMSC_TRACE(HW, "Forcing internal PHY");
		pdata->using_extphy = 0;
	} else if (pdata->config.flags & SMSC911X_FORCE_EXTERNAL_PHY) {
		SMSC_TRACE(HW, "Forcing external PHY");
		smsc911x_phy_enable_external(pdata);
		pdata->using_extphy = 1;
	} else if (hwcfg & HW_CFG_EXT_PHY_DET_) {
		SMSC_TRACE(HW, "HW_CFG EXT_PHY_DET set, using external PHY");
		smsc911x_phy_enable_external(pdata);
		pdata->using_extphy = 1;
	} else {
		SMSC_TRACE(HW, "HW_CFG EXT_PHY_DET clear, using internal PHY");
		pdata->using_extphy = 0;
	}
}

/* Fetches a tx status out of the status fifo */
static unsigned int smsc911x_tx_get_txstatus(struct smsc911x_data *pdata)
{
	unsigned int result =
	    smsc911x_reg_read(pdata, TX_FIFO_INF) & TX_FIFO_INF_TSUSED_;

	if (result != 0)
		result = smsc911x_reg_read(pdata, TX_STATUS_FIFO);

	return result;
}

/* Fetches the next rx status */
static unsigned int smsc911x_rx_get_rxstatus(struct smsc911x_data *pdata)
{
	unsigned int result =
	    smsc911x_reg_read(pdata, RX_FIFO_INF) & RX_FIFO_INF_RXSUSED_;

	if (result != 0)
		result = smsc911x_reg_read(pdata, RX_STATUS_FIFO);

	return result;
}

#ifdef USE_PHY_WORK_AROUND
static int smsc911x_phy_check_loopbackpkt(struct smsc911x_data *pdata)
{
	unsigned int tries;
	u32 wrsz;
	u32 rdsz;
	ulong bufp;

	for (tries = 0; tries < 10; tries++) {
		unsigned int txcmd_a;
		unsigned int txcmd_b;
		unsigned int status;
		unsigned int pktlength;
		unsigned int i;

		/* Zero-out rx packet memory */
		memset(pdata->loopback_rx_pkt, 0, MIN_PACKET_SIZE);

		/* Write tx packet to 118 */
		txcmd_a = (u32)((ulong)pdata->loopback_tx_pkt & 0x03) << 16;
		txcmd_a |= TX_CMD_A_FIRST_SEG_ | TX_CMD_A_LAST_SEG_;
		txcmd_a |= MIN_PACKET_SIZE;

		txcmd_b = MIN_PACKET_SIZE << 16 | MIN_PACKET_SIZE;

		smsc911x_reg_write(pdata, TX_DATA_FIFO, txcmd_a);
		smsc911x_reg_write(pdata, TX_DATA_FIFO, txcmd_b);

		bufp = (ulong)pdata->loopback_tx_pkt & (~0x3);
		wrsz = MIN_PACKET_SIZE + 3;
		wrsz += (u32)((ulong)pdata->loopback_tx_pkt & 0x3);
		wrsz >>= 2;

		smsc911x_tx_writefifo(pdata, (unsigned int *)bufp, wrsz);

		/* Wait till transmit is done */
		i = 60;
		do {
			udelay(5);
			status = smsc911x_tx_get_txstatus(pdata);
		} while ((i--) && (!status));

		if (!status) {
			SMSC_WARNING(HW, "Failed to transmit "
				"during loopback test");
			continue;
		}
		if (status & TX_STS_ES_) {
			SMSC_WARNING(HW, "Transmit encountered "
				"errors during loopback test");
			continue;
		}

		/* Wait till receive is done */
		i = 60;
		do {
			udelay(5);
			status = smsc911x_rx_get_rxstatus(pdata);
		} while ((i--) && (!status));

		if (!status) {
			SMSC_WARNING(HW,
				"Failed to receive during loopback test");
			continue;
		}
		if (status & RX_STS_ES_) {
			SMSC_WARNING(HW, "Receive encountered "
				"errors during loopback test");
			continue;
		}

		pktlength = ((status & 0x3FFF0000UL) >> 16);
		bufp = (ulong)pdata->loopback_rx_pkt;
		rdsz = pktlength + 3;
		rdsz += (u32)((ulong)pdata->loopback_rx_pkt & 0x3);
		rdsz >>= 2;

		smsc911x_rx_readfifo(pdata, (unsigned int *)bufp, rdsz);

		if (pktlength != (MIN_PACKET_SIZE + 4)) {
			SMSC_WARNING(HW, "Unexpected packet size "
				"during loop back test, size=%d, will retry",
				pktlength);
		} else {
			unsigned int j;
			int mismatch = 0;
			for (j = 0; j < MIN_PACKET_SIZE; j++) {
				if (pdata->loopback_tx_pkt[j]
				    != pdata->loopback_rx_pkt[j]) {
					mismatch = 1;
					break;
				}
			}
			if (!mismatch) {
				SMSC_TRACE(HW, "Successfully verified "
					   "loopback packet");
				return 0;
			} else {
				SMSC_WARNING(HW, "Data mismatch "
					"during loop back test, will retry");
			}
		}
	}

	return -EIO;
}

static int smsc911x_phy_reset(struct smsc911x_data *pdata)
{
	struct phy_device *phy_dev = pdata->phy_dev;
	unsigned int temp;
	unsigned int i = 100000;

	BUG_ON(!phy_dev);
	BUG_ON(!phy_dev->bus);

	SMSC_TRACE(HW, "Performing PHY BCR Reset");
	smsc911x_mii_write(phy_dev->bus, phy_dev->addr, MII_BMCR, BMCR_RESET);
	do {
		msleep(1);
		temp = smsc911x_mii_read(phy_dev->bus, phy_dev->addr,
			MII_BMCR);
	} while ((i--) && (temp & BMCR_RESET));

	if (temp & BMCR_RESET) {
		SMSC_WARNING(HW, "PHY reset failed to complete.");
		return -EIO;
	}
	/* Extra delay required because the phy may not be completed with
	* its reset when BMCR_RESET is cleared. Specs say 256 uS is
	* enough delay but using 1ms here to be safe */
	msleep(1);

	return 0;
}

static int smsc911x_phy_loopbacktest(struct net_device *dev)
{
	struct smsc911x_data *pdata = netdev_priv(dev);
	struct phy_device *phy_dev = pdata->phy_dev;
	int result = -EIO;
	unsigned int i, val;
	unsigned long flags;

	/* Initialise tx packet using broadcast destination address */
	memset(pdata->loopback_tx_pkt, 0xff, ETH_ALEN);

	/* Use incrementing source address */
	for (i = 6; i < 12; i++)
		pdata->loopback_tx_pkt[i] = (char)i;

	/* Set length type field */
	pdata->loopback_tx_pkt[12] = 0x00;
	pdata->loopback_tx_pkt[13] = 0x00;

	for (i = 14; i < MIN_PACKET_SIZE; i++)
		pdata->loopback_tx_pkt[i] = (char)i;

	val = smsc911x_reg_read(pdata, HW_CFG);
	val &= HW_CFG_TX_FIF_SZ_;
	val |= HW_CFG_SF_;
	smsc911x_reg_write(pdata, HW_CFG, val);

	smsc911x_reg_write(pdata, TX_CFG, TX_CFG_TX_ON_);
	smsc911x_reg_write(pdata, RX_CFG,
		(u32)((ulong)pdata->loopback_rx_pkt & 0x03) << 8);

	for (i = 0; i < 10; i++) {
		/* Set PHY to 10/FD, no ANEG, and loopback mode */
		smsc911x_mii_write(phy_dev->bus, phy_dev->addr,	MII_BMCR,
			BMCR_LOOPBACK | BMCR_FULLDPLX);

		/* Enable MAC tx/rx, FD */
		spin_lock_irqsave(&pdata->mac_lock, flags);
		smsc911x_mac_write(pdata, MAC_CR, MAC_CR_FDPX_
				   | MAC_CR_TXEN_ | MAC_CR_RXEN_);
		spin_unlock_irqrestore(&pdata->mac_lock, flags);

		if (smsc911x_phy_check_loopbackpkt(pdata) == 0) {
			result = 0;
			break;
		}
		pdata->resetcount++;

		/* Disable MAC rx */
		spin_lock_irqsave(&pdata->mac_lock, flags);
		smsc911x_mac_write(pdata, MAC_CR, 0);
		spin_unlock_irqrestore(&pdata->mac_lock, flags);

		smsc911x_phy_reset(pdata);
	}

	/* Disable MAC */
	spin_lock_irqsave(&pdata->mac_lock, flags);
	smsc911x_mac_write(pdata, MAC_CR, 0);
	spin_unlock_irqrestore(&pdata->mac_lock, flags);

	/* Cancel PHY loopback mode */
	smsc911x_mii_write(phy_dev->bus, phy_dev->addr, MII_BMCR, 0);

	smsc911x_reg_write(pdata, TX_CFG, 0);
	smsc911x_reg_write(pdata, RX_CFG, 0);

	return result;
}
#endif				/* USE_PHY_WORK_AROUND */

static void smsc911x_phy_update_flowcontrol(struct smsc911x_data *pdata)
{
	struct phy_device *phy_dev = pdata->phy_dev;
	u32 afc = smsc911x_reg_read(pdata, AFC_CFG);
	u32 flow;
	unsigned long flags;

	if (phy_dev->duplex == DUPLEX_FULL) {
		u16 lcladv = phy_read(phy_dev, MII_ADVERTISE);
		u16 rmtadv = phy_read(phy_dev, MII_LPA);
		u8 cap = mii_resolve_flowctrl_fdx(lcladv, rmtadv);

		if (cap & FLOW_CTRL_RX)
			flow = 0xFFFF0002;
		else
			flow = 0;

		if (cap & FLOW_CTRL_TX)
			afc |= 0xF;
		else
			afc &= ~0xF;

		SMSC_TRACE(HW, "rx pause %s, tx pause %s",
			(cap & FLOW_CTRL_RX ? "enabled" : "disabled"),
			(cap & FLOW_CTRL_TX ? "enabled" : "disabled"));
	} else {
		SMSC_TRACE(HW, "half duplex");
		flow = 0;
		afc |= 0xF;
	}

	spin_lock_irqsave(&pdata->mac_lock, flags);
	smsc911x_mac_write(pdata, FLOW, flow);
	spin_unlock_irqrestore(&pdata->mac_lock, flags);

	smsc911x_reg_write(pdata, AFC_CFG, afc);
}

/* Update link mode if anything has changed.  Called periodically when the
 * PHY is in polling mode, even if nothing has changed. */
static void smsc911x_phy_adjust_link(struct net_device *dev)
{
	struct smsc911x_data *pdata = netdev_priv(dev);
	struct phy_device *phy_dev = pdata->phy_dev;
	unsigned long flags;
	int carrier;

	if (phy_dev->duplex != pdata->last_duplex) {
		unsigned int mac_cr;
		SMSC_TRACE(HW, "duplex state has changed");

		spin_lock_irqsave(&pdata->mac_lock, flags);
		mac_cr = smsc911x_mac_read(pdata, MAC_CR);
		if (phy_dev->duplex) {
			SMSC_TRACE(HW,
				"configuring for full duplex mode");
			mac_cr |= MAC_CR_FDPX_;
		} else {
			SMSC_TRACE(HW,
				"configuring for half duplex mode");
			mac_cr &= ~MAC_CR_FDPX_;
		}
		smsc911x_mac_write(pdata, MAC_CR, mac_cr);
		spin_unlock_irqrestore(&pdata->mac_lock, flags);

		smsc911x_phy_update_flowcontrol(pdata);
		pdata->last_duplex = phy_dev->duplex;
	}

	carrier = netif_carrier_ok(dev);
	if (carrier != pdata->last_carrier) {
		SMSC_TRACE(HW, "carrier state has changed");
		if (carrier) {
			SMSC_TRACE(HW, "configuring for carrier OK");
			if ((pdata->gpio_orig_setting & GPIO_CFG_LED1_EN_) &&
			    (!pdata->using_extphy)) {
				/* Restore original GPIO configuration */
				pdata->gpio_setting = pdata->gpio_orig_setting;
				smsc911x_reg_write(pdata, GPIO_CFG,
					pdata->gpio_setting);
			}
		} else {
			SMSC_TRACE(HW, "configuring for no carrier");
			/* Check global setting that LED1
			 * usage is 10/100 indicator */
			pdata->gpio_setting = smsc911x_reg_read(pdata,
				GPIO_CFG);
			if ((pdata->gpio_setting & GPIO_CFG_LED1_EN_) &&
			    (!pdata->using_extphy)) {
				/* Force 10/100 LED off, after saving
				 * original GPIO configuration */
				pdata->gpio_orig_setting = pdata->gpio_setting;

				pdata->gpio_setting &= ~GPIO_CFG_LED1_EN_;
				pdata->gpio_setting |= (GPIO_CFG_GPIOBUF0_
							| GPIO_CFG_GPIODIR0_
							| GPIO_CFG_GPIOD0_);
				smsc911x_reg_write(pdata, GPIO_CFG,
					pdata->gpio_setting);
			}
		}
		pdata->last_carrier = carrier;
	}
	udelay(10);
}

static int smsc911x_mii_probe(struct net_device *dev)
{
	struct smsc911x_data *pdata = netdev_priv(dev);
	struct phy_device *phydev = NULL;
	int ret;

	/* find the first phy */
	phydev = phy_find_first(pdata->mii_bus);
	if (!phydev) {
		pr_err("%s: no PHY found\n", dev->name);
		return -ENODEV;
	}

	SMSC_TRACE(PROBE, "PHY %d: addr %d, phy_id 0x%08X",
			phy_addr, phydev->addr, phydev->phy_id);

	ret = phy_connect_direct(dev, phydev,
			&smsc911x_phy_adjust_link, 0,
			pdata->config.phy_interface);

	if (ret) {
		pr_err("%s: Could not attach to PHY\n", dev->name);
		return ret;
	}

	pr_info("%s: attached PHY driver [%s] (mii_bus:phy_addr=%s, irq=%d)\n",
		dev->name, phydev->drv->name,
		dev_name(&phydev->dev), phydev->irq);

	/* mask with MAC supported features */
	phydev->supported &= (PHY_BASIC_FEATURES | SUPPORTED_Pause |
			      SUPPORTED_Asym_Pause);
	phydev->advertising = phydev->supported;

	pdata->phy_dev = phydev;
	pdata->last_duplex = -1;
	pdata->last_carrier = -1;

#ifdef USE_PHY_WORK_AROUND
	if (smsc911x_phy_loopbacktest(dev) < 0) {
		SMSC_WARNING(HW, "Failed Loop Back Test");
		return -ENODEV;
	}
	SMSC_TRACE(HW, "Passed Loop Back Test");
#endif				/* USE_PHY_WORK_AROUND */

	SMSC_TRACE(HW, "phy initialised successfully");
	return 0;
}

static int __devinit smsc911x_mii_init(struct platform_device *pdev,
				       struct net_device *dev)
{
	struct smsc911x_data *pdata = netdev_priv(dev);
	int err = -ENXIO, i;

	pdata->mii_bus = mdiobus_alloc();
	if (!pdata->mii_bus) {
		err = -ENOMEM;
		goto err_out_1;
	}

	pdata->mii_bus->name = SMSC_MDIONAME;
	snprintf(pdata->mii_bus->id, MII_BUS_ID_SIZE, "%x", pdev->id);
	pdata->mii_bus->priv = pdata;
	pdata->mii_bus->read = smsc911x_mii_read;
	pdata->mii_bus->write = smsc911x_mii_write;
	pdata->mii_bus->irq = pdata->phy_irq;
	for (i = 0; i < PHY_MAX_ADDR; ++i)
		pdata->mii_bus->irq[i] = PHY_POLL;

	pdata->mii_bus->parent = &pdev->dev;

	switch (pdata->idrev & 0xFFFF0000) {
	case 0x01170000:
	case 0x01150000:
	case 0x117A0000:
	case 0x115A0000:
		/* External PHY supported, try to autodetect */
		smsc911x_phy_initialise_external(pdata);
		break;
	default:
		SMSC_TRACE(HW, "External PHY is not supported, "
			"using internal PHY");
		pdata->using_extphy = 0;
		break;
	}

	if (!pdata->using_extphy) {
		/* Mask all PHYs except ID 1 (internal) */
		pdata->mii_bus->phy_mask = ~(1 << 1);
	}

	if (mdiobus_register(pdata->mii_bus)) {
		SMSC_WARNING(PROBE, "Error registering mii bus");
		goto err_out_free_bus_2;
	}

	if (smsc911x_mii_probe(dev) < 0) {
		SMSC_WARNING(PROBE, "Error registering mii bus");
		goto err_out_unregister_bus_3;
	}

	return 0;

err_out_unregister_bus_3:
	mdiobus_unregister(pdata->mii_bus);
err_out_free_bus_2:
	mdiobus_free(pdata->mii_bus);
err_out_1:
	return err;
}

/* Gets the number of tx statuses in the fifo */
static unsigned int smsc911x_tx_get_txstatcount(struct smsc911x_data *pdata)
{
	return (smsc911x_reg_read(pdata, TX_FIFO_INF)
		& TX_FIFO_INF_TSUSED_) >> 16;
}

/* Reads tx statuses and increments counters where necessary */
static void smsc911x_tx_update_txcounters(struct net_device *dev)
{
	struct smsc911x_data *pdata = netdev_priv(dev);
	unsigned int tx_stat;

	while ((tx_stat = smsc911x_tx_get_txstatus(pdata)) != 0) {
		if (unlikely(tx_stat & 0x80000000)) {
			/* In this driver the packet tag is used as the packet
			 * length. Since a packet length can never reach the
			 * size of 0x8000, this bit is reserved. It is worth
			 * noting that the "reserved bit" in the warning above
			 * does not reference a hardware defined reserved bit
			 * but rather a driver defined one.
			 */
			SMSC_WARNING(HW,
				"Packet tag reserved bit is high");
		} else {
			if (unlikely(tx_stat & TX_STS_ES_)) {
				dev->stats.tx_errors++;
			} else {
				dev->stats.tx_packets++;
				dev->stats.tx_bytes += (tx_stat >> 16);
			}
			if (unlikely(tx_stat & TX_STS_EXCESS_COL_)) {
				dev->stats.collisions += 16;
				dev->stats.tx_aborted_errors += 1;
			} else {
				dev->stats.collisions +=
				    ((tx_stat >> 3) & 0xF);
			}
			if (unlikely(tx_stat & TX_STS_LOST_CARRIER_))
				dev->stats.tx_carrier_errors += 1;
			if (unlikely(tx_stat & TX_STS_LATE_COL_)) {
				dev->stats.collisions++;
				dev->stats.tx_aborted_errors++;
			}
		}
	}
}

/* Increments the Rx error counters */
static void
smsc911x_rx_counterrors(struct net_device *dev, unsigned int rxstat)
{
	int crc_err = 0;

	if (unlikely(rxstat & RX_STS_ES_)) {
		dev->stats.rx_errors++;
		if (unlikely(rxstat & RX_STS_CRC_ERR_)) {
			dev->stats.rx_crc_errors++;
			crc_err = 1;
		}
	}
	if (likely(!crc_err)) {
		if (unlikely((rxstat & RX_STS_FRAME_TYPE_) &&
			     (rxstat & RX_STS_LENGTH_ERR_)))
			dev->stats.rx_length_errors++;
		if (rxstat & RX_STS_MCAST_)
			dev->stats.multicast++;
	}
}

/* Quickly dumps bad packets */
static void
smsc911x_rx_fastforward(struct smsc911x_data *pdata, unsigned int pktbytes)
{
	unsigned int pktwords = (pktbytes + NET_IP_ALIGN + 3) >> 2;

	if (likely(pktwords >= 4)) {
		unsigned int timeout = 500;
		unsigned int val;
		smsc911x_reg_write(pdata, RX_DP_CTRL, RX_DP_CTRL_RX_FFWD_);
		do {
			udelay(1);
			val = smsc911x_reg_read(pdata, RX_DP_CTRL);
		} while ((val & RX_DP_CTRL_RX_FFWD_) && --timeout);

		if (unlikely(timeout == 0))
			SMSC_WARNING(HW, "Timed out waiting for "
				"RX FFWD to finish, RX_DP_CTRL: 0x%08X", val);
	} else {
		unsigned int temp;
		while (pktwords--)
			temp = smsc911x_reg_read(pdata, RX_DATA_FIFO);
	}
}

/* NAPI poll function */
static int smsc911x_poll(struct napi_struct *napi, int budget)
{
	struct smsc911x_data *pdata =
		container_of(napi, struct smsc911x_data, napi);
	struct net_device *dev = pdata->dev;
	int npackets = 0;

	while (npackets < budget) {
		unsigned int pktlength;
		unsigned int pktwords;
		struct sk_buff *skb;
		unsigned int rxstat = smsc911x_rx_get_rxstatus(pdata);

		if (!rxstat) {
			unsigned int temp;
			/* We processed all packets available.  Tell NAPI it can
			 * stop polling then re-enable rx interrupts */
			smsc911x_reg_write(pdata, INT_STS, INT_STS_RSFL_);
			napi_complete(napi);
			temp = smsc911x_reg_read(pdata, INT_EN);
			temp |= INT_EN_RSFL_EN_;
			smsc911x_reg_write(pdata, INT_EN, temp);
			break;
		}

		/* Count packet for NAPI scheduling, even if it has an error.
		 * Error packets still require cycles to discard */
		npackets++;

		pktlength = ((rxstat & 0x3FFF0000) >> 16);
		pktwords = (pktlength + NET_IP_ALIGN + 3) >> 2;
		smsc911x_rx_counterrors(dev, rxstat);

		if (unlikely(rxstat & RX_STS_ES_)) {
			SMSC_WARNING(RX_ERR,
				"Discarding packet with error bit set");
			/* Packet has an error, discard it and continue with
			 * the next */
			smsc911x_rx_fastforward(pdata, pktwords);
			dev->stats.rx_dropped++;
			continue;
		}

		skb = netdev_alloc_skb(dev, pktlength + NET_IP_ALIGN);
		if (unlikely(!skb)) {
			SMSC_WARNING(RX_ERR,
				"Unable to allocate skb for rx packet");
			/* Drop the packet and stop this polling iteration */
			smsc911x_rx_fastforward(pdata, pktwords);
			dev->stats.rx_dropped++;
			break;
		}

		skb->data = skb->head;
		skb_reset_tail_pointer(skb);

		/* Align IP on 16B boundary */
		skb_reserve(skb, NET_IP_ALIGN);
		skb_put(skb, pktlength - 4);
		smsc911x_rx_readfifo(pdata, (unsigned int *)skb->head,
				     pktwords);
		skb->protocol = eth_type_trans(skb, dev);
		skb->ip_summed = CHECKSUM_NONE;
		netif_receive_skb(skb);

		/* Update counters */
		dev->stats.rx_packets++;
		dev->stats.rx_bytes += (pktlength - 4);
		dev->last_rx = jiffies;
	}

	/* Return total received packets */
	return npackets;
}

/* Returns hash bit number for given MAC address
 * Example:
 * 01 00 5E 00 00 01 -> returns bit number 31 */
static unsigned int smsc911x_hash(char addr[ETH_ALEN])
{
	return (ether_crc(ETH_ALEN, addr) >> 26) & 0x3f;
}

static void smsc911x_rx_multicast_update(struct smsc911x_data *pdata)
{
	/* Performs the multicast & mac_cr update.  This is called when
	 * safe on the current hardware, and with the mac_lock held */
	unsigned int mac_cr;

	SMSC_ASSERT_MAC_LOCK(pdata);

	mac_cr = smsc911x_mac_read(pdata, MAC_CR);
	mac_cr |= pdata->set_bits_mask;
	mac_cr &= ~(pdata->clear_bits_mask);
	smsc911x_mac_write(pdata, MAC_CR, mac_cr);
	smsc911x_mac_write(pdata, HASHH, pdata->hashhi);
	smsc911x_mac_write(pdata, HASHL, pdata->hashlo);
	SMSC_TRACE(HW, "maccr 0x%08X, HASHH 0x%08X, HASHL 0x%08X",
		mac_cr, pdata->hashhi, pdata->hashlo);
}

static void smsc911x_rx_multicast_update_workaround(struct smsc911x_data *pdata)
{
	unsigned int mac_cr;

	/* This function is only called for older LAN911x devices
	 * (revA or revB), where MAC_CR, HASHH and HASHL should not
	 * be modified during Rx - newer devices immediately update the
	 * registers.
	 *
	 * This is called from interrupt context */

	spin_lock(&pdata->mac_lock);

	/* Check Rx has stopped */
	if (smsc911x_mac_read(pdata, MAC_CR) & MAC_CR_RXEN_)
		SMSC_WARNING(DRV, "Rx not stopped");

	/* Perform the update - safe to do now Rx has stopped */
	smsc911x_rx_multicast_update(pdata);

	/* Re-enable Rx */
	mac_cr = smsc911x_mac_read(pdata, MAC_CR);
	mac_cr |= MAC_CR_RXEN_;
	smsc911x_mac_write(pdata, MAC_CR, mac_cr);

	pdata->multicast_update_pending = 0;

	spin_unlock(&pdata->mac_lock);
}

static int smsc911x_soft_reset(struct smsc911x_data *pdata)
{
	unsigned int timeout;
	unsigned int temp;

	/* Reset the LAN911x */
	smsc911x_reg_write(pdata, HW_CFG, HW_CFG_SRST_);
	timeout = 10;
	do {
		udelay(10);
		temp = smsc911x_reg_read(pdata, HW_CFG);
	} while ((--timeout) && (temp & HW_CFG_SRST_));

	if (unlikely(temp & HW_CFG_SRST_)) {
		SMSC_WARNING(DRV, "Failed to complete reset");
		return -EIO;
	}
	return 0;
}

/* Sets the device MAC address to dev_addr, called with mac_lock held */
static void
smsc911x_set_hw_mac_address(struct smsc911x_data *pdata, u8 dev_addr[6])
{
	u32 mac_high16 = (dev_addr[5] << 8) | dev_addr[4];
	u32 mac_low32 = (dev_addr[3] << 24) | (dev_addr[2] << 16) |
	    (dev_addr[1] << 8) | dev_addr[0];

	SMSC_ASSERT_MAC_LOCK(pdata);

	smsc911x_mac_write(pdata, ADDRH, mac_high16);
	smsc911x_mac_write(pdata, ADDRL, mac_low32);
}

static int smsc911x_open(struct net_device *dev)
{
	struct smsc911x_data *pdata = netdev_priv(dev);
	unsigned int timeout;
	unsigned int temp;
	unsigned int intcfg;

	/* if the phy is not yet registered, retry later*/
	if (!pdata->phy_dev) {
		SMSC_WARNING(HW, "phy_dev is NULL");
		return -EAGAIN;
	}

	if (!is_valid_ether_addr(dev->dev_addr)) {
		SMSC_WARNING(HW, "dev_addr is not a valid MAC address");
		return -EADDRNOTAVAIL;
	}

	/* Reset the LAN911x */
	if (smsc911x_soft_reset(pdata)) {
		SMSC_WARNING(HW, "soft reset failed");
		return -EIO;
	}

	smsc911x_reg_write(pdata, HW_CFG, 0x00050000);
	smsc911x_reg_write(pdata, AFC_CFG, 0x006E3740);

	/* Make sure EEPROM has finished loading before setting GPIO_CFG */
	timeout = 50;
	while ((smsc911x_reg_read(pdata, E2P_CMD) & E2P_CMD_EPC_BUSY_) &&
	       --timeout) {
		udelay(10);
	}

	if (unlikely(timeout == 0))
		SMSC_WARNING(IFUP,
			"Timed out waiting for EEPROM busy bit to clear");

	smsc911x_reg_write(pdata, GPIO_CFG, 0x70070000);

	/* The soft reset above cleared the device's MAC address,
	 * restore it from local copy (set in probe) */
	spin_lock_irq(&pdata->mac_lock);
	smsc911x_set_hw_mac_address(pdata, dev->dev_addr);
	spin_unlock_irq(&pdata->mac_lock);

	/* Initialise irqs, but leave all sources disabled */
	smsc911x_reg_write(pdata, INT_EN, 0);
	smsc911x_reg_write(pdata, INT_STS, 0xFFFFFFFF);

	/* Set interrupt deassertion to 100uS */
	intcfg = ((10 << 24) | INT_CFG_IRQ_EN_);

	if (pdata->config.irq_polarity) {
		SMSC_TRACE(IFUP, "irq polarity: active high");
		intcfg |= INT_CFG_IRQ_POL_;
	} else {
		SMSC_TRACE(IFUP, "irq polarity: active low");
	}

	if (pdata->config.irq_type) {
		SMSC_TRACE(IFUP, "irq type: push-pull");
		intcfg |= INT_CFG_IRQ_TYPE_;
	} else {
		SMSC_TRACE(IFUP, "irq type: open drain");
	}

	smsc911x_reg_write(pdata, INT_CFG, intcfg);

	SMSC_TRACE(IFUP, "Testing irq handler using IRQ %d", dev->irq);
	pdata->software_irq_signal = 0;
	smp_wmb();

	temp = smsc911x_reg_read(pdata, INT_EN);
	temp |= INT_EN_SW_INT_EN_;
	smsc911x_reg_write(pdata, INT_EN, temp);

	timeout = 1000;
	while (timeout--) {
		if (pdata->software_irq_signal)
			break;
		msleep(1);
	}

	if (!pdata->software_irq_signal) {
		dev_warn(&dev->dev, "ISR failed signaling test (IRQ %d)\n",
			 dev->irq);
		return -ENODEV;
	}
	SMSC_TRACE(IFUP, "IRQ handler passed test using IRQ %d", dev->irq);

	dev_info(&dev->dev, "SMSC911x/921x identified at %#08lx, IRQ: %d\n",
		 (unsigned long)pdata->ioaddr, dev->irq);

	/* Reset the last known duplex and carrier */
	pdata->last_duplex = -1;
	pdata->last_carrier = -1;

	/* Bring the PHY up */
	phy_start(pdata->phy_dev);

	temp = smsc911x_reg_read(pdata, HW_CFG);
	/* Preserve TX FIFO size and external PHY configuration */
	temp &= (HW_CFG_TX_FIF_SZ_|0x00000FFF);
	temp |= HW_CFG_SF_;
	smsc911x_reg_write(pdata, HW_CFG, temp);

	temp = smsc911x_reg_read(pdata, FIFO_INT);
	temp |= FIFO_INT_TX_AVAIL_LEVEL_;
	temp &= ~(FIFO_INT_RX_STS_LEVEL_);
	smsc911x_reg_write(pdata, FIFO_INT, temp);

	/* set RX Data offset to 2 bytes for alignment */
	smsc911x_reg_write(pdata, RX_CFG, (2 << 8));

	/* enable NAPI polling before enabling RX interrupts */
	napi_enable(&pdata->napi);

	temp = smsc911x_reg_read(pdata, INT_EN);
	temp |= (INT_EN_TDFA_EN_ | INT_EN_RSFL_EN_ | INT_EN_RXSTOP_INT_EN_);
	smsc911x_reg_write(pdata, INT_EN, temp);

	spin_lock_irq(&pdata->mac_lock);
	temp = smsc911x_mac_read(pdata, MAC_CR);
	temp |= (MAC_CR_TXEN_ | MAC_CR_RXEN_ | MAC_CR_HBDIS_);
	smsc911x_mac_write(pdata, MAC_CR, temp);
	spin_unlock_irq(&pdata->mac_lock);

	smsc911x_reg_write(pdata, TX_CFG, TX_CFG_TX_ON_);

	netif_start_queue(dev);
	return 0;
}

/* Entry point for stopping the interface */
static int smsc911x_stop(struct net_device *dev)
{
	struct smsc911x_data *pdata = netdev_priv(dev);
	unsigned int temp;

	/* Disable all device interrupts */
	temp = smsc911x_reg_read(pdata, INT_CFG);
	temp &= ~INT_CFG_IRQ_EN_;
	smsc911x_reg_write(pdata, INT_CFG, temp);

	/* Stop Tx and Rx polling */
	netif_stop_queue(dev);
	napi_disable(&pdata->napi);

	/* At this point all Rx and Tx activity is stopped */
	dev->stats.rx_dropped += smsc911x_reg_read(pdata, RX_DROP);
	smsc911x_tx_update_txcounters(dev);

	/* Bring the PHY down */
	if (pdata->phy_dev)
		phy_stop(pdata->phy_dev);

	SMSC_TRACE(IFDOWN, "Interface stopped");
	return 0;
}

/* Entry point for transmitting a packet */
static int smsc911x_hard_start_xmit(struct sk_buff *skb, struct net_device *dev)
{
	struct smsc911x_data *pdata = netdev_priv(dev);
	unsigned int freespace;
	unsigned int tx_cmd_a;
	unsigned int tx_cmd_b;
	unsigned int temp;
	u32 wrsz;
	ulong bufp;

	freespace = smsc911x_reg_read(pdata, TX_FIFO_INF) & TX_FIFO_INF_TDFREE_;

	if (unlikely(freespace < TX_FIFO_LOW_THRESHOLD))
		SMSC_WARNING(TX_ERR,
			"Tx data fifo low, space available: %d", freespace);

	/* Word alignment adjustment */
	tx_cmd_a = (u32)((ulong)skb->data & 0x03) << 16;
	tx_cmd_a |= TX_CMD_A_FIRST_SEG_ | TX_CMD_A_LAST_SEG_;
	tx_cmd_a |= (unsigned int)skb->len;

	tx_cmd_b = ((unsigned int)skb->len) << 16;
	tx_cmd_b |= (unsigned int)skb->len;

	smsc911x_reg_write(pdata, TX_DATA_FIFO, tx_cmd_a);
	smsc911x_reg_write(pdata, TX_DATA_FIFO, tx_cmd_b);

	bufp = (ulong)skb->data & (~0x3);
	wrsz = (u32)skb->len + 3;
	wrsz += (u32)((ulong)skb->data & 0x3);
	wrsz >>= 2;

	smsc911x_tx_writefifo(pdata, (unsigned int *)bufp, wrsz);
	freespace -= (skb->len + 32);
	dev_kfree_skb(skb);
	dev->trans_start = jiffies;

	if (unlikely(smsc911x_tx_get_txstatcount(pdata) >= 30))
		smsc911x_tx_update_txcounters(dev);

	if (freespace < TX_FIFO_LOW_THRESHOLD) {
		netif_stop_queue(dev);
		temp = smsc911x_reg_read(pdata, FIFO_INT);
		temp &= 0x00FFFFFF;
		temp |= 0x32000000;
		smsc911x_reg_write(pdata, FIFO_INT, temp);
	}

	return NETDEV_TX_OK;
}

/* Entry point for getting status counters */
static struct net_device_stats *smsc911x_get_stats(struct net_device *dev)
{
	struct smsc911x_data *pdata = netdev_priv(dev);
	smsc911x_tx_update_txcounters(dev);
	dev->stats.rx_dropped += smsc911x_reg_read(pdata, RX_DROP);
	return &dev->stats;
}

/* Entry point for setting addressing modes */
static void smsc911x_set_multicast_list(struct net_device *dev)
{
	struct smsc911x_data *pdata = netdev_priv(dev);
	unsigned long flags;

	if (dev->flags & IFF_PROMISC) {
		/* Enabling promiscuous mode */
		pdata->set_bits_mask = MAC_CR_PRMS_;
		pdata->clear_bits_mask = (MAC_CR_MCPAS_ | MAC_CR_HPFILT_);
		pdata->hashhi = 0;
		pdata->hashlo = 0;
	} else if (dev->flags & IFF_ALLMULTI) {
		/* Enabling all multicast mode */
		pdata->set_bits_mask = MAC_CR_MCPAS_;
		pdata->clear_bits_mask = (MAC_CR_PRMS_ | MAC_CR_HPFILT_);
		pdata->hashhi = 0;
		pdata->hashlo = 0;
	} else if (!netdev_mc_empty(dev)) {
		/* Enabling specific multicast addresses */
		unsigned int hash_high = 0;
		unsigned int hash_low = 0;
		struct netdev_hw_addr *ha;

		pdata->set_bits_mask = MAC_CR_HPFILT_;
		pdata->clear_bits_mask = (MAC_CR_PRMS_ | MAC_CR_MCPAS_);

		netdev_for_each_mc_addr(ha, dev) {
			unsigned int bitnum = smsc911x_hash(ha->addr);
			unsigned int mask = 0x01 << (bitnum & 0x1F);

			if (bitnum & 0x20)
				hash_high |= mask;
			else
				hash_low |= mask;
		}

		pdata->hashhi = hash_high;
		pdata->hashlo = hash_low;
	} else {
		/* Enabling local MAC address only */
		pdata->set_bits_mask = 0;
		pdata->clear_bits_mask =
		    (MAC_CR_PRMS_ | MAC_CR_MCPAS_ | MAC_CR_HPFILT_);
		pdata->hashhi = 0;
		pdata->hashlo = 0;
	}

	spin_lock_irqsave(&pdata->mac_lock, flags);

	if (pdata->generation <= 1) {
		/* Older hardware revision - cannot change these flags while
		 * receiving data */
		if (!pdata->multicast_update_pending) {
			unsigned int temp;
			SMSC_TRACE(HW, "scheduling mcast update");
			pdata->multicast_update_pending = 1;

			/* Request the hardware to stop, then perform the
			 * update when we get an RX_STOP interrupt */
			temp = smsc911x_mac_read(pdata, MAC_CR);
			temp &= ~(MAC_CR_RXEN_);
			smsc911x_mac_write(pdata, MAC_CR, temp);
		} else {
			/* There is another update pending, this should now
			 * use the newer values */
		}
	} else {
		/* Newer hardware revision - can write immediately */
		smsc911x_rx_multicast_update(pdata);
	}

	spin_unlock_irqrestore(&pdata->mac_lock, flags);
}

/* When we come out from suspend the INT_STS register can't be read.
 * Detect a PME by the PMT_CTRL register instead. */
static void smsc911x_pme_event( struct smsc911x_data * pdata )
{
	unsigned long timeout;
	u32 temp;

	/* Assert the byte test register for waking up */
	smsc911x_reg_write(pdata, BYTE_TEST , 0x0);

	timeout = 10;
	do {
		timeout--;
		temp = smsc911x_reg_read(pdata, PMT_CTRL);
		udelay(1000);
	} while (timeout && !(temp & PMT_CTRL_READY_));

	if (!timeout)
		printk(KERN_ERR "smsc911x: Wakeup timeout by the controller\n");
}

static void smsc911x_pme_int( struct smsc911x_data * pdata )
{
	u32 temp;

	/* Disable the power management interrupts */
	temp = smsc911x_reg_read(pdata, PMT_CTRL);
	temp &= ~(PMT_CTRL_WOL_EN_| PMT_CTRL_PME_EN_| PMT_CTRL_ED_EN_);
	smsc911x_reg_write(pdata, PMT_CTRL , temp);

	/* Disable the PM interrupts */
	temp = smsc911x_reg_read(pdata, INT_EN);
	temp &= ~(INT_EN_PME_INT_EN_);
	smsc911x_reg_write(pdata, INT_EN , temp);

	/* Disable the wakeup-events on the MAC */
	temp = smsc911x_mac_read(pdata, WUCSR);
	temp &= ~(WUCSR_MPEN_);
	smsc911x_mac_write(pdata, WUCSR, temp);

	/* Clear only the interrupts that were generated */
	temp = (INT_STS_PME_INT_);
	smsc911x_reg_write(pdata, INT_STS , temp);
}

static irqreturn_t smsc911x_irqhandler(int irq, void *dev_id)
{
	struct net_device *dev = dev_id;
	struct smsc911x_data *pdata = netdev_priv(dev);
	u32 intsts = smsc911x_reg_read(pdata, INT_STS);
	u32 inten = smsc911x_reg_read(pdata, INT_EN);
	u32 pmt_ctrl = smsc911x_reg_read(pdata, PMT_CTRL);
	struct phy_device *phy_dev = pdata->phy_dev;
	int serviced = IRQ_NONE;
	u32 temp;

	if (unlikely(intsts & inten & INT_STS_SW_INT_)) {
		temp = smsc911x_reg_read(pdata, INT_EN);
		temp &= (~INT_EN_SW_INT_EN_);
		smsc911x_reg_write(pdata, INT_EN, temp);
		smsc911x_reg_write(pdata, INT_STS, INT_STS_SW_INT_);
		pdata->software_irq_signal = 1;
		smp_wmb();
		serviced = IRQ_HANDLED;
	}

	if (unlikely(intsts & inten & INT_STS_RXSTOP_INT_)) {
		/* Called when there is a multicast update scheduled and
		 * it is now safe to complete the update */
		SMSC_TRACE(INTR, "RX Stop interrupt");
		smsc911x_reg_write(pdata, INT_STS, INT_STS_RXSTOP_INT_);
		if (pdata->multicast_update_pending)
			smsc911x_rx_multicast_update_workaround(pdata);
		serviced = IRQ_HANDLED;
	}

	if (intsts & inten & INT_STS_TDFA_) {
		temp = smsc911x_reg_read(pdata, FIFO_INT);
		temp |= FIFO_INT_TX_AVAIL_LEVEL_;
		smsc911x_reg_write(pdata, FIFO_INT, temp);
		smsc911x_reg_write(pdata, INT_STS, INT_STS_TDFA_);
		netif_wake_queue(dev);
		serviced = IRQ_HANDLED;
	}

	if (unlikely(intsts & inten & INT_STS_RXE_)) {
		SMSC_TRACE(INTR, "RX Error interrupt");
		smsc911x_reg_write(pdata, INT_STS, INT_STS_RXE_);
		serviced = IRQ_HANDLED;
	}

	if (likely(intsts & inten & INT_STS_RSFL_)) {
		if (likely(napi_schedule_prep(&pdata->napi))) {
			/* Disable Rx interrupts */
			temp = smsc911x_reg_read(pdata, INT_EN);
			temp &= (~INT_EN_RSFL_EN_);
			smsc911x_reg_write(pdata, INT_EN, temp);
			/* Schedule a NAPI poll */
			__napi_schedule(&pdata->napi);
		} else {
			SMSC_WARNING(RX_ERR,
				"napi_schedule_prep failed");
		}
		serviced = IRQ_HANDLED;
	}

	if (unlikely(intsts & inten & INT_STS_PHY_INT_)) {
		smsc911x_reg_write( pdata, INT_STS , INT_STS_PHY_INT_);
		temp = smsc911x_mii_read(phy_dev->bus, phy_dev->addr, MII_INTSTS);
		SMSC_TRACE(DRV,"PHY interrupt, sts 0x%04X", (u16)temp);
		smsc911x_phy_adjust_link(dev);
		serviced = IRQ_HANDLED;
	}

	if ( !( pmt_ctrl & PMT_CTRL_READY_ ) && (pmt_ctrl & PMT_CTRL_WUPS_) ) {
		smsc911x_pme_event( pdata );
		serviced = IRQ_HANDLED;
	}
	if (unlikely(intsts & inten & INT_STS_PME_INT_)) {
		smsc911x_pme_int( pdata );
		serviced = IRQ_HANDLED;
	}

	return serviced;
}

#ifdef CONFIG_NET_POLL_CONTROLLER
static void smsc911x_poll_controller(struct net_device *dev)
{
	disable_irq(dev->irq);
	smsc911x_irqhandler(0, dev);
	enable_irq(dev->irq);
}
#endif				/* CONFIG_NET_POLL_CONTROLLER */

static int smsc911x_set_mac_address(struct net_device *dev, void *p)
{
	struct smsc911x_data *pdata = netdev_priv(dev);
	struct sockaddr *addr = p;

	/* On older hardware revisions we cannot change the mac address
	 * registers while receiving data.  Newer devices can safely change
	 * this at any time. */
	if (pdata->generation <= 1 && netif_running(dev))
		return -EBUSY;

	if (!is_valid_ether_addr(addr->sa_data))
		return -EADDRNOTAVAIL;

	memcpy(dev->dev_addr, addr->sa_data, ETH_ALEN);

	spin_lock_irq(&pdata->mac_lock);
	smsc911x_set_hw_mac_address(pdata, dev->dev_addr);
	spin_unlock_irq(&pdata->mac_lock);

	dev_info(&dev->dev, "MAC Address: %pM\n", dev->dev_addr);

	return 0;
}

/* Standard ioctls for mii-tool */
static int smsc911x_do_ioctl(struct net_device *dev, struct ifreq *ifr, int cmd)
{
	struct smsc911x_data *pdata = netdev_priv(dev);
	struct mii_ioctl_data *data = if_mii(ifr);


	if (!netif_running(dev) || !pdata->phy_dev)
		return -EINVAL;

	return phy_mii_ioctl(pdata->phy_dev, data, cmd);
}

static int
smsc911x_ethtool_getsettings(struct net_device *dev, struct ethtool_cmd *cmd)
{
	struct smsc911x_data *pdata = netdev_priv(dev);

	cmd->maxtxpkt = 1;
	cmd->maxrxpkt = 1;
	return phy_ethtool_gset(pdata->phy_dev, cmd);
}

static int
smsc911x_ethtool_setsettings(struct net_device *dev, struct ethtool_cmd *cmd)
{
	struct smsc911x_data *pdata = netdev_priv(dev);

	return phy_ethtool_sset(pdata->phy_dev, cmd);
}

static void smsc911x_ethtool_getdrvinfo(struct net_device *dev,
					struct ethtool_drvinfo *info)
{
	strlcpy(info->driver, SMSC_CHIPNAME, sizeof(info->driver));
	strlcpy(info->version, SMSC_DRV_VERSION, sizeof(info->version));
	strlcpy(info->bus_info, dev_name(dev->dev.parent),
		sizeof(info->bus_info));
}

static int smsc911x_ethtool_nwayreset(struct net_device *dev)
{
	struct smsc911x_data *pdata = netdev_priv(dev);

	return phy_start_aneg(pdata->phy_dev);
}

static u32 smsc911x_ethtool_getmsglevel(struct net_device *dev)
{
	struct smsc911x_data *pdata = netdev_priv(dev);
	return pdata->msg_enable;
}

static void smsc911x_ethtool_setmsglevel(struct net_device *dev, u32 level)
{
	struct smsc911x_data *pdata = netdev_priv(dev);
	pdata->msg_enable = level;
}

static int smsc911x_ethtool_getregslen(struct net_device *dev)
{
	return (((E2P_DATA - ID_REV) / 4 + 1) + (WUCSR - MAC_CR) + 1 + 32) *
	    sizeof(u32);
}

static void
smsc911x_ethtool_getregs(struct net_device *dev, struct ethtool_regs *regs,
			 void *buf)
{
	struct smsc911x_data *pdata = netdev_priv(dev);
	struct phy_device *phy_dev = pdata->phy_dev;
	unsigned long flags;
	unsigned int i;
	unsigned int j = 0;
	u32 *data = buf;

	regs->version = pdata->idrev;
	for (i = ID_REV; i <= E2P_DATA; i += (sizeof(u32)))
		data[j++] = smsc911x_reg_read(pdata, i);

	for (i = MAC_CR; i <= WUCSR; i++) {
		spin_lock_irqsave(&pdata->mac_lock, flags);
		data[j++] = smsc911x_mac_read(pdata, i);
		spin_unlock_irqrestore(&pdata->mac_lock, flags);
	}

	for (i = 0; i <= 31; i++)
		data[j++] = smsc911x_mii_read(phy_dev->bus, phy_dev->addr, i);
}

static void smsc911x_eeprom_enable_access(struct smsc911x_data *pdata)
{
	unsigned int temp = smsc911x_reg_read(pdata, GPIO_CFG);
	temp &= ~GPIO_CFG_EEPR_EN_;
	smsc911x_reg_write(pdata, GPIO_CFG, temp);
	msleep(1);
}

static int smsc911x_eeprom_send_cmd(struct smsc911x_data *pdata, u32 op)
{
	int timeout = 100;
	u32 e2cmd;

	SMSC_TRACE(DRV, "op 0x%08x", op);
	if (smsc911x_reg_read(pdata, E2P_CMD) & E2P_CMD_EPC_BUSY_) {
		SMSC_WARNING(DRV, "Busy at start");
		return -EBUSY;
	}

	e2cmd = op | E2P_CMD_EPC_BUSY_;
	smsc911x_reg_write(pdata, E2P_CMD, e2cmd);

	do {
		msleep(1);
		e2cmd = smsc911x_reg_read(pdata, E2P_CMD);
	} while ((e2cmd & E2P_CMD_EPC_BUSY_) && (--timeout));

	if (!timeout) {
		SMSC_TRACE(DRV, "TIMED OUT");
		return -EAGAIN;
	}

	if (e2cmd & E2P_CMD_EPC_TIMEOUT_) {
		SMSC_TRACE(DRV, "Error occured during eeprom operation");
		return -EINVAL;
	}

	return 0;
}

static int smsc911x_eeprom_read_location(struct smsc911x_data *pdata,
					 u8 address, u8 *data)
{
	u32 op = E2P_CMD_EPC_CMD_READ_ | address;
	int ret;

	SMSC_TRACE(DRV, "address 0x%x", address);
	ret = smsc911x_eeprom_send_cmd(pdata, op);

	if (!ret)
		data[address] = smsc911x_reg_read(pdata, E2P_DATA);

	return ret;
}

static int smsc911x_eeprom_write_location(struct smsc911x_data *pdata,
					  u8 address, u8 data)
{
	u32 op = E2P_CMD_EPC_CMD_ERASE_ | address;
	u32 temp;
	int ret;

	SMSC_TRACE(DRV, "address 0x%x, data 0x%x", address, data);
	ret = smsc911x_eeprom_send_cmd(pdata, op);

	if (!ret) {
		op = E2P_CMD_EPC_CMD_WRITE_ | address;
		smsc911x_reg_write(pdata, E2P_DATA, (u32)data);

		/* Workaround for hardware read-after-write restriction */
		temp = smsc911x_reg_read(pdata, BYTE_TEST);

		ret = smsc911x_eeprom_send_cmd(pdata, op);
	}

	return ret;
}

static int smsc911x_ethtool_get_eeprom_len(struct net_device *dev)
{
	return SMSC911X_EEPROM_SIZE;
}

static int smsc911x_ethtool_get_eeprom(struct net_device *dev,
				       struct ethtool_eeprom *eeprom, u8 *data)
{
	struct smsc911x_data *pdata = netdev_priv(dev);
	u8 eeprom_data[SMSC911X_EEPROM_SIZE];
	int len;
	int i;

	smsc911x_eeprom_enable_access(pdata);

	len = min(eeprom->len, SMSC911X_EEPROM_SIZE);
	for (i = 0; i < len; i++) {
		int ret = smsc911x_eeprom_read_location(pdata, i, eeprom_data);
		if (ret < 0) {
			eeprom->len = 0;
			return ret;
		}
	}

	memcpy(data, &eeprom_data[eeprom->offset], len);
	eeprom->len = len;
	return 0;
}

static int smsc911x_ethtool_set_eeprom(struct net_device *dev,
				       struct ethtool_eeprom *eeprom, u8 *data)
{
	int ret;
	struct smsc911x_data *pdata = netdev_priv(dev);

	smsc911x_eeprom_enable_access(pdata);
	smsc911x_eeprom_send_cmd(pdata, E2P_CMD_EPC_CMD_EWEN_);
	ret = smsc911x_eeprom_write_location(pdata, eeprom->offset, *data);
	smsc911x_eeprom_send_cmd(pdata, E2P_CMD_EPC_CMD_EWDS_);

	/* Single byte write, according to man page */
	eeprom->len = 1;

	return ret;
}

static int smsc911x_ethtool_set_wol(struct net_device *dev,
				    struct ethtool_wolinfo *wol)
{
	struct smsc911x_data *pdata;

	/* Check for unsupported options */
        if (wol->wolopts & (WAKE_MAGICSECURE | WAKE_UCAST | WAKE_MCAST
			    | WAKE_BCAST | WAKE_ARP))
                return -EINVAL;

	pdata = netdev_priv(dev);

	/* When disable the WOL options need to disable the PHY-interrupts too */
	if (!wol->wolopts) {
		SMSC_TRACE(WOL,"Disabling all sources\n");
		pdata->pmt_ctrl &= ~(PMT_CTRL_WOL_EN_ | PMT_CTRL_ED_EN_);
		pdata->phy_intmsk &= ~PHY_INTMSK_ENERGYON_;
		pdata->mac_wucsr = 0;
		goto exit_set_wol;
	}

	/*
	 * For the magic packet we MUST configure the MAC too, but we can't do it
	 * at this point, cause the controller stops working.
	 */
	if (wol->wolopts & WAKE_MAGIC) {
		SMSC_TRACE(WOL,"Enabling magic frame\n");
		pdata->mac_wucsr |= WUCSR_MPEN_;
		pdata->pmt_ctrl |= PMT_CTRL_WOL_EN_;
	}

	/* For the PHY-wakeup we must use the energy detection */
	if (wol->wolopts & WAKE_PHY) {
		SMSC_TRACE(WOL,"Enabling PHY energy\n");
		pdata->phy_intmsk |= PHY_INTMSK_ENERGYON_;
		pdata->pmt_ctrl |= PMT_CTRL_ED_EN_;
	}

 exit_set_wol:
	return 0;
}

/* Function for getting the infos about the WOL */
static void smsc911x_ethtool_get_wol(struct net_device *net_dev,
				     struct ethtool_wolinfo *wol)
{
	/* Only for magic and PHY power detection available up now */
        wol->supported = WAKE_MAGIC | WAKE_PHY;
}

static const struct ethtool_ops smsc911x_ethtool_ops = {
	.get_settings = smsc911x_ethtool_getsettings,
	.set_settings = smsc911x_ethtool_setsettings,
	.get_link = ethtool_op_get_link,
	.get_drvinfo = smsc911x_ethtool_getdrvinfo,
	.nway_reset = smsc911x_ethtool_nwayreset,
	.get_msglevel = smsc911x_ethtool_getmsglevel,
	.set_msglevel = smsc911x_ethtool_setmsglevel,
	.get_regs_len = smsc911x_ethtool_getregslen,
	.get_regs = smsc911x_ethtool_getregs,
	.get_eeprom_len = smsc911x_ethtool_get_eeprom_len,
	.get_eeprom = smsc911x_ethtool_get_eeprom,
	.set_eeprom = smsc911x_ethtool_set_eeprom,
	.get_wol        = smsc911x_ethtool_get_wol,
	.set_wol        = smsc911x_ethtool_set_wol,
};

static const struct net_device_ops smsc911x_netdev_ops = {
	.ndo_open		= smsc911x_open,
	.ndo_stop		= smsc911x_stop,
	.ndo_start_xmit		= smsc911x_hard_start_xmit,
	.ndo_get_stats		= smsc911x_get_stats,
	.ndo_set_multicast_list	= smsc911x_set_multicast_list,
	.ndo_do_ioctl		= smsc911x_do_ioctl,
	.ndo_change_mtu		= eth_change_mtu,
	.ndo_validate_addr	= eth_validate_addr,
	.ndo_set_mac_address 	= smsc911x_set_mac_address,
#ifdef CONFIG_NET_POLL_CONTROLLER
	.ndo_poll_controller	= smsc911x_poll_controller,
#endif
};

/* copies the current mac address from hardware to dev->dev_addr */
static void __devinit smsc911x_read_mac_address(struct net_device *dev)
{
	struct smsc911x_data *pdata = netdev_priv(dev);
	u32 mac_high16 = smsc911x_mac_read(pdata, ADDRH);
	u32 mac_low32 = smsc911x_mac_read(pdata, ADDRL);

	dev->dev_addr[0] = (u8)(mac_low32);
	dev->dev_addr[1] = (u8)(mac_low32 >> 8);
	dev->dev_addr[2] = (u8)(mac_low32 >> 16);
	dev->dev_addr[3] = (u8)(mac_low32 >> 24);
	dev->dev_addr[4] = (u8)(mac_high16);
	dev->dev_addr[5] = (u8)(mac_high16 >> 8);
}

/* Initializing private device structures, only called from probe */
static int __devinit smsc911x_init(struct net_device *dev)
{
	struct smsc911x_data *pdata = netdev_priv(dev);
	unsigned int byte_test;

	SMSC_TRACE(PROBE, "Driver Parameters:");
	SMSC_TRACE(PROBE, "LAN base: 0x%08lX",
		(unsigned long)pdata->ioaddr);
	SMSC_TRACE(PROBE, "IRQ: %d", dev->irq);
	SMSC_TRACE(PROBE, "PHY will be autodetected.");

	spin_lock_init(&pdata->dev_lock);

	if (pdata->ioaddr == 0) {
		SMSC_WARNING(PROBE, "pdata->ioaddr: 0x00000000");
		return -ENODEV;
	}

	/* Check byte ordering */
	byte_test = smsc911x_reg_read(pdata, BYTE_TEST);
	SMSC_TRACE(PROBE, "BYTE_TEST: 0x%08X", byte_test);
	if (byte_test == 0x43218765) {
		SMSC_TRACE(PROBE, "BYTE_TEST looks swapped, "
			"applying WORD_SWAP");
		smsc911x_reg_write(pdata, WORD_SWAP, 0xffffffff);

		/* 1 dummy read of BYTE_TEST is needed after a write to
		 * WORD_SWAP before its contents are valid */
		byte_test = smsc911x_reg_read(pdata, BYTE_TEST);

		byte_test = smsc911x_reg_read(pdata, BYTE_TEST);
	}

	if (byte_test != 0x87654321) {
		SMSC_WARNING(DRV, "BYTE_TEST: 0x%08X", byte_test);
		if (((byte_test >> 16) & 0xFFFF) == (byte_test & 0xFFFF)) {
			SMSC_WARNING(PROBE,
				"top 16 bits equal to bottom 16 bits");
			SMSC_TRACE(PROBE, "This may mean the chip is set "
				"for 32 bit while the bus is reading 16 bit");
		}
		return -ENODEV;
	}

	/* Default generation to zero (all workarounds apply) */
	pdata->generation = 0;

	pdata->idrev = smsc911x_reg_read(pdata, ID_REV);
	switch (pdata->idrev & 0xFFFF0000) {
	case 0x01180000:
	case 0x01170000:
	case 0x01160000:
	case 0x01150000:
		/* LAN911[5678] family */
		pdata->generation = pdata->idrev & 0x0000FFFF;
		break;

	case 0x118A0000:
	case 0x117A0000:
	case 0x116A0000:
	case 0x115A0000:
		/* LAN921[5678] family */
		pdata->generation = 3;
		break;

	case 0x92100000:
	case 0x92110000:
	case 0x92200000:
	case 0x92210000:
		/* LAN9210/LAN9211/LAN9220/LAN9221 */
		pdata->generation = 4;
		break;

	default:
		SMSC_WARNING(PROBE, "LAN911x not identified, idrev: 0x%08X",
			pdata->idrev);
		return -ENODEV;
	}

	SMSC_TRACE(PROBE, "LAN911x identified, idrev: 0x%08X, generation: %d",
		pdata->idrev, pdata->generation);

	if (pdata->generation == 0)
		SMSC_WARNING(PROBE,
			"This driver is not intended for this chip revision");

	/* workaround for platforms without an eeprom, where the mac address
	 * is stored elsewhere and set by the bootloader.  This saves the
	 * mac address before resetting the device */
	if (pdata->config.flags & SMSC911X_SAVE_MAC_ADDRESS)
		smsc911x_read_mac_address(dev);

	/* Reset the LAN911x */
	if (smsc911x_soft_reset(pdata))
		return -ENODEV;

	/* Disable all interrupt sources until we bring the device up */
	smsc911x_reg_write(pdata, INT_EN, 0);

	ether_setup(dev);
	dev->flags |= IFF_MULTICAST;
	netif_napi_add(dev, &pdata->napi, smsc911x_poll, SMSC_NAPI_WEIGHT);
	dev->netdev_ops = &smsc911x_netdev_ops;
	dev->ethtool_ops = &smsc911x_ethtool_ops;

	return 0;
}

static int __devexit smsc911x_drv_remove(struct platform_device *pdev)
{
	struct net_device *dev;
	struct smsc911x_data *pdata;
	struct resource *res;

	dev = platform_get_drvdata(pdev);
	BUG_ON(!dev);
	pdata = netdev_priv(dev);
	BUG_ON(!pdata);
	BUG_ON(!pdata->ioaddr);
	BUG_ON(!pdata->phy_dev);

	SMSC_TRACE(IFDOWN, "Stopping driver.");

	phy_disconnect(pdata->phy_dev);
	pdata->phy_dev = NULL;
	mdiobus_unregister(pdata->mii_bus);
	mdiobus_free(pdata->mii_bus);

	platform_set_drvdata(pdev, NULL);
	unregister_netdev(dev);
	free_irq(dev->irq, dev);
	res = platform_get_resource_byname(pdev, IORESOURCE_MEM,
					   "smsc911x-memory");
	if (!res)
		res = platform_get_resource(pdev, IORESOURCE_MEM, 0);

	release_mem_region(res->start, resource_size(res));

	iounmap(pdata->ioaddr);

	free_netdev(dev);

	return 0;
}

static int __devinit smsc911x_drv_probe(struct platform_device *pdev)
{
	struct net_device *dev;
	struct smsc911x_data *pdata;
	struct smsc911x_platform_config *config = pdev->dev.platform_data;
	struct resource *res, *irq_res;
	unsigned int intcfg = 0;
	int res_size, irq_flags;
	int retval;

	pr_info("%s: Driver version %s.\n", SMSC_CHIPNAME, SMSC_DRV_VERSION);

	/* platform data specifies irq & dynamic bus configuration */
	if (!pdev->dev.platform_data) {
		pr_warning("%s: platform_data not provided\n", SMSC_CHIPNAME);
		retval = -ENODEV;
		goto out_0;
	}

	res = platform_get_resource_byname(pdev, IORESOURCE_MEM,
					   "smsc911x-memory");
	if (!res)
		res = platform_get_resource(pdev, IORESOURCE_MEM, 0);
	if (!res) {
		pr_warning("%s: Could not allocate resource.\n",
			SMSC_CHIPNAME);
		retval = -ENODEV;
		goto out_0;
	}
	res_size = resource_size(res);

	irq_res = platform_get_resource(pdev, IORESOURCE_IRQ, 0);
	if (!irq_res) {
		pr_warning("%s: Could not allocate irq resource.\n",
			SMSC_CHIPNAME);
		retval = -ENODEV;
		goto out_0;
	}

	if (!request_mem_region(res->start, res_size, SMSC_CHIPNAME)) {
		retval = -EBUSY;
		goto out_0;
	}

	dev = alloc_etherdev(sizeof(struct smsc911x_data));
	if (!dev) {
		pr_warning("%s: Could not allocate device.\n", SMSC_CHIPNAME);
		retval = -ENOMEM;
		goto out_release_io_1;
	}

	SET_NETDEV_DEV(dev, &pdev->dev);

	pdata = netdev_priv(dev);

	dev->irq = irq_res->start;
	irq_flags = irq_res->flags & IRQF_TRIGGER_MASK;
	pdata->ioaddr = ioremap_nocache(res->start, res_size);

	/* copy config parameters across to pdata */
	memcpy(&pdata->config, config, sizeof(pdata->config));

	pdata->dev = dev;
	pdata->msg_enable = ((1 << debug) - 1);

	if (pdata->ioaddr == NULL) {
		SMSC_WARNING(PROBE,
			"Error smsc911x base address invalid");
		retval = -ENOMEM;
		goto out_free_netdev_2;
	}

	retval = smsc911x_init(dev);
	if (retval < 0)
		goto out_unmap_io_3;

	/* configure irq polarity and type before connecting isr */
	if (pdata->config.irq_polarity == SMSC911X_IRQ_POLARITY_ACTIVE_HIGH)
		intcfg |= INT_CFG_IRQ_POL_;

	if (pdata->config.irq_type == SMSC911X_IRQ_TYPE_PUSH_PULL)
		intcfg |= INT_CFG_IRQ_TYPE_;

	smsc911x_reg_write(pdata, INT_CFG, intcfg);

	/* Ensure interrupts are globally disabled before connecting ISR */
	smsc911x_reg_write(pdata, INT_EN, 0);
	smsc911x_reg_write(pdata, INT_STS, 0xFFFFFFFF);

	retval = request_irq(dev->irq, smsc911x_irqhandler,
			     irq_flags | IRQF_SHARED, dev->name, dev);
	if (retval) {
		SMSC_WARNING(PROBE,
			"Unable to claim requested irq: %d", dev->irq);
		goto out_unmap_io_3;
	}

	platform_set_drvdata(pdev, dev);

	retval = register_netdev(dev);
	if (retval) {
		SMSC_WARNING(PROBE,
			"Error %i registering device", retval);
		goto out_unset_drvdata_4;
	} else {
		SMSC_TRACE(PROBE, "Network interface: \"%s\"", dev->name);
	}

	/* Mark as capable of being a wake up source */
	device_set_wakeup_capable(&dev->dev,1);

	spin_lock_init(&pdata->mac_lock);

	retval = smsc911x_mii_init(pdev, dev);
	if (retval) {
		SMSC_WARNING(PROBE,
			"Error %i initialising mii", retval);
		goto out_unregister_netdev_5;
	}

	spin_lock_irq(&pdata->mac_lock);

	/* Check if mac address has been specified when bringing interface up */
	if (is_valid_ether_addr(dev->dev_addr)) {
		smsc911x_set_hw_mac_address(pdata, dev->dev_addr);
		SMSC_TRACE(PROBE, "MAC Address is specified by configuration");
	} else if (is_valid_ether_addr(pdata->config.mac)) {
		memcpy(dev->dev_addr, pdata->config.mac, 6);
		SMSC_TRACE(PROBE, "MAC Address specified by platform data");
	} else {
		/* Try reading mac address from device. if EEPROM is present
		 * it will already have been set */
		smsc911x_read_mac_address(dev);

		if (is_valid_ether_addr(dev->dev_addr)) {
			/* eeprom values are valid  so use them */
			SMSC_TRACE(PROBE,
				"Mac Address is read from LAN911x EEPROM");
		} else {
			/* eeprom values are invalid, generate random MAC */
			random_ether_addr(dev->dev_addr);
			smsc911x_set_hw_mac_address(pdata, dev->dev_addr);
			SMSC_TRACE(PROBE,
				"MAC Address is set to random_ether_addr");
		}
	}

	spin_unlock_irq(&pdata->mac_lock);

	dev_info(&dev->dev, "MAC Address: %pM\n", dev->dev_addr);

	return 0;

out_unregister_netdev_5:
	unregister_netdev(dev);
out_unset_drvdata_4:
	platform_set_drvdata(pdev, NULL);
	free_irq(dev->irq, dev);
out_unmap_io_3:
	iounmap(pdata->ioaddr);
out_free_netdev_2:
	free_netdev(dev);
out_release_io_1:
	release_mem_region(res->start, resource_size(res));
out_0:
	return retval;
}

#ifdef CONFIG_PM
/* This implementation assumes the devices remains powered on its VDDVARIO
 * pins during suspend. */

/*
 * For the mode D1 we MUST left the interrupts enabled
 */
static int smsc911x_drv_state_wakeup(struct smsc911x_data *pdata, int mode) {
	int retval;
	unsigned long regval;
	struct phy_device *phy_dev = pdata->phy_dev;

	retval = 0;

	if (mode != 1 && mode != 2)
		return -EINVAL;

	/* Clear already received WUs */
	regval = smsc911x_mac_read(pdata, WUCSR);
	regval &= ~(WUCSR_MPR_| WUCSR_WUFR_);

	/* Magic packet enable 'WUCSR_MPEN_' */
	regval |= pdata->mac_wucsr;
	SMSC_TRACE(WOL,"WUCSR    0x%08lx\n", regval);
	smsc911x_mac_write(pdata, WUCSR, regval);

	/* For the D2 we must enable the PHY interrupt for the energy detection */
	regval = smsc911x_reg_read(pdata, INT_EN);
	regval |= (INT_EN_PME_INT_EN_| INT_EN_PHY_INT_EN_);
	SMSC_TRACE(WOL,"INT_EN   0x%08lx\n", regval);
	smsc911x_reg_write(pdata, INT_EN , regval);

	if (mode /* @FIXME: Enabled only for D2 */) {
		u16 phy_mode;

		phy_mode = smsc911x_mii_read(phy_dev->bus, phy_dev->addr, MII_INTMSK);
		phy_mode |= PHY_INTMSK_ENERGYON_;
		smsc911x_mii_write(phy_dev->bus, phy_dev->addr, MII_INTMSK, phy_mode);
	}

	/* Clear the PM mode and clear the current wakeup status */
	regval = smsc911x_reg_read(pdata, PMT_CTRL);
	regval &= ~PMT_CTRL_PM_MODE_;
	regval |= PMT_CTRL_WUPS_;
	SMSC_TRACE(WOL,"PMT_CTRL 0x%08lx\n", regval);
	smsc911x_reg_write(pdata, PMT_CTRL , regval);

	/* Enable the PME at prior and the wake on LAN */
	regval = smsc911x_reg_read(pdata, PMT_CTRL);
	regval |= pdata->pmt_ctrl; /* Enable the ENERGY detect or WOL interrupt */
	regval |= PMT_CTRL_PME_EN_;

	if (mode == 1)
		regval |= PMT_CTRL_PM_MODE_D1_;
	else
		regval |= PMT_CTRL_PM_MODE_D2_;

	SMSC_TRACE(WOL,"PMT_CTRL 0x%08lx\n", regval);
	smsc911x_reg_write(pdata, PMT_CTRL , regval);

	return retval;
}

/* For the state D2 we must disable the host-interrupts */
static int smsc911x_drv_state_d2(struct smsc911x_data *pdata) {
	unsigned long regval;
	struct phy_device *phy_dev = pdata->phy_dev;

	/* Disable the interrupts of the controller */
	regval = smsc911x_reg_read(pdata, INT_CFG);
	regval &= ~INT_CFG_IRQ_EN_;
	smsc911x_reg_write(pdata, INT_CFG , regval);

	/* Set the phy to the power down mode */
	regval = smsc911x_mii_read(phy_dev->bus, phy_dev->addr, MII_BMCR);
	regval |= BMCR_PDOWN;
	smsc911x_mii_write(phy_dev->bus, phy_dev->addr, MII_BMCR, regval);

	/*
	 * Enter into the power mode D2 (the controller doesn't
	 * support the mode D3)
	 */
	regval = smsc911x_reg_read(pdata, PMT_CTRL);
	regval &= ~PMT_CTRL_PM_MODE_;
	regval |= PMT_CTRL_PM_MODE_D2_;
	smsc911x_reg_write(pdata, PMT_CTRL , regval);

	return 0;
}

static int smsc911x_suspend(struct platform_device *pdev, pm_message_t state) {
	struct net_device *ndev;
	struct smsc911x_data *pdata;
	int retval;
	struct irq_desc *desc;

	ndev = platform_get_drvdata(pdev);
	pdata = netdev_priv(ndev);
	if (!ndev)
		return -ENODEV;

	/* @FIXME: Implement the other supported power modes of the smsc911x */
	if (state.event != PM_EVENT_SUSPEND)
		return -ENOTSUPP;

	if (netif_running(ndev)) {

		/* The below code is coming from the WinCE guys */
		netif_device_detach(ndev);

		/*
		 * If configured as wakeup-source enter the mode D1 for packet
		 * detection using the standard IRQ-line
		 */
		if (device_may_wakeup(&ndev->dev)) {

			/*
			 * Sanity check for verifying that a wakeup-source was
			 * configured from the user space. If the energy-detect
			 * wakeup was enabled, then use the D2 for entering into the
			 * power mode
			 */
			if (!(pdata->pmt_ctrl & (PMT_CTRL_WOL_EN_| PMT_CTRL_ED_EN_))) {
				printk(KERN_ERR"smsc911x: No WOL source defined.\n");
				retval = -EINVAL;
				goto err_attach;
			}

			/*
			 * By the WOL (magic packet, etc.) we can ONLY use the D1, but
			 * for the energy detect over the PHY we can change into D2
			 */
			if (pdata->pmt_ctrl & PMT_CTRL_WOL_EN_) {
				SMSC_TRACE(WOL,"Preparing D1 with wakeup\n");
				smsc911x_drv_state_wakeup(pdata, 1);
			} else {
				/* @TEST: Use first only D1 for the wakups */
				SMSC_TRACE(WOL,"Preparing D2 with wakeup\n");
				smsc911x_drv_state_wakeup(pdata, 2);
			}

			enable_irq_wake(ndev->irq);

		} else {
			desc = irq_to_desc(ndev->irq);
			if(desc->status & IRQ_WAKEUP)
				disable_irq_wake(ndev->irq);
			/*
			 * Enter into the power mode D2 (the controller doesn't
			 * support the mode D3)
			 */
			smsc911x_drv_state_d2(pdata);
		}
	}

	return 0;

	err_attach: netif_device_attach(ndev);
	return retval;
}

static int smsc911x_resume(struct platform_device *pdev) {
	int retval;
	struct net_device *ndev;
	unsigned long pmt_ctrl;

	retval = 0;
	ndev = platform_get_drvdata(pdev);
	pmt_ctrl = 0;
	if (ndev) {
	struct smsc911x_data *pdata = netdev_priv(ndev);
	struct phy_device *phy_dev = pdata->phy_dev;

		if (netif_running(ndev)) {
			unsigned long regval;

			smsc911x_pme_event( pdata );
			smsc911x_pme_int( pdata );

			/* Set the controller into the state D0 */
			regval = smsc911x_reg_read(pdata, PMT_CTRL);
			regval &= ~PMT_CTRL_PM_MODE_;
			regval |= PMT_CTRL_PM_MODE_D0_;
			smsc911x_reg_write(pdata, PMT_CTRL , regval);

			/* Paranoic sanity checks */
			regval = smsc911x_reg_read(pdata, PMT_CTRL);
			if (regval & PMT_CTRL_PM_MODE_)
				printk(KERN_ERR "smsc911x: PM mode isn't disabled (0x%04lx)\n", regval);

			if (!(regval & PMT_CTRL_READY_)) {
				retval = -EBUSY;
				printk(KERN_ERR "smsc911x: Device is still NOT ready.\n");
				goto exit_resume;
}

			regval = smsc911x_mii_read(phy_dev->bus, phy_dev->addr, MII_BMCR);
			regval &= ~BMCR_PDOWN;
			smsc911x_mii_write(phy_dev->bus, phy_dev->addr, MII_BMCR, regval);

#if defined(CONFIG_MACH_CC9M2443JS) || defined(CONFIG_MACH_CCW9M2443JS)
			/* hpalacio 2011/10/03 (V.#39967)
			 * For some reason, after resuming with PHY_INT_EN by connecting
			 * the cable the interrupt line is hold low and the interrupt status
			 * is active. Writing a 1 to INT_STS doesn't seem to clear the interrupt
			 * either, preventing the driver from doing future wakeups.
			 * Reset PHY_INT_EN and restore its previous status. This clears the
			 * interrupt.
			 */
			regval = smsc911x_reg_read(pdata, INT_STS);
			if (regval & INT_STS_PHY_INT_) {
				regval = smsc911x_reg_read(pdata, INT_EN);
				smsc911x_reg_write(pdata, INT_EN , regval & ~INT_EN_PHY_INT_EN_);
				/* now restore the previous value */
				smsc911x_reg_write(pdata, INT_EN , regval & ~INT_EN_PHY_INT_EN_);
			}
#endif

			/* Reenable the interrupts now in case they were disabled */
			regval = smsc911x_reg_read(pdata, INT_CFG);
			regval |= INT_CFG_IRQ_EN_;
			smsc911x_reg_write(pdata, INT_CFG , regval);

			/* Reset the wakeup control and status register */
			smsc911x_mac_write(pdata, WUCSR, 0x00);
			netif_device_attach(ndev);
		}
	}

	exit_resume: return retval;
}

#else
#define smsc911x_suspend	NULL
#define smsc911x_resume		NULL
#endif

static struct platform_driver smsc911x_driver = {
	.probe = smsc911x_drv_probe,
	.remove = __devexit_p(smsc911x_drv_remove),
	.driver = {
		.name	= SMSC_CHIPNAME,
	},
	.suspend = smsc911x_suspend,
	.resume = smsc911x_resume,
};

/* Entry point for loading the module */
static int __init smsc911x_init_module(void)
{
	return platform_driver_register(&smsc911x_driver);
}

/* entry point for unloading the module */
static void __exit smsc911x_cleanup_module(void)
{
	platform_driver_unregister(&smsc911x_driver);
}

module_init(smsc911x_init_module);
module_exit(smsc911x_cleanup_module);<|MERGE_RESOLUTION|>--- conflicted
+++ resolved
@@ -129,7 +129,6 @@
 	if (pdata->config.flags & SMSC911X_USE_32BIT)
 		return readl(pdata->ioaddr + reg);
 
-<<<<<<< HEAD
 #ifdef CONFIG_ARCH_MXC
 	if (pdata->config.flags & 0x8000) {
 		u32 data;
@@ -140,19 +139,9 @@
 		return data;
 	} else
 #endif
-	if (pdata->config.flags & SMSC911X_USE_16BIT) {
-		u32 data;
-		unsigned long flags;
-
-		/* these two 16-bit reads must be performed consecutively, so
-		 * must not be interrupted by our own ISR (which would start
-		 * another read operation) */
-		spin_lock_irqsave(&pdata->dev_lock, flags);
-		data = ((readw(pdata->ioaddr + reg) & 0xFFFF) |
-=======
+
 	if (pdata->config.flags & SMSC911X_USE_16BIT)
 		return ((readw(pdata->ioaddr + reg) & 0xFFFF) |
->>>>>>> 675f7660
 			((readw(pdata->ioaddr + reg + 2) & 0xFFFF) << 16));
 
 	BUG();
