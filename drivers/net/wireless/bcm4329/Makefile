# bcm4329
DHDCFLAGS = -DLINUX -DBCMDRIVER -DBCMDONGLEHOST -DDHDTHREAD -DBCMWPA2         \
	-DUNRELEASEDCHIP -Dlinux -DDHD_SDALIGN=64 -DMAX_HDR_READ=64           \
	-DDHD_FIRSTREAD=64 -DDHD_GPL -DDHD_SCHED -DBDC -DTOE -DDHD_BCMEVENTS  \
	-DSHOW_EVENTS -DBCMSDIO -DDHD_GPL -DBCMLXSDMMC -DBCMPLATFORM_BUS      \
<<<<<<< HEAD
	-Wall -Wstrict-prototypes -Werror -DCUSTOMER_HW2 -DMMC_SDIO_ABORT     \
	-DDHD_DEBUG_TRAP -DSOFTAP -DEMBEDDED_PLATFORM -DARP_OFFLOAD_SUPPORT   \
	-DPKT_FILTER_SUPPORT -DSET_RANDOM_MAC_SOFTAP -DCSCAN                  \
	-DKEEP_ALIVE -DCONFIG_US_NON_DFS_CHANNELS_ONLY                        \
=======
	-Wall -Wstrict-prototypes -Werror -DOOB_INTR_ONLY -DCUSTOMER_HW2      \
	-DDHD_USE_STATIC_BUF -DMMC_SDIO_ABORT -DDHD_DEBUG_TRAP -DSOFTAP       \
	-DEMBEDDED_PLATFORM -DARP_OFFLOAD_SUPPORT -DPKT_FILTER_SUPPORT        \
	-DGET_CUSTOM_MAC_ENABLE -DSET_RANDOM_MAC_SOFTAP -DCSCAN -DHW_OOB      \
	-DKEEP_ALIVE                                                          \
>>>>>>> 5edc1199
	-Idrivers/net/wireless/bcm4329 -Idrivers/net/wireless/bcm4329/include

ifeq ($(CONFIG_BCM4329_WIFI_CONTROL_FUNC),y)
DHDCFLAGS += -DCONFIG_WIFI_CONTROL_FUNC
endif
ifeq ($(CONFIG_BCM4329_DHD_USE_STATIC_BUF),y)
DHDCFLAGS += -DDHD_USE_STATIC_BUF
endif
ifeq ($(CONFIG_BCM4329_OOB_INTR_ONLY),y)
DHDCFLAGS += -DOOB_INTR_ONLY
endif
ifeq ($(CONFIG_BCM4329_GET_CUSTOM_MAC_ENABLE),y)
DHDCFLAGS += -DGET_CUSTOM_MAC_ENABLE
endif
ifeq ($(CONFIG_BCM4329_HW_OOB),y)
DHDCFLAGS += -DHW_OOB
endif

DHDOFILES = dhd_linux.o linux_osl.o bcmutils.o dhd_common.o dhd_custom_gpio.o \
	wl_iw.o siutils.o sbutils.o aiutils.o hndpmu.o bcmwifi.o dhd_sdio.o   \
	dhd_linux_sched.o dhd_cdc.o bcmsdh_sdmmc.o bcmsdh.o bcmsdh_linux.o    \
	bcmsdh_sdmmc_linux.o

obj-$(CONFIG_BCM4329) += bcm4329.o
bcm4329-objs += $(DHDOFILES)
EXTRA_CFLAGS = $(DHDCFLAGS)
EXTRA_LDFLAGS += --strip-debug<|MERGE_RESOLUTION|>--- conflicted
+++ resolved
@@ -3,18 +3,10 @@
 	-DUNRELEASEDCHIP -Dlinux -DDHD_SDALIGN=64 -DMAX_HDR_READ=64           \
 	-DDHD_FIRSTREAD=64 -DDHD_GPL -DDHD_SCHED -DBDC -DTOE -DDHD_BCMEVENTS  \
 	-DSHOW_EVENTS -DBCMSDIO -DDHD_GPL -DBCMLXSDMMC -DBCMPLATFORM_BUS      \
-<<<<<<< HEAD
 	-Wall -Wstrict-prototypes -Werror -DCUSTOMER_HW2 -DMMC_SDIO_ABORT     \
 	-DDHD_DEBUG_TRAP -DSOFTAP -DEMBEDDED_PLATFORM -DARP_OFFLOAD_SUPPORT   \
 	-DPKT_FILTER_SUPPORT -DSET_RANDOM_MAC_SOFTAP -DCSCAN                  \
-	-DKEEP_ALIVE -DCONFIG_US_NON_DFS_CHANNELS_ONLY                        \
-=======
-	-Wall -Wstrict-prototypes -Werror -DOOB_INTR_ONLY -DCUSTOMER_HW2      \
-	-DDHD_USE_STATIC_BUF -DMMC_SDIO_ABORT -DDHD_DEBUG_TRAP -DSOFTAP       \
-	-DEMBEDDED_PLATFORM -DARP_OFFLOAD_SUPPORT -DPKT_FILTER_SUPPORT        \
-	-DGET_CUSTOM_MAC_ENABLE -DSET_RANDOM_MAC_SOFTAP -DCSCAN -DHW_OOB      \
 	-DKEEP_ALIVE                                                          \
->>>>>>> 5edc1199
 	-Idrivers/net/wireless/bcm4329 -Idrivers/net/wireless/bcm4329/include
 
 ifeq ($(CONFIG_BCM4329_WIFI_CONTROL_FUNC),y)
