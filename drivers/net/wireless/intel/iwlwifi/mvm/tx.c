/******************************************************************************
 *
 * This file is provided under a dual BSD/GPLv2 license.  When using or
 * redistributing this file, you may do so under either license.
 *
 * GPL LICENSE SUMMARY
 *
 * Copyright(c) 2012 - 2014 Intel Corporation. All rights reserved.
 * Copyright(c) 2013 - 2015 Intel Mobile Communications GmbH
 * Copyright(c) 2016 - 2017 Intel Deutschland GmbH
 *
 * This program is free software; you can redistribute it and/or modify
 * it under the terms of version 2 of the GNU General Public License as
 * published by the Free Software Foundation.
 *
 * This program is distributed in the hope that it will be useful, but
 * WITHOUT ANY WARRANTY; without even the implied warranty of
 * MERCHANTABILITY or FITNESS FOR A PARTICULAR PURPOSE.  See the GNU
 * General Public License for more details.
 *
 * You should have received a copy of the GNU General Public License
 * along with this program; if not, write to the Free Software
 * Foundation, Inc., 51 Franklin Street, Fifth Floor, Boston, MA 02110,
 * USA
 *
 * The full GNU General Public License is included in this distribution
 * in the file called COPYING.
 *
 * Contact Information:
 *  Intel Linux Wireless <linuxwifi@intel.com>
 * Intel Corporation, 5200 N.E. Elam Young Parkway, Hillsboro, OR 97124-6497
 *
 * BSD LICENSE
 *
 * Copyright(c) 2012 - 2014 Intel Corporation. All rights reserved.
 * Copyright(c) 2013 - 2015 Intel Mobile Communications GmbH
 * Copyright(c) 2016 - 2017 Intel Deutschland GmbH
 * All rights reserved.
 *
 * Redistribution and use in source and binary forms, with or without
 * modification, are permitted provided that the following conditions
 * are met:
 *
 *  * Redistributions of source code must retain the above copyright
 *    notice, this list of conditions and the following disclaimer.
 *  * Redistributions in binary form must reproduce the above copyright
 *    notice, this list of conditions and the following disclaimer in
 *    the documentation and/or other materials provided with the
 *    distribution.
 *  * Neither the name Intel Corporation nor the names of its
 *    contributors may be used to endorse or promote products derived
 *    from this software without specific prior written permission.
 *
 * THIS SOFTWARE IS PROVIDED BY THE COPYRIGHT HOLDERS AND CONTRIBUTORS
 * "AS IS" AND ANY EXPRESS OR IMPLIED WARRANTIES, INCLUDING, BUT NOT
 * LIMITED TO, THE IMPLIED WARRANTIES OF MERCHANTABILITY AND FITNESS FOR
 * A PARTICULAR PURPOSE ARE DISCLAIMED. IN NO EVENT SHALL THE COPYRIGHT
 * OWNER OR CONTRIBUTORS BE LIABLE FOR ANY DIRECT, INDIRECT, INCIDENTAL,
 * SPECIAL, EXEMPLARY, OR CONSEQUENTIAL DAMAGES (INCLUDING, BUT NOT
 * LIMITED TO, PROCUREMENT OF SUBSTITUTE GOODS OR SERVICES; LOSS OF USE,
 * DATA, OR PROFITS; OR BUSINESS INTERRUPTION) HOWEVER CAUSED AND ON ANY
 * THEORY OF LIABILITY, WHETHER IN CONTRACT, STRICT LIABILITY, OR TORT
 * (INCLUDING NEGLIGENCE OR OTHERWISE) ARISING IN ANY WAY OUT OF THE USE
 * OF THIS SOFTWARE, EVEN IF ADVISED OF THE POSSIBILITY OF SUCH DAMAGE.
 *
 *****************************************************************************/
#include <linux/ieee80211.h>
#include <linux/etherdevice.h>
#include <linux/tcp.h>
#include <net/ip.h>
#include <net/ipv6.h>

#include "iwl-trans.h"
#include "iwl-eeprom-parse.h"
#include "mvm.h"
#include "sta.h"
#include "fw-dbg.h"

static void
iwl_mvm_bar_check_trigger(struct iwl_mvm *mvm, const u8 *addr,
			  u16 tid, u16 ssn)
{
	struct iwl_fw_dbg_trigger_tlv *trig;
	struct iwl_fw_dbg_trigger_ba *ba_trig;

	if (!iwl_fw_dbg_trigger_enabled(mvm->fw, FW_DBG_TRIGGER_BA))
		return;

	trig = iwl_fw_dbg_get_trigger(mvm->fw, FW_DBG_TRIGGER_BA);
	ba_trig = (void *)trig->data;

	if (!iwl_fw_dbg_trigger_check_stop(mvm, NULL, trig))
		return;

	if (!(le16_to_cpu(ba_trig->tx_bar) & BIT(tid)))
		return;

	iwl_mvm_fw_dbg_collect_trig(mvm, trig,
				    "BAR sent to %pM, tid %d, ssn %d",
				    addr, tid, ssn);
}

#define OPT_HDR(type, skb, off) \
	(type *)(skb_network_header(skb) + (off))

static void iwl_mvm_tx_csum(struct iwl_mvm *mvm, struct sk_buff *skb,
			    struct ieee80211_hdr *hdr,
			    struct ieee80211_tx_info *info,
			    struct iwl_tx_cmd *tx_cmd)
{
#if IS_ENABLED(CONFIG_INET)
	u16 mh_len = ieee80211_hdrlen(hdr->frame_control);
	u16 offload_assist = le16_to_cpu(tx_cmd->offload_assist);
	u8 protocol = 0;

	/*
	 * Do not compute checksum if already computed or if transport will
	 * compute it
	 */
	if (skb->ip_summed != CHECKSUM_PARTIAL || IWL_MVM_SW_TX_CSUM_OFFLOAD)
		return;

	/* We do not expect to be requested to csum stuff we do not support */
	if (WARN_ONCE(!(mvm->hw->netdev_features & IWL_TX_CSUM_NETIF_FLAGS) ||
		      (skb->protocol != htons(ETH_P_IP) &&
		       skb->protocol != htons(ETH_P_IPV6)),
		      "No support for requested checksum\n")) {
		skb_checksum_help(skb);
		return;
	}

	if (skb->protocol == htons(ETH_P_IP)) {
		protocol = ip_hdr(skb)->protocol;
	} else {
#if IS_ENABLED(CONFIG_IPV6)
		struct ipv6hdr *ipv6h =
			(struct ipv6hdr *)skb_network_header(skb);
		unsigned int off = sizeof(*ipv6h);

		protocol = ipv6h->nexthdr;
		while (protocol != NEXTHDR_NONE && ipv6_ext_hdr(protocol)) {
			struct ipv6_opt_hdr *hp;

			/* only supported extension headers */
			if (protocol != NEXTHDR_ROUTING &&
			    protocol != NEXTHDR_HOP &&
			    protocol != NEXTHDR_DEST) {
				skb_checksum_help(skb);
				return;
			}

			hp = OPT_HDR(struct ipv6_opt_hdr, skb, off);
			protocol = hp->nexthdr;
			off += ipv6_optlen(hp);
		}
		/* if we get here - protocol now should be TCP/UDP */
#endif
	}

	if (protocol != IPPROTO_TCP && protocol != IPPROTO_UDP) {
		WARN_ON_ONCE(1);
		skb_checksum_help(skb);
		return;
	}

	/* enable L4 csum */
	offload_assist |= BIT(TX_CMD_OFFLD_L4_EN);

	/*
	 * Set offset to IP header (snap).
	 * We don't support tunneling so no need to take care of inner header.
	 * Size is in words.
	 */
	offload_assist |= (4 << TX_CMD_OFFLD_IP_HDR);

	/* Do IPv4 csum for AMSDU only (no IP csum for Ipv6) */
	if (skb->protocol == htons(ETH_P_IP) &&
	    (offload_assist & BIT(TX_CMD_OFFLD_AMSDU))) {
		ip_hdr(skb)->check = 0;
		offload_assist |= BIT(TX_CMD_OFFLD_L3_EN);
	}

	/* reset UDP/TCP header csum */
	if (protocol == IPPROTO_TCP)
		tcp_hdr(skb)->check = 0;
	else
		udp_hdr(skb)->check = 0;

	/* mac header len should include IV, size is in words */
	if (info->control.hw_key)
		mh_len += info->control.hw_key->iv_len;
	mh_len /= 2;
	offload_assist |= mh_len << TX_CMD_OFFLD_MH_SIZE;

	tx_cmd->offload_assist = cpu_to_le16(offload_assist);
#endif
}

/*
 * Sets most of the Tx cmd's fields
 */
void iwl_mvm_set_tx_cmd(struct iwl_mvm *mvm, struct sk_buff *skb,
			struct iwl_tx_cmd *tx_cmd,
			struct ieee80211_tx_info *info, u8 sta_id)
{
	struct ieee80211_hdr *hdr = (void *)skb->data;
	__le16 fc = hdr->frame_control;
	u32 tx_flags = le32_to_cpu(tx_cmd->tx_flags);
	u32 len = skb->len + FCS_LEN;
	u8 ac;

	if (!(info->flags & IEEE80211_TX_CTL_NO_ACK))
		tx_flags |= TX_CMD_FLG_ACK;
	else
		tx_flags &= ~TX_CMD_FLG_ACK;

	if (ieee80211_is_probe_resp(fc))
		tx_flags |= TX_CMD_FLG_TSF;

	if (ieee80211_has_morefrags(fc))
		tx_flags |= TX_CMD_FLG_MORE_FRAG;

	if (ieee80211_is_data_qos(fc)) {
		u8 *qc = ieee80211_get_qos_ctl(hdr);
		tx_cmd->tid_tspec = qc[0] & 0xf;
		tx_flags &= ~TX_CMD_FLG_SEQ_CTL;
		if (*qc & IEEE80211_QOS_CTL_A_MSDU_PRESENT)
			tx_cmd->offload_assist |=
				cpu_to_le16(BIT(TX_CMD_OFFLD_AMSDU));
	} else if (ieee80211_is_back_req(fc)) {
		struct ieee80211_bar *bar = (void *)skb->data;
		u16 control = le16_to_cpu(bar->control);
		u16 ssn = le16_to_cpu(bar->start_seq_num);

		tx_flags |= TX_CMD_FLG_ACK | TX_CMD_FLG_BAR;
		tx_cmd->tid_tspec = (control &
				     IEEE80211_BAR_CTRL_TID_INFO_MASK) >>
			IEEE80211_BAR_CTRL_TID_INFO_SHIFT;
		WARN_ON_ONCE(tx_cmd->tid_tspec >= IWL_MAX_TID_COUNT);
		iwl_mvm_bar_check_trigger(mvm, bar->ra, tx_cmd->tid_tspec,
					  ssn);
	} else {
		tx_cmd->tid_tspec = IWL_TID_NON_QOS;
		if (info->flags & IEEE80211_TX_CTL_ASSIGN_SEQ)
			tx_flags |= TX_CMD_FLG_SEQ_CTL;
		else
			tx_flags &= ~TX_CMD_FLG_SEQ_CTL;
	}

	/* Default to 0 (BE) when tid_spec is set to IWL_TID_NON_QOS */
	if (tx_cmd->tid_tspec < IWL_MAX_TID_COUNT)
		ac = tid_to_mac80211_ac[tx_cmd->tid_tspec];
	else
		ac = tid_to_mac80211_ac[0];

	tx_flags |= iwl_mvm_bt_coex_tx_prio(mvm, hdr, info, ac) <<
			TX_CMD_FLG_BT_PRIO_POS;

	if (ieee80211_is_mgmt(fc)) {
		if (ieee80211_is_assoc_req(fc) || ieee80211_is_reassoc_req(fc))
			tx_cmd->pm_frame_timeout = cpu_to_le16(PM_FRAME_ASSOC);
		else if (ieee80211_is_action(fc))
			tx_cmd->pm_frame_timeout = cpu_to_le16(PM_FRAME_NONE);
		else
			tx_cmd->pm_frame_timeout = cpu_to_le16(PM_FRAME_MGMT);

		/* The spec allows Action frames in A-MPDU, we don't support
		 * it
		 */
		WARN_ON_ONCE(info->flags & IEEE80211_TX_CTL_AMPDU);
	} else if (info->control.flags & IEEE80211_TX_CTRL_PORT_CTRL_PROTO) {
		tx_cmd->pm_frame_timeout = cpu_to_le16(PM_FRAME_MGMT);
	} else {
		tx_cmd->pm_frame_timeout = cpu_to_le16(PM_FRAME_NONE);
	}

	if (ieee80211_is_data(fc) && len > mvm->rts_threshold &&
	    !is_multicast_ether_addr(ieee80211_get_DA(hdr)))
		tx_flags |= TX_CMD_FLG_PROT_REQUIRE;

	if (fw_has_capa(&mvm->fw->ucode_capa,
			IWL_UCODE_TLV_CAPA_TXPOWER_INSERTION_SUPPORT) &&
	    ieee80211_action_contains_tpc(skb))
		tx_flags |= TX_CMD_FLG_WRITE_TX_POWER;

	tx_cmd->tx_flags = cpu_to_le32(tx_flags);
	/* Total # bytes to be transmitted - PCIe code will adjust for A-MSDU */
	tx_cmd->len = cpu_to_le16((u16)skb->len);
	tx_cmd->life_time = cpu_to_le32(TX_CMD_LIFE_TIME_INFINITE);
	tx_cmd->sta_id = sta_id;

	/* padding is inserted later in transport */
	if (ieee80211_hdrlen(fc) % 4 &&
	    !(tx_cmd->offload_assist & cpu_to_le16(BIT(TX_CMD_OFFLD_AMSDU))))
		tx_cmd->offload_assist |= cpu_to_le16(BIT(TX_CMD_OFFLD_PAD));

	iwl_mvm_tx_csum(mvm, skb, hdr, info, tx_cmd);
}

/*
 * Sets the fields in the Tx cmd that are rate related
 */
void iwl_mvm_set_tx_cmd_rate(struct iwl_mvm *mvm, struct iwl_tx_cmd *tx_cmd,
			    struct ieee80211_tx_info *info,
			    struct ieee80211_sta *sta, __le16 fc)
{
	u32 rate_flags;
	int rate_idx;
	u8 rate_plcp;

	/* Set retry limit on RTS packets */
	tx_cmd->rts_retry_limit = IWL_RTS_DFAULT_RETRY_LIMIT;

	/* Set retry limit on DATA packets and Probe Responses*/
	if (ieee80211_is_probe_resp(fc)) {
		tx_cmd->data_retry_limit = IWL_MGMT_DFAULT_RETRY_LIMIT;
		tx_cmd->rts_retry_limit =
			min(tx_cmd->data_retry_limit, tx_cmd->rts_retry_limit);
	} else if (ieee80211_is_back_req(fc)) {
		tx_cmd->data_retry_limit = IWL_BAR_DFAULT_RETRY_LIMIT;
	} else {
		tx_cmd->data_retry_limit = IWL_DEFAULT_TX_RETRY;
	}

	/*
	 * for data packets, rate info comes from the table inside the fw. This
	 * table is controlled by LINK_QUALITY commands
	 */

	if (ieee80211_is_data(fc) && sta) {
		tx_cmd->initial_rate_index = 0;
		tx_cmd->tx_flags |= cpu_to_le32(TX_CMD_FLG_STA_RATE);
		return;
	} else if (ieee80211_is_back_req(fc)) {
		tx_cmd->tx_flags |=
			cpu_to_le32(TX_CMD_FLG_ACK | TX_CMD_FLG_BAR);
	}

	/* HT rate doesn't make sense for a non data frame */
	WARN_ONCE(info->control.rates[0].flags & IEEE80211_TX_RC_MCS,
		  "Got an HT rate (flags:0x%x/mcs:%d) for a non data frame (fc:0x%x)\n",
		  info->control.rates[0].flags,
		  info->control.rates[0].idx,
		  le16_to_cpu(fc));

	rate_idx = info->control.rates[0].idx;
	/* if the rate isn't a well known legacy rate, take the lowest one */
	if (rate_idx < 0 || rate_idx >= IWL_RATE_COUNT_LEGACY)
		rate_idx = rate_lowest_index(
				&mvm->nvm_data->bands[info->band], sta);

	/* For 5 GHZ band, remap mac80211 rate indices into driver indices */
	if (info->band == NL80211_BAND_5GHZ)
		rate_idx += IWL_FIRST_OFDM_RATE;

	/* For 2.4 GHZ band, check that there is no need to remap */
	BUILD_BUG_ON(IWL_FIRST_CCK_RATE != 0);

	/* Get PLCP rate for tx_cmd->rate_n_flags */
	rate_plcp = iwl_mvm_mac80211_idx_to_hwrate(rate_idx);

	mvm->mgmt_last_antenna_idx =
		iwl_mvm_next_antenna(mvm, iwl_mvm_get_valid_tx_ant(mvm),
				     mvm->mgmt_last_antenna_idx);

	if (info->band == NL80211_BAND_2GHZ &&
	    !iwl_mvm_bt_coex_is_shared_ant_avail(mvm))
		rate_flags = mvm->cfg->non_shared_ant << RATE_MCS_ANT_POS;
	else
		rate_flags =
			BIT(mvm->mgmt_last_antenna_idx) << RATE_MCS_ANT_POS;

	/* Set CCK flag as needed */
	if ((rate_idx >= IWL_FIRST_CCK_RATE) && (rate_idx <= IWL_LAST_CCK_RATE))
		rate_flags |= RATE_MCS_CCK_MSK;

	/* Set the rate in the TX cmd */
	tx_cmd->rate_n_flags = cpu_to_le32((u32)rate_plcp | rate_flags);
}

static inline void iwl_mvm_set_tx_cmd_pn(struct ieee80211_tx_info *info,
					 u8 *crypto_hdr)
{
	struct ieee80211_key_conf *keyconf = info->control.hw_key;
	u64 pn;

	pn = atomic64_inc_return(&keyconf->tx_pn);
	crypto_hdr[0] = pn;
	crypto_hdr[2] = 0;
	crypto_hdr[3] = 0x20 | (keyconf->keyidx << 6);
	crypto_hdr[1] = pn >> 8;
	crypto_hdr[4] = pn >> 16;
	crypto_hdr[5] = pn >> 24;
	crypto_hdr[6] = pn >> 32;
	crypto_hdr[7] = pn >> 40;
}

/*
 * Sets the fields in the Tx cmd that are crypto related
 */
static void iwl_mvm_set_tx_cmd_crypto(struct iwl_mvm *mvm,
				      struct ieee80211_tx_info *info,
				      struct iwl_tx_cmd *tx_cmd,
				      struct sk_buff *skb_frag,
				      int hdrlen)
{
	struct ieee80211_key_conf *keyconf = info->control.hw_key;
	u8 *crypto_hdr = skb_frag->data + hdrlen;
	u64 pn;

	switch (keyconf->cipher) {
	case WLAN_CIPHER_SUITE_CCMP:
	case WLAN_CIPHER_SUITE_CCMP_256:
		iwl_mvm_set_tx_cmd_ccmp(info, tx_cmd);
		iwl_mvm_set_tx_cmd_pn(info, crypto_hdr);
		break;

	case WLAN_CIPHER_SUITE_TKIP:
		tx_cmd->sec_ctl = TX_CMD_SEC_TKIP;
		pn = atomic64_inc_return(&keyconf->tx_pn);
		ieee80211_tkip_add_iv(crypto_hdr, keyconf, pn);
		ieee80211_get_tkip_p2k(keyconf, skb_frag, tx_cmd->key);
		break;

	case WLAN_CIPHER_SUITE_WEP104:
		tx_cmd->sec_ctl |= TX_CMD_SEC_KEY128;
		/* fall through */
	case WLAN_CIPHER_SUITE_WEP40:
		tx_cmd->sec_ctl |= TX_CMD_SEC_WEP |
			((keyconf->keyidx << TX_CMD_SEC_WEP_KEY_IDX_POS) &
			  TX_CMD_SEC_WEP_KEY_IDX_MSK);

		memcpy(&tx_cmd->key[3], keyconf->key, keyconf->keylen);
		break;
	case WLAN_CIPHER_SUITE_GCMP:
	case WLAN_CIPHER_SUITE_GCMP_256:
		/* TODO: Taking the key from the table might introduce a race
		 * when PTK rekeying is done, having an old packets with a PN
		 * based on the old key but the message encrypted with a new
		 * one.
		 * Need to handle this.
		 */
		tx_cmd->sec_ctl |= TX_CMD_SEC_GCMP | TX_CMD_SEC_KEY_FROM_TABLE;
		tx_cmd->key[0] = keyconf->hw_key_idx;
		iwl_mvm_set_tx_cmd_pn(info, crypto_hdr);
		break;
	default:
		tx_cmd->sec_ctl |= TX_CMD_SEC_EXT;
	}
}

/*
 * Allocates and sets the Tx cmd the driver data pointers in the skb
 */
static struct iwl_device_cmd *
iwl_mvm_set_tx_params(struct iwl_mvm *mvm, struct sk_buff *skb,
		      struct ieee80211_tx_info *info, int hdrlen,
		      struct ieee80211_sta *sta, u8 sta_id)
{
	struct ieee80211_hdr *hdr = (struct ieee80211_hdr *)skb->data;
	struct iwl_device_cmd *dev_cmd;
	struct iwl_tx_cmd *tx_cmd;

	dev_cmd = iwl_trans_alloc_tx_cmd(mvm->trans);

	if (unlikely(!dev_cmd))
		return NULL;

	memset(dev_cmd, 0, sizeof(*dev_cmd));
	dev_cmd->hdr.cmd = TX_CMD;
	tx_cmd = (struct iwl_tx_cmd *)dev_cmd->payload;

	if (info->control.hw_key)
		iwl_mvm_set_tx_cmd_crypto(mvm, info, tx_cmd, skb, hdrlen);

	iwl_mvm_set_tx_cmd(mvm, skb, tx_cmd, info, sta_id);

	iwl_mvm_set_tx_cmd_rate(mvm, tx_cmd, info, sta, hdr->frame_control);

	return dev_cmd;
}

static void iwl_mvm_skb_prepare_status(struct sk_buff *skb,
				       struct iwl_device_cmd *cmd)
{
	struct ieee80211_tx_info *skb_info = IEEE80211_SKB_CB(skb);

	memset(&skb_info->status, 0, sizeof(skb_info->status));
	memset(skb_info->driver_data, 0, sizeof(skb_info->driver_data));

	skb_info->driver_data[1] = cmd;
}

static int iwl_mvm_get_ctrl_vif_queue(struct iwl_mvm *mvm,
				      struct ieee80211_tx_info *info, __le16 fc)
{
	if (!iwl_mvm_is_dqa_supported(mvm))
		return info->hw_queue;

	switch (info->control.vif->type) {
	case NL80211_IFTYPE_AP:
		/*
		 * Handle legacy hostapd as well, where station may be added
		 * only after assoc. Take care of the case where we send a
		 * deauth to a station that we don't have.
		 */
		if (ieee80211_is_probe_resp(fc) || ieee80211_is_auth(fc) ||
		    ieee80211_is_deauth(fc))
			return IWL_MVM_DQA_AP_PROBE_RESP_QUEUE;
		if (info->hw_queue == info->control.vif->cab_queue)
			return info->hw_queue;

		WARN_ONCE(1, "fc=0x%02x", le16_to_cpu(fc));
		return IWL_MVM_DQA_AP_PROBE_RESP_QUEUE;
	case NL80211_IFTYPE_P2P_DEVICE:
		if (ieee80211_is_mgmt(fc))
			return IWL_MVM_DQA_P2P_DEVICE_QUEUE;
		if (info->hw_queue == info->control.vif->cab_queue)
			return info->hw_queue;

		WARN_ON_ONCE(1);
		return IWL_MVM_DQA_P2P_DEVICE_QUEUE;
	default:
		WARN_ONCE(1, "Not a ctrl vif, no available queue\n");
		return -1;
	}
}

int iwl_mvm_tx_skb_non_sta(struct iwl_mvm *mvm, struct sk_buff *skb)
{
	struct ieee80211_hdr *hdr = (struct ieee80211_hdr *)skb->data;
	struct ieee80211_tx_info *skb_info = IEEE80211_SKB_CB(skb);
	struct ieee80211_tx_info info;
	struct iwl_device_cmd *dev_cmd;
	struct iwl_tx_cmd *tx_cmd;
	u8 sta_id;
	int hdrlen = ieee80211_hdrlen(hdr->frame_control);
	int queue;

	/* IWL_MVM_OFFCHANNEL_QUEUE is used for ROC packets that can be used
	 * in 2 different types of vifs, P2P & STATION. P2P uses the offchannel
	 * queue. STATION (HS2.0) uses the auxiliary context of the FW,
	 * and hence needs to be sent on the aux queue
	 */
	if (IEEE80211_SKB_CB(skb)->hw_queue == IWL_MVM_OFFCHANNEL_QUEUE &&
	    skb_info->control.vif->type == NL80211_IFTYPE_STATION)
		IEEE80211_SKB_CB(skb)->hw_queue = mvm->aux_queue;

	memcpy(&info, skb->cb, sizeof(info));

	if (WARN_ON_ONCE(info.flags & IEEE80211_TX_CTL_AMPDU))
		return -1;

	if (WARN_ON_ONCE(info.flags & IEEE80211_TX_CTL_SEND_AFTER_DTIM &&
			 (!info.control.vif ||
			  info.hw_queue != info.control.vif->cab_queue)))
		return -1;

	queue = info.hw_queue;

	/*
	 * If the interface on which the frame is sent is the P2P_DEVICE
	 * or an AP/GO interface use the broadcast station associated
	 * with it; otherwise if the interface is a managed interface
	 * use the AP station associated with it for multicast traffic
	 * (this is not possible for unicast packets as a TLDS discovery
	 * response are sent without a station entry); otherwise use the
	 * AUX station.
	 * In DQA mode, if vif is of type STATION and frames are not multicast
	 * or offchannel, they should be sent from the BSS queue.
	 * For example, TDLS setup frames should be sent on this queue,
	 * as they go through the AP.
	 */
	sta_id = mvm->aux_sta.sta_id;
	if (info.control.vif) {
		struct iwl_mvm_vif *mvmvif =
			iwl_mvm_vif_from_mac80211(info.control.vif);

		if (info.control.vif->type == NL80211_IFTYPE_P2P_DEVICE ||
		    info.control.vif->type == NL80211_IFTYPE_AP) {
			sta_id = mvmvif->bcast_sta.sta_id;
			queue = iwl_mvm_get_ctrl_vif_queue(mvm, &info,
							   hdr->frame_control);
			if (queue < 0)
				return -1;

		} else if (info.control.vif->type == NL80211_IFTYPE_STATION &&
			   is_multicast_ether_addr(hdr->addr1)) {
			u8 ap_sta_id = ACCESS_ONCE(mvmvif->ap_sta_id);

			if (ap_sta_id != IWL_MVM_STATION_COUNT)
				sta_id = ap_sta_id;
		} else if (iwl_mvm_is_dqa_supported(mvm) &&
			   info.control.vif->type == NL80211_IFTYPE_STATION &&
			   queue != mvm->aux_queue) {
			queue = IWL_MVM_DQA_BSS_CLIENT_QUEUE;
		}
	}

	IWL_DEBUG_TX(mvm, "station Id %d, queue=%d\n", sta_id, queue);

	dev_cmd = iwl_mvm_set_tx_params(mvm, skb, &info, hdrlen, NULL, sta_id);
	if (!dev_cmd)
		return -1;

	/* From now on, we cannot access info->control */
	iwl_mvm_skb_prepare_status(skb, dev_cmd);

	tx_cmd = (struct iwl_tx_cmd *)dev_cmd->payload;

	/* Copy MAC header from skb into command buffer */
	memcpy(tx_cmd->hdr, hdr, hdrlen);

	if (iwl_trans_tx(mvm->trans, skb, dev_cmd, queue)) {
		iwl_trans_free_tx_cmd(mvm->trans, dev_cmd);
		return -1;
	}

	/*
	 * Increase the pending frames counter, so that later when a reply comes
	 * in and the counter is decreased - we don't start getting negative
	 * values.
	 * Note that we don't need to make sure it isn't agg'd, since we're
	 * TXing non-sta
	 * For DQA mode - we shouldn't increase it though
	 */
	if (!iwl_mvm_is_dqa_supported(mvm))
		atomic_inc(&mvm->pending_frames[sta_id]);

	return 0;
}

#ifdef CONFIG_INET
static int iwl_mvm_tx_tso(struct iwl_mvm *mvm, struct sk_buff *skb,
			  struct ieee80211_tx_info *info,
			  struct ieee80211_sta *sta,
			  struct sk_buff_head *mpdus_skb)
{
	struct iwl_mvm_sta *mvmsta = iwl_mvm_sta_from_mac80211(sta);
	struct ieee80211_hdr *hdr = (void *)skb->data;
	unsigned int mss = skb_shinfo(skb)->gso_size;
	struct sk_buff *tmp, *next;
	char cb[sizeof(skb->cb)];
	unsigned int num_subframes, tcp_payload_len, subf_len, max_amsdu_len;
	bool ipv4 = (skb->protocol == htons(ETH_P_IP));
	u16 ip_base_id = ipv4 ? ntohs(ip_hdr(skb)->id) : 0;
	u16 snap_ip_tcp, pad, i = 0;
	unsigned int dbg_max_amsdu_len;
	netdev_features_t netdev_features = NETIF_F_CSUM_MASK | NETIF_F_SG;
	u8 *qc, tid, txf;

	snap_ip_tcp = 8 + skb_transport_header(skb) - skb_network_header(skb) +
		tcp_hdrlen(skb);

	qc = ieee80211_get_qos_ctl(hdr);
	tid = *qc & IEEE80211_QOS_CTL_TID_MASK;
	if (WARN_ON_ONCE(tid >= IWL_MAX_TID_COUNT))
		return -EINVAL;

	dbg_max_amsdu_len = ACCESS_ONCE(mvm->max_amsdu_len);

	if (!sta->max_amsdu_len ||
	    !ieee80211_is_data_qos(hdr->frame_control) ||
	    (!mvmsta->tlc_amsdu && !dbg_max_amsdu_len)) {
		num_subframes = 1;
		pad = 0;
		goto segment;
	}

	/*
	 * Do not build AMSDU for IPv6 with extension headers.
	 * ask stack to segment and checkum the generated MPDUs for us.
	 */
	if (skb->protocol == htons(ETH_P_IPV6) &&
	    ((struct ipv6hdr *)skb_network_header(skb))->nexthdr !=
	    IPPROTO_TCP) {
		num_subframes = 1;
		pad = 0;
		netdev_features &= ~NETIF_F_CSUM_MASK;
		goto segment;
	}

	/*
	 * No need to lock amsdu_in_ampdu_allowed since it can't be modified
	 * during an BA session.
	 */
	if (info->flags & IEEE80211_TX_CTL_AMPDU &&
	    !mvmsta->tid_data[tid].amsdu_in_ampdu_allowed) {
		num_subframes = 1;
		pad = 0;
		goto segment;
	}

	max_amsdu_len = sta->max_amsdu_len;

	/* the Tx FIFO to which this A-MSDU will be routed */
	txf = iwl_mvm_ac_to_tx_fifo[tid_to_mac80211_ac[tid]];

	/*
	 * Don't send an AMSDU that will be longer than the TXF.
	 * Add a security margin of 256 for the TX command + headers.
	 * We also want to have the start of the next packet inside the
	 * fifo to be able to send bursts.
	 */
	max_amsdu_len = min_t(unsigned int, max_amsdu_len,
			      mvm->shared_mem_cfg.txfifo_size[txf] - 256);

	if (unlikely(dbg_max_amsdu_len))
		max_amsdu_len = min_t(unsigned int, max_amsdu_len,
				      dbg_max_amsdu_len);

	/*
	 * Limit A-MSDU in A-MPDU to 4095 bytes when VHT is not
	 * supported. This is a spec requirement (IEEE 802.11-2015
	 * section 8.7.3 NOTE 3).
	 */
	if (info->flags & IEEE80211_TX_CTL_AMPDU &&
	    !sta->vht_cap.vht_supported)
		max_amsdu_len = min_t(unsigned int, max_amsdu_len, 4095);

	/* Sub frame header + SNAP + IP header + TCP header + MSS */
	subf_len = sizeof(struct ethhdr) + snap_ip_tcp + mss;
	pad = (4 - subf_len) & 0x3;

	/*
	 * If we have N subframes in the A-MSDU, then the A-MSDU's size is
	 * N * subf_len + (N - 1) * pad.
	 */
	num_subframes = (max_amsdu_len + pad) / (subf_len + pad);
	if (num_subframes > 1)
		*qc |= IEEE80211_QOS_CTL_A_MSDU_PRESENT;

	tcp_payload_len = skb_tail_pointer(skb) - skb_transport_header(skb) -
		tcp_hdrlen(skb) + skb->data_len;

	/*
	 * Make sure we have enough TBs for the A-MSDU:
	 *	2 for each subframe
	 *	1 more for each fragment
	 *	1 more for the potential data in the header
	 */
	num_subframes =
		min_t(unsigned int, num_subframes,
		      (mvm->trans->max_skb_frags - 1 -
		       skb_shinfo(skb)->nr_frags) / 2);

	/* This skb fits in one single A-MSDU */
	if (num_subframes * mss >= tcp_payload_len) {
		__skb_queue_tail(mpdus_skb, skb);
		return 0;
	}

	/*
	 * Trick the segmentation function to make it
	 * create SKBs that can fit into one A-MSDU.
	 */
segment:
	skb_shinfo(skb)->gso_size = num_subframes * mss;
	memcpy(cb, skb->cb, sizeof(cb));

	next = skb_gso_segment(skb, netdev_features);
	skb_shinfo(skb)->gso_size = mss;
	if (WARN_ON_ONCE(IS_ERR(next)))
		return -EINVAL;
	else if (next)
		consume_skb(skb);

	while (next) {
		tmp = next;
		next = tmp->next;

		memcpy(tmp->cb, cb, sizeof(tmp->cb));
		/*
		 * Compute the length of all the data added for the A-MSDU.
		 * This will be used to compute the length to write in the TX
		 * command. We have: SNAP + IP + TCP for n -1 subframes and
		 * ETH header for n subframes.
		 */
		tcp_payload_len = skb_tail_pointer(tmp) -
			skb_transport_header(tmp) -
			tcp_hdrlen(tmp) + tmp->data_len;

		if (ipv4)
			ip_hdr(tmp)->id = htons(ip_base_id + i * num_subframes);

		if (tcp_payload_len > mss) {
			skb_shinfo(tmp)->gso_size = mss;
		} else {
			qc = ieee80211_get_qos_ctl((void *)tmp->data);

			if (ipv4)
				ip_send_check(ip_hdr(tmp));
			*qc &= ~IEEE80211_QOS_CTL_A_MSDU_PRESENT;
			skb_shinfo(tmp)->gso_size = 0;
		}

		tmp->prev = NULL;
		tmp->next = NULL;

		__skb_queue_tail(mpdus_skb, tmp);
		i++;
	}

	return 0;
}
#else /* CONFIG_INET */
static int iwl_mvm_tx_tso(struct iwl_mvm *mvm, struct sk_buff *skb,
			  struct ieee80211_tx_info *info,
			  struct ieee80211_sta *sta,
			  struct sk_buff_head *mpdus_skb)
{
	/* Impossible to get TSO with CONFIG_INET */
	WARN_ON(1);

	return -1;
}
#endif

static void iwl_mvm_tx_add_stream(struct iwl_mvm *mvm,
				  struct iwl_mvm_sta *mvm_sta, u8 tid,
				  struct sk_buff *skb)
{
	struct ieee80211_tx_info *info = IEEE80211_SKB_CB(skb);
	u8 mac_queue = info->hw_queue;
	struct sk_buff_head *deferred_tx_frames;

	lockdep_assert_held(&mvm_sta->lock);

	mvm_sta->deferred_traffic_tid_map |= BIT(tid);
	set_bit(mvm_sta->sta_id, mvm->sta_deferred_frames);

	deferred_tx_frames = &mvm_sta->tid_data[tid].deferred_tx_frames;

	skb_queue_tail(deferred_tx_frames, skb);

	/*
	 * The first deferred frame should've stopped the MAC queues, so we
	 * should never get a second deferred frame for the RA/TID.
	 */
	if (!WARN(skb_queue_len(deferred_tx_frames) != 1,
		  "RATID %d/%d has %d deferred frames\n", mvm_sta->sta_id, tid,
		  skb_queue_len(deferred_tx_frames))) {
		iwl_mvm_stop_mac_queues(mvm, BIT(mac_queue));
		schedule_work(&mvm->add_stream_wk);
	}
}

/* Check if there are any timed-out TIDs on a given shared TXQ */
static bool iwl_mvm_txq_should_update(struct iwl_mvm *mvm, int txq_id)
{
	unsigned long queue_tid_bitmap = mvm->queue_info[txq_id].tid_bitmap;
	unsigned long now = jiffies;
	int tid;

	for_each_set_bit(tid, &queue_tid_bitmap, IWL_MAX_TID_COUNT + 1) {
		if (time_before(mvm->queue_info[txq_id].last_frame_time[tid] +
				IWL_MVM_DQA_QUEUE_TIMEOUT, now))
			return true;
	}

	return false;
}

/*
 * Sets the fields in the Tx cmd that are crypto related
 */
static int iwl_mvm_tx_mpdu(struct iwl_mvm *mvm, struct sk_buff *skb,
			   struct ieee80211_tx_info *info,
			   struct ieee80211_sta *sta)
{
	struct ieee80211_hdr *hdr = (struct ieee80211_hdr *)skb->data;
	struct iwl_mvm_sta *mvmsta;
	struct iwl_device_cmd *dev_cmd;
	struct iwl_tx_cmd *tx_cmd;
	__le16 fc;
	u16 seq_number = 0;
	u8 tid = IWL_MAX_TID_COUNT;
	u8 txq_id = info->hw_queue;
	bool is_ampdu = false;
	int hdrlen;

	mvmsta = iwl_mvm_sta_from_mac80211(sta);
	fc = hdr->frame_control;
	hdrlen = ieee80211_hdrlen(fc);

	if (WARN_ON_ONCE(!mvmsta))
		return -1;

	if (WARN_ON_ONCE(mvmsta->sta_id == IWL_MVM_STATION_COUNT))
		return -1;

	dev_cmd = iwl_mvm_set_tx_params(mvm, skb, info, hdrlen,
					sta, mvmsta->sta_id);
	if (!dev_cmd)
		goto drop;

	tx_cmd = (struct iwl_tx_cmd *)dev_cmd->payload;

	/*
	 * we handle that entirely ourselves -- for uAPSD the firmware
	 * will always send a notification, and for PS-Poll responses
	 * we'll notify mac80211 when getting frame status
	 */
	info->flags &= ~IEEE80211_TX_STATUS_EOSP;

	spin_lock(&mvmsta->lock);

	if (ieee80211_is_data_qos(fc) && !ieee80211_is_qos_nullfunc(fc)) {
		u8 *qc = NULL;
		qc = ieee80211_get_qos_ctl(hdr);
		tid = qc[0] & IEEE80211_QOS_CTL_TID_MASK;
		if (WARN_ON_ONCE(tid >= IWL_MAX_TID_COUNT))
			goto drop_unlock_sta;

		seq_number = mvmsta->tid_data[tid].seq_number;
		seq_number &= IEEE80211_SCTL_SEQ;
		hdr->seq_ctrl &= cpu_to_le16(IEEE80211_SCTL_FRAG);
		hdr->seq_ctrl |= cpu_to_le16(seq_number);
		is_ampdu = info->flags & IEEE80211_TX_CTL_AMPDU;
	} else if (iwl_mvm_is_dqa_supported(mvm) &&
		   (ieee80211_is_qos_nullfunc(fc) ||
		    ieee80211_is_nullfunc(fc))) {
		/*
		 * nullfunc frames should go to the MGMT queue regardless of QOS
		 */
		tid = IWL_MAX_TID_COUNT;
	}

	if (iwl_mvm_is_dqa_supported(mvm)) {
		txq_id = mvmsta->tid_data[tid].txq_id;

		if (ieee80211_is_mgmt(fc))
			tx_cmd->tid_tspec = IWL_TID_NON_QOS;
	}

	/* Copy MAC header from skb into command buffer */
	memcpy(tx_cmd->hdr, hdr, hdrlen);

	WARN_ON_ONCE(info->flags & IEEE80211_TX_CTL_SEND_AFTER_DTIM);

	if (sta->tdls && !iwl_mvm_is_dqa_supported(mvm)) {
		/* default to TID 0 for non-QoS packets */
		u8 tdls_tid = tid == IWL_MAX_TID_COUNT ? 0 : tid;

		txq_id = mvmsta->hw_queue[tid_to_mac80211_ac[tdls_tid]];
	}

	if (is_ampdu) {
		if (WARN_ON_ONCE(mvmsta->tid_data[tid].state != IWL_AGG_ON))
			goto drop_unlock_sta;
		txq_id = mvmsta->tid_data[tid].txq_id;
	}

	/* Check if TXQ needs to be allocated or re-activated */
	if (unlikely(txq_id == IEEE80211_INVAL_HW_QUEUE ||
		     !mvmsta->tid_data[tid].is_tid_active) &&
	    iwl_mvm_is_dqa_supported(mvm)) {
		/* If TXQ needs to be allocated... */
		if (txq_id == IEEE80211_INVAL_HW_QUEUE) {
			iwl_mvm_tx_add_stream(mvm, mvmsta, tid, skb);

			/*
			 * The frame is now deferred, and the worker scheduled
			 * will re-allocate it, so we can free it for now.
			 */
			iwl_trans_free_tx_cmd(mvm->trans, dev_cmd);
			spin_unlock(&mvmsta->lock);
			return 0;
		}

		/* If we are here - TXQ exists and needs to be re-activated */
		spin_lock(&mvm->queue_info_lock);
		mvm->queue_info[txq_id].status = IWL_MVM_QUEUE_READY;
		mvmsta->tid_data[tid].is_tid_active = true;
		spin_unlock(&mvm->queue_info_lock);

		IWL_DEBUG_TX_QUEUES(mvm, "Re-activating queue %d for TX\n",
				    txq_id);
	}

	if (iwl_mvm_is_dqa_supported(mvm)) {
		/* Keep track of the time of the last frame for this RA/TID */
		mvm->queue_info[txq_id].last_frame_time[tid] = jiffies;

		/*
		 * If we have timed-out TIDs - schedule the worker that will
		 * reconfig the queues and update them
		 *
		 * Note that the mvm->queue_info_lock isn't being taken here in
		 * order to not serialize the TX flow. This isn't dangerous
		 * because scheduling mvm->add_stream_wk can't ruin the state,
		 * and if we DON'T schedule it due to some race condition then
		 * next TX we get here we will.
		 */
		if (unlikely(mvm->queue_info[txq_id].status ==
			     IWL_MVM_QUEUE_SHARED &&
			     iwl_mvm_txq_should_update(mvm, txq_id)))
			schedule_work(&mvm->add_stream_wk);
	}

	IWL_DEBUG_TX(mvm, "TX to [%d|%d] Q:%d - seq: 0x%x\n", mvmsta->sta_id,
		     tid, txq_id, IEEE80211_SEQ_TO_SN(seq_number));

	/* From now on, we cannot access info->control */
	iwl_mvm_skb_prepare_status(skb, dev_cmd);

	if (iwl_trans_tx(mvm->trans, skb, dev_cmd, txq_id))
		goto drop_unlock_sta;

	if (tid < IWL_MAX_TID_COUNT && !ieee80211_has_morefrags(fc))
		mvmsta->tid_data[tid].seq_number = seq_number + 0x10;

	spin_unlock(&mvmsta->lock);

<<<<<<< HEAD
	/* Increase pending frames count if this isn't AMPDU */
	if ((iwl_mvm_is_dqa_supported(mvm) &&
	     mvmsta->tid_data[tx_cmd->tid_tspec].state != IWL_AGG_ON &&
	     mvmsta->tid_data[tx_cmd->tid_tspec].state != IWL_AGG_STARTING) ||
	    (!iwl_mvm_is_dqa_supported(mvm) && !is_ampdu))
=======
	/* Increase pending frames count if this isn't AMPDU or DQA queue */
	if (!iwl_mvm_is_dqa_supported(mvm) && !is_ampdu)
>>>>>>> 2e4575e9
		atomic_inc(&mvm->pending_frames[mvmsta->sta_id]);

	return 0;

drop_unlock_sta:
	iwl_trans_free_tx_cmd(mvm->trans, dev_cmd);
	spin_unlock(&mvmsta->lock);
drop:
	return -1;
}

int iwl_mvm_tx_skb(struct iwl_mvm *mvm, struct sk_buff *skb,
		   struct ieee80211_sta *sta)
{
	struct iwl_mvm_sta *mvmsta = iwl_mvm_sta_from_mac80211(sta);
	struct ieee80211_tx_info info;
	struct sk_buff_head mpdus_skbs;
	unsigned int payload_len;
	int ret;

	if (WARN_ON_ONCE(!mvmsta))
		return -1;

	if (WARN_ON_ONCE(mvmsta->sta_id == IWL_MVM_STATION_COUNT))
		return -1;

	memcpy(&info, skb->cb, sizeof(info));

	if (!skb_is_gso(skb))
		return iwl_mvm_tx_mpdu(mvm, skb, &info, sta);

	payload_len = skb_tail_pointer(skb) - skb_transport_header(skb) -
		tcp_hdrlen(skb) + skb->data_len;

	if (payload_len <= skb_shinfo(skb)->gso_size)
		return iwl_mvm_tx_mpdu(mvm, skb, &info, sta);

	__skb_queue_head_init(&mpdus_skbs);

	ret = iwl_mvm_tx_tso(mvm, skb, &info, sta, &mpdus_skbs);
	if (ret)
		return ret;

	if (WARN_ON(skb_queue_empty(&mpdus_skbs)))
		return ret;

	while (!skb_queue_empty(&mpdus_skbs)) {
		skb = __skb_dequeue(&mpdus_skbs);

		ret = iwl_mvm_tx_mpdu(mvm, skb, &info, sta);
		if (ret) {
			__skb_queue_purge(&mpdus_skbs);
			return ret;
		}
	}

	return 0;
}

static void iwl_mvm_check_ratid_empty(struct iwl_mvm *mvm,
				      struct ieee80211_sta *sta, u8 tid)
{
	struct iwl_mvm_sta *mvmsta = iwl_mvm_sta_from_mac80211(sta);
	struct iwl_mvm_tid_data *tid_data = &mvmsta->tid_data[tid];
	struct ieee80211_vif *vif = mvmsta->vif;

	lockdep_assert_held(&mvmsta->lock);

	if ((tid_data->state == IWL_AGG_ON ||
	     tid_data->state == IWL_EMPTYING_HW_QUEUE_DELBA ||
	     iwl_mvm_is_dqa_supported(mvm)) &&
	    iwl_mvm_tid_queued(tid_data) == 0) {
		/*
		 * Now that this aggregation or DQA queue is empty tell
		 * mac80211 so it knows we no longer have frames buffered for
		 * the station on this TID (for the TIM bitmap calculation.)
		 */
		ieee80211_sta_set_buffered(sta, tid, false);
	}

	if (tid_data->ssn != tid_data->next_reclaimed)
		return;

	switch (tid_data->state) {
	case IWL_EMPTYING_HW_QUEUE_ADDBA:
		IWL_DEBUG_TX_QUEUES(mvm,
				    "Can continue addBA flow ssn = next_recl = %d\n",
				    tid_data->next_reclaimed);
		tid_data->state = IWL_AGG_STARTING;
		ieee80211_start_tx_ba_cb_irqsafe(vif, sta->addr, tid);
		break;

	case IWL_EMPTYING_HW_QUEUE_DELBA:
		IWL_DEBUG_TX_QUEUES(mvm,
				    "Can continue DELBA flow ssn = next_recl = %d\n",
				    tid_data->next_reclaimed);
		if (!iwl_mvm_is_dqa_supported(mvm)) {
			u8 mac80211_ac = tid_to_mac80211_ac[tid];

			iwl_mvm_disable_txq(mvm, tid_data->txq_id,
					    vif->hw_queue[mac80211_ac], tid,
					    CMD_ASYNC);
		}
		tid_data->state = IWL_AGG_OFF;
		ieee80211_stop_tx_ba_cb_irqsafe(vif, sta->addr, tid);
		break;

	default:
		break;
	}
}

#ifdef CONFIG_IWLWIFI_DEBUG
const char *iwl_mvm_get_tx_fail_reason(u32 status)
{
#define TX_STATUS_FAIL(x) case TX_STATUS_FAIL_ ## x: return #x
#define TX_STATUS_POSTPONE(x) case TX_STATUS_POSTPONE_ ## x: return #x

	switch (status & TX_STATUS_MSK) {
	case TX_STATUS_SUCCESS:
		return "SUCCESS";
	TX_STATUS_POSTPONE(DELAY);
	TX_STATUS_POSTPONE(FEW_BYTES);
	TX_STATUS_POSTPONE(BT_PRIO);
	TX_STATUS_POSTPONE(QUIET_PERIOD);
	TX_STATUS_POSTPONE(CALC_TTAK);
	TX_STATUS_FAIL(INTERNAL_CROSSED_RETRY);
	TX_STATUS_FAIL(SHORT_LIMIT);
	TX_STATUS_FAIL(LONG_LIMIT);
	TX_STATUS_FAIL(UNDERRUN);
	TX_STATUS_FAIL(DRAIN_FLOW);
	TX_STATUS_FAIL(RFKILL_FLUSH);
	TX_STATUS_FAIL(LIFE_EXPIRE);
	TX_STATUS_FAIL(DEST_PS);
	TX_STATUS_FAIL(HOST_ABORTED);
	TX_STATUS_FAIL(BT_RETRY);
	TX_STATUS_FAIL(STA_INVALID);
	TX_STATUS_FAIL(FRAG_DROPPED);
	TX_STATUS_FAIL(TID_DISABLE);
	TX_STATUS_FAIL(FIFO_FLUSHED);
	TX_STATUS_FAIL(SMALL_CF_POLL);
	TX_STATUS_FAIL(FW_DROP);
	TX_STATUS_FAIL(STA_COLOR_MISMATCH);
	}

	return "UNKNOWN";

#undef TX_STATUS_FAIL
#undef TX_STATUS_POSTPONE
}
#endif /* CONFIG_IWLWIFI_DEBUG */

void iwl_mvm_hwrate_to_tx_rate(u32 rate_n_flags,
			       enum nl80211_band band,
			       struct ieee80211_tx_rate *r)
{
	if (rate_n_flags & RATE_HT_MCS_GF_MSK)
		r->flags |= IEEE80211_TX_RC_GREEN_FIELD;
	switch (rate_n_flags & RATE_MCS_CHAN_WIDTH_MSK) {
	case RATE_MCS_CHAN_WIDTH_20:
		break;
	case RATE_MCS_CHAN_WIDTH_40:
		r->flags |= IEEE80211_TX_RC_40_MHZ_WIDTH;
		break;
	case RATE_MCS_CHAN_WIDTH_80:
		r->flags |= IEEE80211_TX_RC_80_MHZ_WIDTH;
		break;
	case RATE_MCS_CHAN_WIDTH_160:
		r->flags |= IEEE80211_TX_RC_160_MHZ_WIDTH;
		break;
	}
	if (rate_n_flags & RATE_MCS_SGI_MSK)
		r->flags |= IEEE80211_TX_RC_SHORT_GI;
	if (rate_n_flags & RATE_MCS_HT_MSK) {
		r->flags |= IEEE80211_TX_RC_MCS;
		r->idx = rate_n_flags & RATE_HT_MCS_INDEX_MSK;
	} else if (rate_n_flags & RATE_MCS_VHT_MSK) {
		ieee80211_rate_set_vht(
			r, rate_n_flags & RATE_VHT_MCS_RATE_CODE_MSK,
			((rate_n_flags & RATE_VHT_MCS_NSS_MSK) >>
						RATE_VHT_MCS_NSS_POS) + 1);
		r->flags |= IEEE80211_TX_RC_VHT_MCS;
	} else {
		r->idx = iwl_mvm_legacy_rate_to_mac80211_idx(rate_n_flags,
							     band);
	}
}

/**
 * translate ucode response to mac80211 tx status control values
 */
static void iwl_mvm_hwrate_to_tx_status(u32 rate_n_flags,
					struct ieee80211_tx_info *info)
{
	struct ieee80211_tx_rate *r = &info->status.rates[0];

	info->status.antenna =
		((rate_n_flags & RATE_MCS_ANT_ABC_MSK) >> RATE_MCS_ANT_POS);
	iwl_mvm_hwrate_to_tx_rate(rate_n_flags, info->band, r);
}

static void iwl_mvm_tx_status_check_trigger(struct iwl_mvm *mvm,
					    u32 status)
{
	struct iwl_fw_dbg_trigger_tlv *trig;
	struct iwl_fw_dbg_trigger_tx_status *status_trig;
	int i;

	if (!iwl_fw_dbg_trigger_enabled(mvm->fw, FW_DBG_TRIGGER_TX_STATUS))
		return;

	trig = iwl_fw_dbg_get_trigger(mvm->fw, FW_DBG_TRIGGER_TX_STATUS);
	status_trig = (void *)trig->data;

	if (!iwl_fw_dbg_trigger_check_stop(mvm, NULL, trig))
		return;

	for (i = 0; i < ARRAY_SIZE(status_trig->statuses); i++) {
		/* don't collect on status 0 */
		if (!status_trig->statuses[i].status)
			break;

		if (status_trig->statuses[i].status != (status & TX_STATUS_MSK))
			continue;

		iwl_mvm_fw_dbg_collect_trig(mvm, trig,
					    "Tx status %d was received",
					    status & TX_STATUS_MSK);
		break;
	}
}

static void iwl_mvm_rx_tx_cmd_single(struct iwl_mvm *mvm,
				     struct iwl_rx_packet *pkt)
{
	struct ieee80211_sta *sta;
	u16 sequence = le16_to_cpu(pkt->hdr.sequence);
	int txq_id = SEQ_TO_QUEUE(sequence);
	struct iwl_mvm_tx_resp *tx_resp = (void *)pkt->data;
	int sta_id = IWL_MVM_TX_RES_GET_RA(tx_resp->ra_tid);
	int tid = IWL_MVM_TX_RES_GET_TID(tx_resp->ra_tid);
	u32 status = le16_to_cpu(tx_resp->status.status);
	u16 ssn = iwl_mvm_get_scd_ssn(tx_resp);
	struct iwl_mvm_sta *mvmsta;
	struct sk_buff_head skbs;
	u8 skb_freed = 0;
	u16 next_reclaimed, seq_ctl;
	bool is_ndp = false;

	__skb_queue_head_init(&skbs);

	seq_ctl = le16_to_cpu(tx_resp->seq_ctl);

	/* we can free until ssn % q.n_bd not inclusive */
	iwl_trans_reclaim(mvm->trans, txq_id, ssn, &skbs);

	while (!skb_queue_empty(&skbs)) {
		struct sk_buff *skb = __skb_dequeue(&skbs);
		struct ieee80211_tx_info *info = IEEE80211_SKB_CB(skb);

		skb_freed++;

		iwl_trans_free_tx_cmd(mvm->trans, info->driver_data[1]);

		memset(&info->status, 0, sizeof(info->status));

		/* inform mac80211 about what happened with the frame */
		switch (status & TX_STATUS_MSK) {
		case TX_STATUS_SUCCESS:
		case TX_STATUS_DIRECT_DONE:
			info->flags |= IEEE80211_TX_STAT_ACK;
			break;
		case TX_STATUS_FAIL_DEST_PS:
			/* In DQA, the FW should have stopped the queue and not
			 * return this status
			 */
			WARN_ON(iwl_mvm_is_dqa_supported(mvm));
			info->flags |= IEEE80211_TX_STAT_TX_FILTERED;
			break;
		default:
			break;
		}

		iwl_mvm_tx_status_check_trigger(mvm, status);

		info->status.rates[0].count = tx_resp->failure_frame + 1;
		iwl_mvm_hwrate_to_tx_status(le32_to_cpu(tx_resp->initial_rate),
					    info);
		info->status.status_driver_data[1] =
			(void *)(uintptr_t)le32_to_cpu(tx_resp->initial_rate);

		/* Single frame failure in an AMPDU queue => send BAR */
		if (info->flags & IEEE80211_TX_CTL_AMPDU &&
		    !(info->flags & IEEE80211_TX_STAT_ACK) &&
		    !(info->flags & IEEE80211_TX_STAT_TX_FILTERED))
			info->flags |= IEEE80211_TX_STAT_AMPDU_NO_BACK;
		info->flags &= ~IEEE80211_TX_CTL_AMPDU;

		/* W/A FW bug: seq_ctl is wrong when the status isn't success */
		if (status != TX_STATUS_SUCCESS) {
			struct ieee80211_hdr *hdr = (void *)skb->data;
			seq_ctl = le16_to_cpu(hdr->seq_ctrl);
		}

		if (unlikely(!seq_ctl)) {
			struct ieee80211_hdr *hdr = (void *)skb->data;

			/*
			 * If it is an NDP, we can't update next_reclaim since
			 * its sequence control is 0. Note that for that same
			 * reason, NDPs are never sent to A-MPDU'able queues
			 * so that we can never have more than one freed frame
			 * for a single Tx resonse (see WARN_ON below).
			 */
			if (ieee80211_is_qos_nullfunc(hdr->frame_control))
				is_ndp = true;
		}

		/*
		 * TODO: this is not accurate if we are freeing more than one
		 * packet.
		 */
		info->status.tx_time =
			le16_to_cpu(tx_resp->wireless_media_time);
		BUILD_BUG_ON(ARRAY_SIZE(info->status.status_driver_data) < 1);
		info->status.status_driver_data[0] =
				(void *)(uintptr_t)tx_resp->reduced_tpc;

		ieee80211_tx_status(mvm->hw, skb);
	}

	if (iwl_mvm_is_dqa_supported(mvm) || txq_id >= mvm->first_agg_queue) {
		/* If this is an aggregation queue, we use the ssn since:
		 * ssn = wifi seq_num % 256.
		 * The seq_ctl is the sequence control of the packet to which
		 * this Tx response relates. But if there is a hole in the
		 * bitmap of the BA we received, this Tx response may allow to
		 * reclaim the hole and all the subsequent packets that were
		 * already acked. In that case, seq_ctl != ssn, and the next
		 * packet to be reclaimed will be ssn and not seq_ctl. In that
		 * case, several packets will be reclaimed even if
		 * frame_count = 1.
		 *
		 * The ssn is the index (% 256) of the latest packet that has
		 * treated (acked / dropped) + 1.
		 */
		next_reclaimed = ssn;
	} else {
		/* The next packet to be reclaimed is the one after this one */
		next_reclaimed = IEEE80211_SEQ_TO_SN(seq_ctl + 0x10);
	}

	IWL_DEBUG_TX_REPLY(mvm,
			   "TXQ %d status %s (0x%08x)\n",
			   txq_id, iwl_mvm_get_tx_fail_reason(status), status);

	IWL_DEBUG_TX_REPLY(mvm,
			   "\t\t\t\tinitial_rate 0x%x retries %d, idx=%d ssn=%d next_reclaimed=0x%x seq_ctl=0x%x\n",
			   le32_to_cpu(tx_resp->initial_rate),
			   tx_resp->failure_frame, SEQ_TO_INDEX(sequence),
			   ssn, next_reclaimed, seq_ctl);

	rcu_read_lock();

	sta = rcu_dereference(mvm->fw_id_to_mac_id[sta_id]);
	/*
	 * sta can't be NULL otherwise it'd mean that the sta has been freed in
	 * the firmware while we still have packets for it in the Tx queues.
	 */
	if (WARN_ON_ONCE(!sta))
		goto out;

	if (!IS_ERR(sta)) {
		mvmsta = iwl_mvm_sta_from_mac80211(sta);

		if (tid != IWL_TID_NON_QOS) {
			struct iwl_mvm_tid_data *tid_data =
				&mvmsta->tid_data[tid];
			bool send_eosp_ndp = false;

			spin_lock_bh(&mvmsta->lock);

			if (!is_ndp) {
				tid_data->next_reclaimed = next_reclaimed;
				IWL_DEBUG_TX_REPLY(mvm,
						   "Next reclaimed packet:%d\n",
						   next_reclaimed);
			} else {
				IWL_DEBUG_TX_REPLY(mvm,
						   "NDP - don't update next_reclaimed\n");
			}

			iwl_mvm_check_ratid_empty(mvm, sta, tid);

			if (mvmsta->sleep_tx_count) {
				mvmsta->sleep_tx_count--;
				if (mvmsta->sleep_tx_count &&
				    !iwl_mvm_tid_queued(tid_data)) {
					/*
					 * The number of frames in the queue
					 * dropped to 0 even if we sent less
					 * frames than we thought we had on the
					 * Tx queue.
					 * This means we had holes in the BA
					 * window that we just filled, ask
					 * mac80211 to send EOSP since the
					 * firmware won't know how to do that.
					 * Send NDP and the firmware will send
					 * EOSP notification that will trigger
					 * a call to ieee80211_sta_eosp().
					 */
					send_eosp_ndp = true;
				}
			}

			spin_unlock_bh(&mvmsta->lock);
			if (send_eosp_ndp) {
				iwl_mvm_sta_modify_sleep_tx_count(mvm, sta,
					IEEE80211_FRAME_RELEASE_UAPSD,
					1, tid, false, false);
				mvmsta->sleep_tx_count = 0;
				ieee80211_send_eosp_nullfunc(sta, tid);
			}
		}

		if (mvmsta->next_status_eosp) {
			mvmsta->next_status_eosp = false;
			ieee80211_sta_eosp(sta);
		}
	} else {
		mvmsta = NULL;
	}

	/*
	 * If the txq is not an AMPDU queue, there is no chance we freed
	 * several skbs. Check that out...
	 */
	if (iwl_mvm_is_dqa_supported(mvm) || txq_id >= mvm->first_agg_queue)
		goto out;

	/* We can't free more than one frame at once on a shared queue */
	WARN_ON(skb_freed > 1);

	/* If we have still frames for this STA nothing to do here */
	if (!atomic_sub_and_test(skb_freed, &mvm->pending_frames[sta_id]))
		goto out;

	if (mvmsta && mvmsta->vif->type == NL80211_IFTYPE_AP) {

		/*
		 * If there are no pending frames for this STA and
		 * the tx to this station is not disabled, notify
		 * mac80211 that this station can now wake up in its
		 * STA table.
		 * If mvmsta is not NULL, sta is valid.
		 */

		spin_lock_bh(&mvmsta->lock);

		if (!mvmsta->disable_tx)
			ieee80211_sta_block_awake(mvm->hw, sta, false);

		spin_unlock_bh(&mvmsta->lock);
	}

	if (PTR_ERR(sta) == -EBUSY || PTR_ERR(sta) == -ENOENT) {
		/*
		 * We are draining and this was the last packet - pre_rcu_remove
		 * has been called already. We might be after the
		 * synchronize_net already.
		 * Don't rely on iwl_mvm_rm_sta to see the empty Tx queues.
		 */
		set_bit(sta_id, mvm->sta_drained);
		schedule_work(&mvm->sta_drained_wk);
	}

out:
	rcu_read_unlock();
}

#ifdef CONFIG_IWLWIFI_DEBUG
#define AGG_TX_STATE_(x) case AGG_TX_STATE_ ## x: return #x
static const char *iwl_get_agg_tx_status(u16 status)
{
	switch (status & AGG_TX_STATE_STATUS_MSK) {
	AGG_TX_STATE_(TRANSMITTED);
	AGG_TX_STATE_(UNDERRUN);
	AGG_TX_STATE_(BT_PRIO);
	AGG_TX_STATE_(FEW_BYTES);
	AGG_TX_STATE_(ABORT);
	AGG_TX_STATE_(LAST_SENT_TTL);
	AGG_TX_STATE_(LAST_SENT_TRY_CNT);
	AGG_TX_STATE_(LAST_SENT_BT_KILL);
	AGG_TX_STATE_(SCD_QUERY);
	AGG_TX_STATE_(TEST_BAD_CRC32);
	AGG_TX_STATE_(RESPONSE);
	AGG_TX_STATE_(DUMP_TX);
	AGG_TX_STATE_(DELAY_TX);
	}

	return "UNKNOWN";
}

static void iwl_mvm_rx_tx_cmd_agg_dbg(struct iwl_mvm *mvm,
				      struct iwl_rx_packet *pkt)
{
	struct iwl_mvm_tx_resp *tx_resp = (void *)pkt->data;
	struct agg_tx_status *frame_status = &tx_resp->status;
	int i;

	for (i = 0; i < tx_resp->frame_count; i++) {
		u16 fstatus = le16_to_cpu(frame_status[i].status);

		IWL_DEBUG_TX_REPLY(mvm,
				   "status %s (0x%04x), try-count (%d) seq (0x%x)\n",
				   iwl_get_agg_tx_status(fstatus),
				   fstatus & AGG_TX_STATE_STATUS_MSK,
				   (fstatus & AGG_TX_STATE_TRY_CNT_MSK) >>
					AGG_TX_STATE_TRY_CNT_POS,
				   le16_to_cpu(frame_status[i].sequence));
	}
}
#else
static void iwl_mvm_rx_tx_cmd_agg_dbg(struct iwl_mvm *mvm,
				      struct iwl_rx_packet *pkt)
{}
#endif /* CONFIG_IWLWIFI_DEBUG */

static void iwl_mvm_rx_tx_cmd_agg(struct iwl_mvm *mvm,
				  struct iwl_rx_packet *pkt)
{
	struct iwl_mvm_tx_resp *tx_resp = (void *)pkt->data;
	int sta_id = IWL_MVM_TX_RES_GET_RA(tx_resp->ra_tid);
	int tid = IWL_MVM_TX_RES_GET_TID(tx_resp->ra_tid);
	u16 sequence = le16_to_cpu(pkt->hdr.sequence);
	struct iwl_mvm_sta *mvmsta;
	int queue = SEQ_TO_QUEUE(sequence);

	if (WARN_ON_ONCE(queue < mvm->first_agg_queue &&
			 (!iwl_mvm_is_dqa_supported(mvm) ||
			  (queue != IWL_MVM_DQA_BSS_CLIENT_QUEUE))))
		return;

	if (WARN_ON_ONCE(tid == IWL_TID_NON_QOS))
		return;

	iwl_mvm_rx_tx_cmd_agg_dbg(mvm, pkt);

	rcu_read_lock();

	mvmsta = iwl_mvm_sta_from_staid_rcu(mvm, sta_id);

	if (!WARN_ON_ONCE(!mvmsta)) {
		mvmsta->tid_data[tid].rate_n_flags =
			le32_to_cpu(tx_resp->initial_rate);
		mvmsta->tid_data[tid].tx_time =
			le16_to_cpu(tx_resp->wireless_media_time);
	}

	rcu_read_unlock();
}

void iwl_mvm_rx_tx_cmd(struct iwl_mvm *mvm, struct iwl_rx_cmd_buffer *rxb)
{
	struct iwl_rx_packet *pkt = rxb_addr(rxb);
	struct iwl_mvm_tx_resp *tx_resp = (void *)pkt->data;

	if (tx_resp->frame_count == 1)
		iwl_mvm_rx_tx_cmd_single(mvm, pkt);
	else
		iwl_mvm_rx_tx_cmd_agg(mvm, pkt);
}

static void iwl_mvm_tx_reclaim(struct iwl_mvm *mvm, int sta_id, int tid,
			       int txq, int index,
			       struct ieee80211_tx_info *ba_info, u32 rate)
{
	struct sk_buff_head reclaimed_skbs;
	struct iwl_mvm_tid_data *tid_data;
	struct ieee80211_sta *sta;
	struct iwl_mvm_sta *mvmsta;
	struct sk_buff *skb;
	int freed;

	if (WARN_ONCE(sta_id >= IWL_MVM_STATION_COUNT ||
		      tid >= IWL_MAX_TID_COUNT,
		      "sta_id %d tid %d", sta_id, tid))
		return;

	rcu_read_lock();

	sta = rcu_dereference(mvm->fw_id_to_mac_id[sta_id]);

	/* Reclaiming frames for a station that has been deleted ? */
	if (WARN_ON_ONCE(IS_ERR_OR_NULL(sta))) {
		rcu_read_unlock();
		return;
	}

	mvmsta = iwl_mvm_sta_from_mac80211(sta);
	tid_data = &mvmsta->tid_data[tid];

	if (tid_data->txq_id != txq) {
		IWL_ERR(mvm,
			"invalid BA notification: Q %d, tid %d\n",
			tid_data->txq_id, tid);
		rcu_read_unlock();
		return;
	}

	spin_lock_bh(&mvmsta->lock);

	__skb_queue_head_init(&reclaimed_skbs);

	/*
	 * Release all TFDs before the SSN, i.e. all TFDs in front of
	 * block-ack window (we assume that they've been successfully
	 * transmitted ... if not, it's too late anyway).
	 */
	iwl_trans_reclaim(mvm->trans, txq, index, &reclaimed_skbs);

	tid_data->next_reclaimed = index;

	iwl_mvm_check_ratid_empty(mvm, sta, tid);

	freed = 0;
	ba_info->status.status_driver_data[1] = (void *)(uintptr_t)rate;

	skb_queue_walk(&reclaimed_skbs, skb) {
		struct ieee80211_hdr *hdr = (void *)skb->data;
		struct ieee80211_tx_info *info = IEEE80211_SKB_CB(skb);

		if (ieee80211_is_data_qos(hdr->frame_control))
			freed++;
		else
			WARN_ON_ONCE(1);

		iwl_trans_free_tx_cmd(mvm->trans, info->driver_data[1]);

		memset(&info->status, 0, sizeof(info->status));
		/* Packet was transmitted successfully, failures come as single
		 * frames because before failing a frame the firmware transmits
		 * it without aggregation at least once.
		 */
		info->flags |= IEEE80211_TX_STAT_ACK;

		/* this is the first skb we deliver in this batch */
		/* put the rate scaling data there */
		if (freed == 1) {
			info->flags |= IEEE80211_TX_STAT_AMPDU;
			memcpy(&info->status, &ba_info->status,
			       sizeof(ba_info->status));
			iwl_mvm_hwrate_to_tx_status(rate, info);
		}
	}

	spin_unlock_bh(&mvmsta->lock);

	/* We got a BA notif with 0 acked or scd_ssn didn't progress which is
	 * possible (i.e. first MPDU in the aggregation wasn't acked)
	 * Still it's important to update RS about sent vs. acked.
	 */
	if (skb_queue_empty(&reclaimed_skbs)) {
		struct ieee80211_chanctx_conf *chanctx_conf = NULL;

		if (mvmsta->vif)
			chanctx_conf =
				rcu_dereference(mvmsta->vif->chanctx_conf);

		if (WARN_ON_ONCE(!chanctx_conf))
			goto out;

		ba_info->band = chanctx_conf->def.chan->band;
		iwl_mvm_hwrate_to_tx_status(rate, ba_info);

		IWL_DEBUG_TX_REPLY(mvm, "No reclaim. Update rs directly\n");
		iwl_mvm_rs_tx_status(mvm, sta, tid, ba_info, false);
	}

out:
	rcu_read_unlock();

	while (!skb_queue_empty(&reclaimed_skbs)) {
		skb = __skb_dequeue(&reclaimed_skbs);
		ieee80211_tx_status(mvm->hw, skb);
	}
}

void iwl_mvm_rx_ba_notif(struct iwl_mvm *mvm, struct iwl_rx_cmd_buffer *rxb)
{
	struct iwl_rx_packet *pkt = rxb_addr(rxb);
	int sta_id, tid, txq, index;
	struct ieee80211_tx_info ba_info = {};
	struct iwl_mvm_ba_notif *ba_notif;
	struct iwl_mvm_tid_data *tid_data;
	struct iwl_mvm_sta *mvmsta;

	if (iwl_mvm_has_new_tx_api(mvm)) {
		struct iwl_mvm_compressed_ba_notif *ba_res =
			(void *)pkt->data;

		sta_id = ba_res->sta_id;
		ba_info.status.ampdu_ack_len = (u8)le16_to_cpu(ba_res->done);
		ba_info.status.ampdu_len = (u8)le16_to_cpu(ba_res->txed);
		ba_info.status.tx_time =
			(u16)le32_to_cpu(ba_res->wireless_time);
		ba_info.status.status_driver_data[0] =
			(void *)(uintptr_t)ba_res->reduced_txp;

		/*
		 * TODO:
		 * When supporting multi TID aggregations - we need to move
		 * next_reclaimed to be per TXQ and not per TID or handle it
		 * in a different way.
		 * This will go together with SN and AddBA offload and cannot
		 * be handled properly for now.
		 */
		WARN_ON(le16_to_cpu(ba_res->tfd_cnt) != 1);
		iwl_mvm_tx_reclaim(mvm, sta_id, ba_res->ra_tid[0].tid,
				   (int)ba_res->tfd[0].q_num,
				   le16_to_cpu(ba_res->tfd[0].tfd_index),
				   &ba_info, le32_to_cpu(ba_res->tx_rate));

		IWL_DEBUG_TX_REPLY(mvm,
				   "BA_NOTIFICATION Received from sta_id = %d, flags %x, sent:%d, acked:%d\n",
				   sta_id, le32_to_cpu(ba_res->flags),
				   le16_to_cpu(ba_res->txed),
				   le16_to_cpu(ba_res->done));
		return;
	}

	ba_notif = (void *)pkt->data;
	sta_id = ba_notif->sta_id;
	tid = ba_notif->tid;
	/* "flow" corresponds to Tx queue */
	txq = le16_to_cpu(ba_notif->scd_flow);
	/* "ssn" is start of block-ack Tx window, corresponds to index
	 * (in Tx queue's circular buffer) of first TFD/frame in window */
	index = le16_to_cpu(ba_notif->scd_ssn);

	rcu_read_lock();
	mvmsta = iwl_mvm_sta_from_staid_rcu(mvm, sta_id);
	if (WARN_ON_ONCE(!mvmsta)) {
		rcu_read_unlock();
		return;
	}

	tid_data = &mvmsta->tid_data[tid];

	ba_info.status.ampdu_ack_len = ba_notif->txed_2_done;
	ba_info.status.ampdu_len = ba_notif->txed;
	ba_info.status.tx_time = tid_data->tx_time;
	ba_info.status.status_driver_data[0] =
		(void *)(uintptr_t)ba_notif->reduced_txp;

	rcu_read_unlock();

	iwl_mvm_tx_reclaim(mvm, sta_id, tid, txq, index, &ba_info,
			   tid_data->rate_n_flags);

	IWL_DEBUG_TX_REPLY(mvm,
			   "BA_NOTIFICATION Received from %pM, sta_id = %d\n",
			   (u8 *)&ba_notif->sta_addr_lo32, ba_notif->sta_id);

	IWL_DEBUG_TX_REPLY(mvm,
			   "TID = %d, SeqCtl = %d, bitmap = 0x%llx, scd_flow = %d, scd_ssn = %d sent:%d, acked:%d\n",
			   ba_notif->tid, le16_to_cpu(ba_notif->seq_ctl),
			   le64_to_cpu(ba_notif->bitmap), txq, index,
			   ba_notif->txed, ba_notif->txed_2_done);

	IWL_DEBUG_TX_REPLY(mvm, "reduced txp from ba notif %d\n",
			   ba_notif->reduced_txp);
}

/*
 * Note that there are transports that buffer frames before they reach
 * the firmware. This means that after flush_tx_path is called, the
 * queue might not be empty. The race-free way to handle this is to:
 * 1) set the station as draining
 * 2) flush the Tx path
 * 3) wait for the transport queues to be empty
 */
int iwl_mvm_flush_tx_path(struct iwl_mvm *mvm, u32 tfd_msk, u32 flags)
{
	int ret;
	struct iwl_tx_path_flush_cmd flush_cmd = {
		.queues_ctl = cpu_to_le32(tfd_msk),
		.flush_ctl = cpu_to_le16(DUMP_TX_FIFO_FLUSH),
	};

	ret = iwl_mvm_send_cmd_pdu(mvm, TXPATH_FLUSH, flags,
				   sizeof(flush_cmd), &flush_cmd);
	if (ret)
		IWL_ERR(mvm, "Failed to send flush command (%d)\n", ret);
	return ret;
}<|MERGE_RESOLUTION|>--- conflicted
+++ resolved
@@ -1012,16 +1012,8 @@
 
 	spin_unlock(&mvmsta->lock);
 
-<<<<<<< HEAD
-	/* Increase pending frames count if this isn't AMPDU */
-	if ((iwl_mvm_is_dqa_supported(mvm) &&
-	     mvmsta->tid_data[tx_cmd->tid_tspec].state != IWL_AGG_ON &&
-	     mvmsta->tid_data[tx_cmd->tid_tspec].state != IWL_AGG_STARTING) ||
-	    (!iwl_mvm_is_dqa_supported(mvm) && !is_ampdu))
-=======
 	/* Increase pending frames count if this isn't AMPDU or DQA queue */
 	if (!iwl_mvm_is_dqa_supported(mvm) && !is_ampdu)
->>>>>>> 2e4575e9
 		atomic_inc(&mvm->pending_frames[mvmsta->sta_id]);
 
 	return 0;
