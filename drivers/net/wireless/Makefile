#
# Makefile for the Linux Wireless network device drivers.
#

obj-$(CONFIG_IPW2100) += ipw2x00/
obj-$(CONFIG_IPW2200) += ipw2x00/

obj-$(CONFIG_HERMES)		+= orinoco/

obj-$(CONFIG_AIRO)		+= airo.o
obj-$(CONFIG_AIRO_CS)		+= airo_cs.o airo.o

obj-$(CONFIG_ATMEL)             += atmel.o
obj-$(CONFIG_PCI_ATMEL)         += atmel_pci.o 
obj-$(CONFIG_PCMCIA_ATMEL)      += atmel_cs.o

obj-$(CONFIG_AT76C50X_USB)      += at76c50x-usb.o

obj-$(CONFIG_PRISM54)		+= prism54/

obj-$(CONFIG_HOSTAP)		+= hostap/
obj-$(CONFIG_B43)		+= b43/
obj-$(CONFIG_B43LEGACY)		+= b43legacy/
obj-$(CONFIG_ZD1211RW)		+= zd1211rw/
obj-$(CONFIG_RTL8180)		+= rtl818x/
obj-$(CONFIG_RTL8187)		+= rtl818x/
obj-$(CONFIG_RTL8192CE)		+= rtlwifi/

# 16-bit wireless PCMCIA client drivers
obj-$(CONFIG_PCMCIA_RAYCS)	+= ray_cs.o
obj-$(CONFIG_PCMCIA_WL3501)	+= wl3501_cs.o

obj-$(CONFIG_USB_NET_RNDIS_WLAN)	+= rndis_wlan.o

obj-$(CONFIG_USB_ZD1201)	+= zd1201.o
obj-$(CONFIG_LIBERTAS)		+= libertas/

obj-$(CONFIG_LIBERTAS_THINFIRM)	+= libertas_tf/

obj-$(CONFIG_ADM8211)	+= adm8211.o

obj-$(CONFIG_MWL8K)	+= mwl8k.o

obj-$(CONFIG_IWLWIFI)	+= iwlwifi/
obj-$(CONFIG_RT2X00)	+= rt2x00/

obj-$(CONFIG_P54_COMMON)	+= p54/

obj-$(CONFIG_ATH_COMMON)	+= ath/

obj-$(CONFIG_MAC80211_HWSIM)	+= mac80211_hwsim.o

obj-$(CONFIG_WL1251)	+= wl1251/
obj-$(CONFIG_WL12XX)	+= wl12xx/
obj-$(CONFIG_WL12XX_PLATFORM_DATA)	+= wl12xx/

obj-$(CONFIG_IWM)	+= iwmc3200wifi/

<<<<<<< HEAD
obj-$(CONFIG_ATH6K_LEGACY)	+= ath6kl/
=======
obj-$(CONFIG_BCM4329)	+= bcm4329/
>>>>>>> 13a4bdfd
<|MERGE_RESOLUTION|>--- conflicted
+++ resolved
@@ -56,8 +56,6 @@
 
 obj-$(CONFIG_IWM)	+= iwmc3200wifi/
 
-<<<<<<< HEAD
-obj-$(CONFIG_ATH6K_LEGACY)	+= ath6kl/
-=======
 obj-$(CONFIG_BCM4329)	+= bcm4329/
->>>>>>> 13a4bdfd
+
+obj-$(CONFIG_ATH6K_LEGACY)	+= ath6kl/