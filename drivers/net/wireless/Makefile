--- conflicted
+++ resolved
@@ -11,7 +11,7 @@
 obj-$(CONFIG_AIRO_CS)		+= airo_cs.o airo.o
 
 obj-$(CONFIG_ATMEL)             += atmel.o
-obj-$(CONFIG_PCI_ATMEL)         += atmel_pci.o 
+obj-$(CONFIG_PCI_ATMEL)         += atmel_pci.o
 obj-$(CONFIG_PCMCIA_ATMEL)      += atmel_cs.o
 
 obj-$(CONFIG_AT76C50X_USB)      += at76c50x-usb.o
@@ -22,12 +22,9 @@
 obj-$(CONFIG_B43)		+= b43/
 obj-$(CONFIG_B43LEGACY)		+= b43legacy/
 obj-$(CONFIG_ZD1211RW)		+= zd1211rw/
-<<<<<<< HEAD
 obj-$(CONFIG_RTL8180)		+= rtl818x/
 obj-$(CONFIG_RTL8187)		+= rtl818x/
-=======
 obj-$(CONFIG_DIGI_PIPER_WIFI)   += digiPiper/
->>>>>>> c9a75b78
 
 # 16-bit wireless PCMCIA client drivers
 obj-$(CONFIG_PCMCIA_RAYCS)	+= ray_cs.o
@@ -55,9 +52,6 @@
 
 obj-$(CONFIG_WL12XX)	+= wl12xx/
 
-<<<<<<< HEAD
 obj-$(CONFIG_IWM)	+= iwmc3200wifi/
-=======
-obj-$(CONFIG_MAC80211_HWSIM)	+= mac80211_hwsim.o
-obj-$(CONFIG_DIGI_WI_G)	+= digi_wi_g.o
->>>>>>> c9a75b78
+
+obj-$(CONFIG_DIGI_WI_G)	+= digi_wi_g.o