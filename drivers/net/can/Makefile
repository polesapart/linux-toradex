#
#


ifeq ($(KERNELRELEASE),)

KERNELDIR := /lib/modules/$(shell uname -r)/build
PWD       := $(shell pwd)
TOPDIR    := $(PWD)/../../..

export CONFIG_CAN_VCAN=m
export CONFIG_CAN_DEV=m
#export CONFIG_CAN_SJA1000_OLD=m
#export CONFIG_CAN_I82527_OLD=m
export CONFIG_CAN_SJA1000=m
export CONFIG_CAN_SJA1000_PLATFORM=m
export CONFIG_CAN_EMS_PCI=m
export CONFIG_CAN_EMS_PCMCIA=m
export CONFIG_CAN_PIPCAN=m
export CONFIG_CAN_SOFTING=m
export CONFIG_CAN_SOFTING_CS=m
export CONFIG_CAN_MCP251X=m

modules modules_install clean:
	$(MAKE) -C $(KERNELDIR) M=$(PWD) $@ TOPDIR=$(TOPDIR)

else

-include $(TOPDIR)/Makefile.common

obj-$(CONFIG_CAN_VCAN)		+= vcan.o
<<<<<<< HEAD
obj-$(CONFIG_CAN_FLEXCAN)	+= flexcan/
=======
obj-$(CONFIG_CAN_SLCAN)		+= slcan.o

obj-$(CONFIG_CAN_DEV)		+= can-dev.o
can-dev-y			:= dev.o sysfs.o

obj-$(CONFIG_CAN_SJA1000)	+= sja1000/
obj-$(CONFIG_CAN_SOFTING)	+= softing/
obj-$(CONFIG_CAN_MSCAN)		+= mscan/
obj-$(CONFIG_CAN_SJA1000_OLD)	+= old/sja1000/
obj-$(CONFIG_CAN_I82527_OLD)	+= old/i82527/
obj-$(CONFIG_CAN_MSCAN_OLD)	+= old/mscan/
obj-$(CONFIG_CAN_CCAN_OLD)	+= old/ccan/
obj-$(CONFIG_CAN_MCP251X)	+= mcp251x.o

ccflags-$(CONFIG_CAN_DEBUG_DEVICES) := -DDEBUG

endif
>>>>>>> 3225afe4

obj-$(CONFIG_CAN_DEV)		+= can-dev.o
can-dev-y			:= dev.o

obj-y				+= usb/

obj-$(CONFIG_CAN_SJA1000)	+= sja1000/
obj-$(CONFIG_CAN_MSCAN)		+= mscan/
obj-$(CONFIG_CAN_AT91)		+= at91_can.o
obj-$(CONFIG_CAN_TI_HECC)	+= ti_hecc.o
obj-$(CONFIG_CAN_MCP251X)	+= mcp251x.o
obj-$(CONFIG_CAN_BFIN)		+= bfin_can.o
obj-$(CONFIG_CAN_JANZ_ICAN3)	+= janz-ican3.o

ccflags-$(CONFIG_CAN_DEBUG_DEVICES) := -DDEBUG<|MERGE_RESOLUTION|>--- conflicted
+++ resolved
@@ -29,9 +29,8 @@
 -include $(TOPDIR)/Makefile.common
 
 obj-$(CONFIG_CAN_VCAN)		+= vcan.o
-<<<<<<< HEAD
 obj-$(CONFIG_CAN_FLEXCAN)	+= flexcan/
-=======
+
 obj-$(CONFIG_CAN_SLCAN)		+= slcan.o
 
 obj-$(CONFIG_CAN_DEV)		+= can-dev.o
@@ -49,7 +48,6 @@
 ccflags-$(CONFIG_CAN_DEBUG_DEVICES) := -DDEBUG
 
 endif
->>>>>>> 3225afe4
 
 obj-$(CONFIG_CAN_DEV)		+= can-dev.o
 can-dev-y			:= dev.o
