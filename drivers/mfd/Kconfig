#
# Multifunction miscellaneous devices
#

menuconfig MFD_SUPPORT
	bool "Multifunction device drivers"
	depends on HAS_IOMEM
	default y
	help
	  Multifunction devices embed several functions (e.g. GPIOs,
	  touchscreens, keyboards, current regulators, power management chips,
	  etc...) in one single integrated circuit. They usually talk to the
	  main CPU through one or more IRQ lines and low speed data busses (SPI,
	  I2C, etc..). They appear as one single device to the main system
	  through the data bus and the MFD framework allows for sub devices
	  (a.k.a. functions) to appear as discrete platform devices.
	  MFDs are typically found on embedded platforms.

	  This option alone does not add any kernel code.

if MFD_SUPPORT

config MFD_CORE
	tristate
	default n

config MFD_88PM860X
	bool "Support Marvell 88PM8606/88PM8607"
	depends on I2C=y && GENERIC_HARDIRQS
	select MFD_CORE
	help
	  This supports for Marvell 88PM8606/88PM8607 Power Management IC.
	  This includes the I2C driver and the core APIs _only_, you have to
	  select individual components like voltage regulators, RTC and
	  battery-charger under the corresponding menus.

config MFD_SM501
	tristate "Support for Silicon Motion SM501"
	 ---help---
	  This is the core driver for the Silicon Motion SM501 multimedia
	  companion chip. This device is a multifunction device which may
	  provide numerous interfaces including USB host controller, USB gadget,
	  asynchronous serial ports, audio functions, and a dual display video
	  interface. The device may be connected by PCI or local bus with
	  varying functions enabled.

config MFD_SM501_GPIO
	bool "Export GPIO via GPIO layer"
	depends on MFD_SM501 && GPIOLIB
	 ---help---
	 This option uses the gpio library layer to export the 64 GPIO
	 lines on the SM501. The platform data is used to supply the
	 base number for the first GPIO line to register.

config MFD_ASIC3
	bool "Support for Compaq ASIC3"
	depends on GENERIC_HARDIRQS && GPIOLIB && ARM
	select MFD_CORE
	 ---help---
	  This driver supports the ASIC3 multifunction chip found on many
	  PDAs (mainly iPAQ and HTC based ones)

config MFD_DAVINCI_VOICECODEC
	tristate
	select MFD_CORE

config MFD_DM355EVM_MSP
	bool "DaVinci DM355 EVM microcontroller"
	depends on I2C=y && MACH_DAVINCI_DM355_EVM
	help
	  This driver supports the MSP430 microcontroller used on these
	  boards.  MSP430 firmware manages resets and power sequencing,
	  inputs from buttons and the IR remote, LEDs, an RTC, and more.

config MFD_TI_SSP
	tristate "TI Sequencer Serial Port support"
	depends on ARCH_DAVINCI_TNETV107X
	select MFD_CORE
	---help---
	  Say Y here if you want support for the Sequencer Serial Port
	  in a Texas Instruments TNETV107X SoC.

	  To compile this driver as a module, choose M here: the
	  module will be called ti-ssp.

config HTC_EGPIO
	bool "HTC EGPIO support"
	depends on GENERIC_HARDIRQS && GPIOLIB && ARM
	help
	    This driver supports the CPLD egpio chip present on
	    several HTC phones.  It provides basic support for input
	    pins, output pins, and irqs.

config HTC_PASIC3
	tristate "HTC PASIC3 LED/DS1WM chip support"
	select MFD_CORE
	help
	  This core driver provides register access for the LED/DS1WM
	  chips labeled "AIC2" and "AIC3", found on HTC Blueangel and
	  HTC Magician devices, respectively. Actual functionality is
	  handled by the leds-pasic3 and ds1wm drivers.

config HTC_I2CPLD
	bool "HTC I2C PLD chip support"
	depends on I2C=y && GPIOLIB
	help
	  If you say yes here you get support for the supposed CPLD
	  found on omap850 HTC devices like the HTC Wizard and HTC Herald.
	  This device provides input and output GPIOs through an I2C
	  interface to one or more sub-chips.

config UCB1400_CORE
	tristate "Philips UCB1400 Core driver"
	depends on AC97_BUS
	depends on GPIOLIB
	help
	  This enables support for the Philips UCB1400 core functions.
	  The UCB1400 is an AC97 audio codec.

	  To compile this driver as a module, choose M here: the
	  module will be called ucb1400_core.

config TPS6105X
	tristate "TPS61050/61052 Boost Converters"
	depends on I2C
	select REGULATOR
	select MFD_CORE
	select REGULATOR_FIXED_VOLTAGE
	help
	  This option enables a driver for the TP61050/TPS61052
	  high-power "white LED driver". This boost converter is
	  sometimes used for other things than white LEDs, and
	  also contains a GPIO pin.

config TPS65010
	tristate "TPS6501x Power Management chips"
	depends on I2C && GPIOLIB
	default y if MACH_OMAP_H2 || MACH_OMAP_H3 || MACH_OMAP_OSK
	help
	  If you say yes here you get support for the TPS6501x series of
	  Power Management chips.  These include voltage regulators,
	  lithium ion/polymer battery charging, and other features that
	  are often used in portable devices like cell phones and cameras.

	  This driver can also be built as a module.  If so, the module
	  will be called tps65010.

config TPS6507X
	tristate "TPS6507x Power Management / Touch Screen chips"
	select MFD_CORE
	depends on I2C
	help
	  If you say yes here you get support for the TPS6507x series of
	  Power Management / Touch Screen chips.  These include voltage
	  regulators, lithium ion/polymer battery charging, touch screen
	  and other features that are often used in portable devices.
	  This driver can also be built as a module.  If so, the module
	  will be called tps6507x.

config MFD_TPS6586X
	bool "TPS6586x Power Management chips"
	depends on I2C=y && GPIOLIB && GENERIC_HARDIRQS
	select MFD_CORE
	help
	  If you say yes here you get support for the TPS6586X series of
	  Power Management chips.
	  This driver provides common support for accessing the device,
	  additional drivers must be enabled in order to use the
	  functionality of the device.

	  This driver can also be built as a module.  If so, the module
	  will be called tps6586x.

config MFD_TPS65910
	bool "TPS65910 Power Management chip"
	depends on I2C=y && GPIOLIB
	select MFD_CORE
	select GPIO_TPS65910
<<<<<<< HEAD
	select REGMAP_I2C
=======
>>>>>>> 7cccbdc8
	help
	  if you say yes here you get support for the TPS65910 series of
	  Power Management chips.

config MFD_TPS65912
	bool
	depends on GPIOLIB

config MFD_TPS65912_I2C
	bool "TPS95612 Power Management chip with I2C"
	select MFD_CORE
	select MFD_TPS65912
	depends on I2C=y && GPIOLIB
	help
	  If you say yes here you get support for the TPS65912 series of
	  PM chips with I2C interface.

config MFD_TPS65912_SPI
	bool "TPS65912 Power Management chip with SPI"
	select MFD_CORE
	select MFD_TPS65912
	depends on SPI_MASTER && GPIOLIB
	help
	  If you say yes here you get support for the TPS65912 series of
	  PM chips with SPI interface.

config MENELAUS
	bool "Texas Instruments TWL92330/Menelaus PM chip"
	depends on I2C=y && ARCH_OMAP2
	help
	  If you say yes here you get support for the Texas Instruments
	  TWL92330/Menelaus Power Management chip. This include voltage
	  regulators, Dual slot memory card transceivers, real-time clock
	  and other features that are often used in portable devices like
	  cell phones and PDAs.

config TWL4030_CORE
	bool "Texas Instruments TWL4030/TWL5030/TWL6030/TPS659x0 Support"
	depends on I2C=y && GENERIC_HARDIRQS
	help
	  Say yes here if you have TWL4030 / TWL6030 family chip on your board.
	  This core driver provides register access and IRQ handling
	  facilities, and registers devices for the various functions
	  so that function-specific drivers can bind to them.

	  These multi-function chips are found on many OMAP2 and OMAP3
	  boards, providing power management, RTC, GPIO, keypad, a
	  high speed USB OTG transceiver, an audio codec (on most
	  versions) and many other features.

config TWL4030_MADC
	tristate "Texas Instruments TWL4030 MADC"
	depends on TWL4030_CORE
	help
	This driver provides support for triton TWL4030-MADC. The
	driver supports both RT and SW conversion methods.

	This driver can be built as a module. If so it will be
	named twl4030-madc

config TWL4030_POWER
	bool "Support power resources on TWL4030 family chips"
	depends on TWL4030_CORE && ARM
	help
	  Say yes here if you want to use the power resources on the
	  TWL4030 family chips.  Most of these resources are regulators,
	  which have a separate driver; some are control signals, such
	  as clock request handshaking.

	  This driver uses board-specific data to initialize the resources
	  and load scripts controlling which resources are switched off/on
	  or reset when a sleep, wakeup or warm reset event occurs.

config MFD_TWL4030_AUDIO
	bool
	depends on TWL4030_CORE
	select MFD_CORE
	default n

config TWL6030_PWM
	tristate "TWL6030 PWM (Pulse Width Modulator) Support"
	depends on TWL4030_CORE
	select HAVE_PWM
	default n
	help
	  Say yes here if you want support for TWL6030 PWM.
	  This is used to control charging LED brightness.

config TWL6040_CORE
	bool
	depends on TWL4030_CORE && GENERIC_HARDIRQS
	select MFD_CORE
	default n

config MFD_STMPE
	bool "Support STMicroelectronics STMPE"
	depends on I2C=y && GENERIC_HARDIRQS
	select MFD_CORE
	help
	  Support for the STMPE family of I/O Expanders from
	  STMicroelectronics.

	  Currently supported devices are:

		STMPE811: GPIO, Touchscreen
		STMPE1601: GPIO, Keypad
		STMPE2401: GPIO, Keypad
		STMPE2403: GPIO, Keypad

	  This driver provides common support for accessing the device,
	  additional drivers must be enabled in order to use the functionality
	  of the device.  Currently available sub drivers are:

		GPIO: stmpe-gpio
		Keypad: stmpe-keypad
		Touchscreen: stmpe-ts

config MFD_TC3589X
	bool "Support Toshiba TC35892 and variants"
	depends on I2C=y && GENERIC_HARDIRQS
	select MFD_CORE
	help
	  Support for the Toshiba TC35892 and variants I/O Expander.

	  This driver provides common support for accessing the device,
	  additional drivers must be enabled in order to use the
	  functionality of the device.

config MFD_TMIO
	bool
	default n

config MFD_T7L66XB
	bool "Support Toshiba T7L66XB"
	depends on ARM && HAVE_CLK
	select MFD_CORE
	select MFD_TMIO
	help
	  Support for Toshiba Mobile IO Controller T7L66XB

config MFD_TC6387XB
	bool "Support Toshiba TC6387XB"
	depends on ARM && HAVE_CLK
	select MFD_CORE
	select MFD_TMIO
	help
	  Support for Toshiba Mobile IO Controller TC6387XB

config MFD_TC6393XB
	bool "Support Toshiba TC6393XB"
	depends on GPIOLIB && ARM
	select MFD_CORE
	select MFD_TMIO
	help
	  Support for Toshiba Mobile IO Controller TC6393XB

config PMIC_DA903X
	bool "Dialog Semiconductor DA9030/DA9034 PMIC Support"
	depends on I2C=y
	help
	  Say yes here to support for Dialog Semiconductor DA9030 (a.k.a
	  ARAVA) and DA9034 (a.k.a MICCO), these are Power Management IC
	  usually found on PXA processors-based platforms. This includes
	  the I2C driver and the core APIs _only_, you have to select
	  individual components like LCD backlight, voltage regulators,
	  LEDs and battery-charger under the corresponding menus.

config PMIC_ADP5520
	bool "Analog Devices ADP5520/01 MFD PMIC Core Support"
	depends on I2C=y
	help
	  Say yes here to add support for Analog Devices AD5520 and ADP5501,
	  Multifunction Power Management IC. This includes
	  the I2C driver and the core APIs _only_, you have to select
	  individual components like LCD backlight, LEDs, GPIOs and Kepad
	  under the corresponding menus.

config MFD_MAX8925
	bool "Maxim Semiconductor MAX8925 PMIC Support"
	depends on I2C=y && GENERIC_HARDIRQS
	select MFD_CORE
	help
	  Say yes here to support for Maxim Semiconductor MAX8925. This is
	  a Power Management IC. This driver provies common support for
	  accessing the device, additional drivers must be enabled in order
	  to use the functionality of the device.

config MFD_MAX8997
	bool "Maxim Semiconductor MAX8997/8966 PMIC Support"
	depends on I2C=y && GENERIC_HARDIRQS
	select MFD_CORE
	help
	  Say yes here to support for Maxim Semiconductor MAX8998/8966.
	  This is a Power Management IC with RTC, Flash, Fuel Gauge, Haptic,
	  MUIC controls on chip.
	  This driver provides common support for accessing the device;
	  additional drivers must be enabled in order to use the functionality
	  of the device.

config MFD_MAX8998
	bool "Maxim Semiconductor MAX8998/National LP3974 PMIC Support"
	depends on I2C=y && GENERIC_HARDIRQS
	select MFD_CORE
	help
	  Say yes here to support for Maxim Semiconductor MAX8998 and
	  National Semiconductor LP3974. This is a Power Management IC.
	  This driver provies common support for accessing the device,
	  additional drivers must be enabled in order to use the functionality
	  of the device.

config MFD_MAX8907C
	tristate "Maxim Semiconductor MAX8907C PMIC Support"
	select MFD_CORE
	depends on I2C
	help
	  Say yes here to support for Maxim Semiconductor MAX8907C. This is
	  a Power Management IC. This driver provies common support for
	  accessing the device, additional drivers must be enabled in order
	  to use the functionality of the device.

config MFD_MAX77663
	tristate "Maxim Semiconductor MAX77663 PMIC Support"
	select MFD_CORE
	depends on I2C
	help
	  Say yes here to support for Maxim Semiconductor MAX77663. This is
	  a Power Management IC. This driver provies common support for
	  accessing the device, additional drivers must be enabled in order
	  to use the functionality of the device.

config MFD_WM8400
	tristate "Support Wolfson Microelectronics WM8400"
	select MFD_CORE
	depends on I2C
	help
	  Support for the Wolfson Microelecronics WM8400 PMIC and audio
	  CODEC.  This driver provides common support for accessing
	  the device, additional drivers must be enabled in order to use
	  the functionality of the device.

config MFD_WM831X
	bool
	depends on GENERIC_HARDIRQS

config MFD_WM831X_I2C
	bool "Support Wolfson Microelectronics WM831x/2x PMICs with I2C"
	select MFD_CORE
	select MFD_WM831X
	select REGMAP_I2C
	depends on I2C=y && GENERIC_HARDIRQS
	help
	  Support for the Wolfson Microelecronics WM831x and WM832x PMICs
	  when controlled using I2C.  This driver provides common support
	  for accessing the device, additional drivers must be enabled in
	  order to use the functionality of the device.

config MFD_WM831X_SPI
	bool "Support Wolfson Microelectronics WM831x/2x PMICs with SPI"
	select MFD_CORE
	select MFD_WM831X
	select REGMAP_SPI
	depends on SPI_MASTER && GENERIC_HARDIRQS
	help
	  Support for the Wolfson Microelecronics WM831x and WM832x PMICs
	  when controlled using SPI.  This driver provides common support
	  for accessing the device, additional drivers must be enabled in
	  order to use the functionality of the device.

config MFD_WM8350
	bool
	depends on GENERIC_HARDIRQS

config MFD_WM8350_CONFIG_MODE_0
	bool
	depends on MFD_WM8350

config MFD_WM8350_CONFIG_MODE_1
	bool
	depends on MFD_WM8350

config MFD_WM8350_CONFIG_MODE_2
	bool
	depends on MFD_WM8350

config MFD_WM8350_CONFIG_MODE_3
	bool
	depends on MFD_WM8350

config MFD_WM8351_CONFIG_MODE_0
	bool
	depends on MFD_WM8350

config MFD_WM8351_CONFIG_MODE_1
	bool
	depends on MFD_WM8350

config MFD_WM8351_CONFIG_MODE_2
	bool
	depends on MFD_WM8350

config MFD_WM8351_CONFIG_MODE_3
	bool
	depends on MFD_WM8350

config MFD_WM8352_CONFIG_MODE_0
	bool
	depends on MFD_WM8350

config MFD_WM8352_CONFIG_MODE_1
	bool
	depends on MFD_WM8350

config MFD_WM8352_CONFIG_MODE_2
	bool
	depends on MFD_WM8350

config MFD_WM8352_CONFIG_MODE_3
	bool
	depends on MFD_WM8350

config MFD_WM8350_I2C
	bool "Support Wolfson Microelectronics WM8350 with I2C"
	select MFD_WM8350
	depends on I2C=y && GENERIC_HARDIRQS
	help
	  The WM8350 is an integrated audio and power management
	  subsystem with watchdog and RTC functionality for embedded
	  systems.  This option enables core support for the WM8350 with
	  I2C as the control interface.  Additional options must be
	  selected to enable support for the functionality of the chip.

config MFD_WM8994
	bool "Support Wolfson Microelectronics WM8994"
	select MFD_CORE
	select REGMAP_I2C
	depends on I2C=y && GENERIC_HARDIRQS
	help
	  The WM8994 is a highly integrated hi-fi CODEC designed for
	  smartphone applicatiosn.  As well as audio functionality it
	  has on board GPIO and regulator functionality which is
	  supported via the relevant subsystems.  This driver provides
	  core support for the WM8994, in order to use the actual
	  functionaltiy of the device other drivers must be enabled.

config MFD_PCF50633
	tristate "Support for NXP PCF50633"
	depends on I2C
	help
	  Say yes here if you have NXP PCF50633 chip on your board.
	  This core driver provides register access and IRQ handling
	  facilities, and registers devices for the various functions
	  so that function-specific drivers can bind to them.

config PCF50633_ADC
	tristate "Support for NXP PCF50633 ADC"
	depends on MFD_PCF50633
	help
	 Say yes here if you want to include support for ADC in the
	 NXP PCF50633 chip.

config PCF50633_GPIO
	tristate "Support for NXP PCF50633 GPIO"
	depends on MFD_PCF50633
	help
	 Say yes here if you want to include support GPIO for pins on
	 the PCF50633 chip.

config MFD_MC13783
	tristate

config MFD_MC13XXX
	tristate "Support Freescale MC13783 and MC13892"
	depends on SPI_MASTER
	select MFD_CORE
	select MFD_MC13783
	help
	  Support for the Freescale (Atlas) PMIC and audio CODECs
	  MC13783 and MC13892.
	  This driver provides common support for accessing  the device,
	  additional drivers must be enabled in order to use the
	  functionality of the device.

config ABX500_CORE
	bool "ST-Ericsson ABX500 Mixed Signal Circuit register functions"
	default y if ARCH_U300 || ARCH_U8500
	help
	  Say yes here if you have the ABX500 Mixed Signal IC family
	  chips. This core driver expose register access functions.
	  Functionality specific drivers using these functions can
	  remain unchanged when IC changes. Binding of the functions to
	  actual register access is done by the IC core driver.

config AB3100_CORE
	bool "ST-Ericsson AB3100 Mixed Signal Circuit core functions"
	depends on I2C=y && ABX500_CORE
	select MFD_CORE
	default y if ARCH_U300
	help
	  Select this to enable the AB3100 Mixed Signal IC core
	  functionality. This connects to a AB3100 on the I2C bus
	  and expose a number of symbols needed for dependent devices
	  to read and write registers and subscribe to events from
	  this multi-functional IC. This is needed to use other features
	  of the AB3100 such as battery-backed RTC, charging control,
	  LEDs, vibrator, system power and temperature, power management
	  and ALSA sound.

config AB3100_OTP
	tristate "ST-Ericsson AB3100 OTP functions"
	depends on AB3100_CORE
	default y if AB3100_CORE
	help
	  Select this to enable the AB3100 Mixed Signal IC OTP (one-time
	  programmable memory) support. This exposes a sysfs file to read
	  out OTP values.

config EZX_PCAP
	bool "PCAP Support"
	depends on GENERIC_HARDIRQS && SPI_MASTER
	help
	  This enables the PCAP ASIC present on EZX Phones. This is
	  needed for MMC, TouchScreen, Sound, USB, etc..

config AB8500_CORE
	bool "ST-Ericsson AB8500 Mixed Signal Power Management chip"
	depends on GENERIC_HARDIRQS && ABX500_CORE
	select MFD_CORE
	help
	  Select this option to enable access to AB8500 power management
	  chip. This connects to U8500 either on the SSP/SPI bus (deprecated
	  since hardware version v1.0) or the I2C bus via PRCMU. It also adds
	  the irq_chip parts for handling the Mixed Signal chip events.
	  This chip embeds various other multimedia funtionalities as well.

config AB8500_I2C_CORE
	bool "AB8500 register access via PRCMU I2C"
	depends on AB8500_CORE && MFD_DB8500_PRCMU
	default y
	help
	  This enables register access to the AB8500 chip via PRCMU I2C.
	  The AB8500 chip can be accessed via SPI or I2C. On DB8500 hardware
	  the I2C bus is connected to the Power Reset
	  and Mangagement Unit, PRCMU.

config AB8500_DEBUG
       bool "Enable debug info via debugfs"
       depends on AB8500_CORE && DEBUG_FS
       default y if DEBUG_FS
       help
         Select this option if you want debug information using the debug
         filesystem, debugfs.

config AB8500_GPADC
	bool "AB8500 GPADC driver"
	depends on AB8500_CORE && REGULATOR_AB8500
	default y
	help
	  AB8500 GPADC driver used to convert Acc and battery/ac/usb voltage

config AB3550_CORE
        bool "ST-Ericsson AB3550 Mixed Signal Circuit core functions"
	select MFD_CORE
	depends on I2C=y && GENERIC_HARDIRQS && ABX500_CORE
	help
	  Select this to enable the AB3550 Mixed Signal IC core
	  functionality. This connects to a AB3550 on the I2C bus
	  and expose a number of symbols needed for dependent devices
	  to read and write registers and subscribe to events from
	  this multi-functional IC. This is needed to use other features
	  of the AB3550 such as battery-backed RTC, charging control,
	  LEDs, vibrator, system power and temperature, power management
	  and ALSA sound.

config MFD_DB8500_PRCMU
	bool "ST-Ericsson DB8500 Power Reset Control Management Unit"
	depends on UX500_SOC_DB8500
	select MFD_CORE
	help
	  Select this option to enable support for the DB8500 Power Reset
	  and Control Management Unit. This is basically an autonomous
	  system controller running an XP70 microprocessor, which is accessed
	  through a register map.

config MFD_DB5500_PRCMU
	bool "ST-Ericsson DB5500 Power Reset Control Management Unit"
	depends on UX500_SOC_DB5500
	select MFD_CORE
	help
	  Select this option to enable support for the DB5500 Power Reset
	  and Control Management Unit. This is basically an autonomous
	  system controller running an XP70 microprocessor, which is accessed
	  through a register map.

config MFD_CS5535
	tristate "Support for CS5535 and CS5536 southbridge core functions"
	select MFD_CORE
	depends on PCI && X86
	---help---
	  This is the core driver for CS5535/CS5536 MFD functions.  This is
          necessary for using the board's GPIO and MFGPT functionality.

config MFD_TIMBERDALE
	tristate "Support for the Timberdale FPGA"
	select MFD_CORE
	depends on PCI && GPIOLIB
	---help---
	This is the core driver for the timberdale FPGA. This device is a
	multifunction device which exposes numerous platform devices.

	The timberdale FPGA can be found on the Intel Atom development board
	for in-vehicle infontainment, called Russellville.

config LPC_SCH
	tristate "Intel SCH LPC"
	depends on PCI
	select MFD_CORE
	help
	  LPC bridge function of the Intel SCH provides support for
	  System Management Bus and General Purpose I/O.

config MFD_RDC321X
	tristate "Support for RDC-R321x southbridge"
	select MFD_CORE
	depends on PCI
	help
	  Say yes here if you want to have support for the RDC R-321x SoC
	  southbridge which provides access to GPIOs and Watchdog using the
	  southbridge PCI device configuration space.

config MFD_JANZ_CMODIO
	tristate "Support for Janz CMOD-IO PCI MODULbus Carrier Board"
	select MFD_CORE
	depends on PCI
	help
	  This is the core driver for the Janz CMOD-IO PCI MODULbus
	  carrier board. This device is a PCI to MODULbus bridge which may
	  host many different types of MODULbus daughterboards, including
	  CAN and GPIO controllers.

config MFD_JZ4740_ADC
	bool "Support for the JZ4740 SoC ADC core"
	select MFD_CORE
	select GENERIC_IRQ_CHIP
	depends on MACH_JZ4740
	help
	  Say yes here if you want support for the ADC unit in the JZ4740 SoC.
	  This driver is necessary for jz4740-battery and jz4740-hwmon driver.

config MFD_VX855
	tristate "Support for VIA VX855/VX875 integrated south bridge"
	depends on PCI
	select MFD_CORE
	help
	  Say yes here to enable support for various functions of the
	  VIA VX855/VX875 south bridge. You will need to enable the vx855_spi
	  and/or vx855_gpio drivers for this to do anything useful.

config MFD_WL1273_CORE
	tristate "Support for TI WL1273 FM radio."
	depends on I2C
	select MFD_CORE
	default n
	help
	  This is the core driver for the TI WL1273 FM radio. This MFD
	  driver connects the radio-wl1273 V4L2 module and the wl1273
	  audio codec.

config MFD_OMAP_USB_HOST
	bool "Support OMAP USBHS core driver"
	depends on USB_EHCI_HCD_OMAP || USB_OHCI_HCD_OMAP3
	default y
	help
	  This is the core driver for the OAMP EHCI and OHCI drivers.
	  This MFD driver does the required setup functionalities for
	  OMAP USB Host drivers.

config MFD_PM8XXX
	tristate

config MFD_PM8921_CORE
	tristate "Qualcomm PM8921 PMIC chip"
	depends on MSM_SSBI
	select MFD_CORE
	select MFD_PM8XXX
	help
	  If you say yes to this option, support will be included for the
	  built-in PM8921 PMIC chip.

	  This is required if your board has a PM8921 and uses its features,
	  such as: MPPs, GPIOs, regulators, interrupts, and PWM.

	  Say M here if you want to include support for PM8921 chip as a module.
	  This will build a module called "pm8921-core".

config MFD_PM8XXX_IRQ
	bool "Support for Qualcomm PM8xxx IRQ features"
	depends on MFD_PM8XXX
	default y if MFD_PM8XXX
	help
	  This is the IRQ driver for Qualcomm PM 8xxx PMIC chips.

	  This is required to use certain other PM 8xxx features, such as GPIO
	  and MPP.

config TPS65911_COMPARATOR
	tristate
<<<<<<< HEAD

config MFD_AAT2870_CORE
	bool "Support for the AnalogicTech AAT2870"
	select MFD_CORE
	depends on I2C=y && GPIOLIB
	help
	  If you say yes here you get support for the AAT2870.
	  This driver provides common support for accessing the device,
	  additional drivers must be enabled in order to use the
	  functionality of the device.

config MFD_TPS6591X
	bool "TPS6591x Power Management chips"
	depends on I2C && GPIOLIB && GENERIC_HARDIRQS
	select MFD_CORE
	help
	  If you say yes here you get support for the TPS6591X series of
	  Power Management chips.
	  This driver provides common support for accessing the device,
	  additional drivers must be enabled in order to use the
	  functionality of the device.

config MFD_TPS65090
	bool "TPS65090 Power Management chips"
	depends on I2C && GENERIC_HARDIRQS
	select MFD_CORE
	select REGMAP_I2C
	help
	  If you say yes here you get support for the TPS65090 series of
	  Power Management chips.
	  This driver provides common support for accessing the device,
	  additional drivers must be enabled in order to use the
	  functionality of the device.

config MFD_AAT2870_CORE
	bool "Support for the AnalogicTech AAT2870"
	select MFD_CORE
	depends on I2C=y && GPIOLIB
	help
	  If you say yes here you get support for the AAT2870.

config MFD_TPS80031
	bool "TI TPS80031 Power Management chips"
	depends on I2C && GPIOLIB && GENERIC_HARDIRQS
	select MFD_CORE
	help
	  If you say yes here you get support for the TPS80031 Power
	  Management chips.
	  This driver provides common support for accessing the device,
	  additional drivers must be enabled in order to use the
	  functionality of the device.

config GPADC_TPS80031
	bool "Support for TI TPS80031 Gpadc driver"
	depends on  MFD_TPS80031
	help
	  If you say yes here you get support for the TPS80031 gpadc
	  Module.

config MFD_RICOH583
	bool "Ricoh RC5T583 Power Management system device"
	depends on I2C && GPIOLIB && GENERIC_HARDIRQS
	select MFD_CORE
	default n
	help
	  If you say yes here you get support for the RICOH583 Power
	  Management system device.
	  This driver provides common support for accessing the device,
	  additional drivers must be enabled in order to use the
	  functionality of the device.
=======
>>>>>>> 7cccbdc8

config MFD_AAT2870_CORE
	bool "Support for the AnalogicTech AAT2870"
	select MFD_CORE
	depends on I2C=y && GPIOLIB
	help
	  If you say yes here you get support for the AAT2870.
	  This driver provides common support for accessing the device,
	  additional drivers must be enabled in order to use the
	  functionality of the device.

endif # MFD_SUPPORT

menu "Multimedia Capabilities Port drivers"
	depends on ARCH_SA1100

config MCP
	tristate

# Interface drivers
config MCP_SA11X0
	tristate "Support SA11x0 MCP interface"
	depends on ARCH_SA1100
	select MCP

# Chip drivers
config MCP_UCB1200
	tristate "Support for UCB1200 / UCB1300"
	depends on MCP

config MCP_UCB1200_TS
	tristate "Touchscreen interface support"
	depends on MCP_UCB1200 && INPUT

endmenu<|MERGE_RESOLUTION|>--- conflicted
+++ resolved
@@ -176,10 +176,7 @@
 	depends on I2C=y && GPIOLIB
 	select MFD_CORE
 	select GPIO_TPS65910
-<<<<<<< HEAD
 	select REGMAP_I2C
-=======
->>>>>>> 7cccbdc8
 	help
 	  if you say yes here you get support for the TPS65910 series of
 	  Power Management chips.
@@ -786,7 +783,6 @@
 
 config TPS65911_COMPARATOR
 	tristate
-<<<<<<< HEAD
 
 config MFD_AAT2870_CORE
 	bool "Support for the AnalogicTech AAT2870"
@@ -857,18 +853,6 @@
 	  This driver provides common support for accessing the device,
 	  additional drivers must be enabled in order to use the
 	  functionality of the device.
-=======
->>>>>>> 7cccbdc8
-
-config MFD_AAT2870_CORE
-	bool "Support for the AnalogicTech AAT2870"
-	select MFD_CORE
-	depends on I2C=y && GPIOLIB
-	help
-	  If you say yes here you get support for the AAT2870.
-	  This driver provides common support for accessing the device,
-	  additional drivers must be enabled in order to use the
-	  functionality of the device.
 
 endif # MFD_SUPPORT
 
