#
# SPI driver configuration
#
# NOTE:  the reason this doesn't show SPI slave support is mostly that
# nobody's needed a slave side API yet.  The master-role API is not
# fully appropriate there, so it'd need some thought to do well.
#
menuconfig SPI
	bool "SPI support"
	depends on HAS_IOMEM
	help
	  The "Serial Peripheral Interface" is a low level synchronous
	  protocol.  Chips that support SPI can have data transfer rates
	  up to several tens of Mbit/sec.  Chips are addressed with a
	  controller and a chipselect.  Most SPI slaves don't support
	  dynamic device discovery; some are even write-only or read-only.

	  SPI is widely used by microcontrollers to talk with sensors,
	  eeprom and flash memory, codecs and various other controller
	  chips, analog to digital (and d-to-a) converters, and more.
	  MMC and SD cards can be accessed using SPI protocol; and for
	  DataFlash cards used in MMC sockets, SPI must always be used.

	  SPI is one of a family of similar protocols using a four wire
	  interface (select, clock, data in, data out) including Microwire
	  (half duplex), SSP, SSI, and PSP.  This driver framework should
	  work with most such devices and controllers.

if SPI

config SPI_DEBUG
	boolean "Debug support for SPI drivers"
	depends on DEBUG_KERNEL
	help
	  Say "yes" to enable debug messaging (like dev_dbg and pr_debug),
	  sysfs, and debugfs support in SPI controller and protocol drivers.

#
# MASTER side ... talking to discrete SPI slave chips including microcontrollers
#

config SPI_MASTER
#	boolean "SPI Master Support"
	boolean
	default SPI
	help
	  If your system has an master-capable SPI controller (which
	  provides the clock and chipselect), you can enable that
	  controller and the protocol drivers for the SPI slave chips
	  that are connected.

if SPI_MASTER

comment "SPI Master Controller Drivers"

config SPI_ATMEL
	tristate "Atmel SPI Controller"
	depends on (ARCH_AT91 || AVR32)
	help
	  This selects a driver for the Atmel SPI Controller, present on
	  many AT32 (AVR32) and AT91 (ARM) chips.

config SPI_BFIN
	tristate "SPI controller driver for ADI Blackfin5xx"
	depends on BLACKFIN
	help
	  This is the SPI controller master driver for Blackfin 5xx processor.

config SPI_AU1550
	tristate "Au1550/Au12x0 SPI Controller"
	depends on (SOC_AU1550 || SOC_AU1200) && EXPERIMENTAL
	select SPI_BITBANG
	help
	  If you say yes to this option, support will be included for the
	  Au1550 SPI controller (may also work with Au1200,Au1210,Au1250).

	  This driver can also be built as a module.  If so, the module
	  will be called au1550_spi.

config SPI_BITBANG
	tristate "Utilities for Bitbanging SPI masters"
	help
	  With a few GPIO pins, your system can bitbang the SPI protocol.
	  Select this to get SPI support through I/O pins (GPIO, parallel
	  port, etc).  Or, some systems' SPI master controller drivers use
	  this code to manage the per-word or per-transfer accesses to the
	  hardware shift registers.

	  This is library code, and is automatically selected by drivers that
	  need it.  You only need to select this explicitly to support driver
	  modules that aren't part of this kernel tree.

config SPI_BUTTERFLY
	tristate "Parallel port adapter for AVR Butterfly (DEVELOPMENT)"
	depends on PARPORT
	select SPI_BITBANG
	help
	  This uses a custom parallel port cable to connect to an AVR
	  Butterfly <http://www.atmel.com/products/avr/butterfly>, an
	  inexpensive battery powered microcontroller evaluation board.
	  This same cable can be used to flash new firmware.

config SPI_COLDFIRE_QSPI
	tristate "Freescale Coldfire QSPI controller"
	depends on (M520x || M523x || M5249 || M527x || M528x || M532x)
	help
	  This enables support for the Coldfire QSPI controller in master
	  mode.

	  This driver can also be built as a module.  If so, the module
	  will be called coldfire_qspi.

config SPI_DAVINCI
	tristate "SPI controller driver for DaVinci/DA8xx SoC's"
	depends on SPI_MASTER && ARCH_DAVINCI
	select SPI_BITBANG
	help
	  SPI master controller for DaVinci and DA8xx SPI modules.

config SPI_EP93XX
	tristate "Cirrus Logic EP93xx SPI controller"
	depends on ARCH_EP93XX
	help
	  This enables using the Cirrus EP93xx SPI controller in master
	  mode.

	  To compile this driver as a module, choose M here. The module will be
	  called ep93xx_spi.

config SPI_GPIO
	tristate "GPIO-based bitbanging SPI Master"
	depends on GENERIC_GPIO
	select SPI_BITBANG
	help
	  This simple GPIO bitbanging SPI master uses the arch-neutral GPIO
	  interface to manage MOSI, MISO, SCK, and chipselect signals.  SPI
	  slaves connected to a bus using this driver are configured as usual,
	  except that the spi_board_info.controller_data holds the GPIO number
	  for the chipselect used by this controller driver.

	  Note that this driver often won't achieve even 1 Mbit/sec speeds,
	  making it unusually slow for SPI.  If your platform can inline
	  GPIO operations, you should be able to leverage that for better
	  speed with a custom version of this driver; see the source code.

config SPI_IMX
	tristate "Freescale i.MX SPI controllers"
	depends on ARCH_MXC
	select SPI_BITBANG
	help
	  This enables using the Freescale i.MX SPI controllers in master
	  mode.

config SPI_LM70_LLP
	tristate "Parallel port adapter for LM70 eval board (DEVELOPMENT)"
	depends on PARPORT && EXPERIMENTAL
	select SPI_BITBANG
	help
	  This driver supports the NS LM70 LLP Evaluation Board,
	  which interfaces to an LM70 temperature sensor using
	  a parallel port.

config SPI_MPC52xx
	tristate "Freescale MPC52xx SPI (non-PSC) controller support"
	depends on PPC_MPC52xx && SPI
	select SPI_MASTER_OF
	help
	  This drivers supports the MPC52xx SPI controller in master SPI
	  mode.

config SPI_MPC52xx_PSC
	tristate "Freescale MPC52xx PSC SPI controller"
	depends on PPC_MPC52xx && EXPERIMENTAL
	help
	  This enables using the Freescale MPC52xx Programmable Serial
	  Controller in master SPI mode.

config SPI_MPC512x_PSC
	tristate "Freescale MPC512x PSC SPI controller"
	depends on SPI_MASTER && PPC_MPC512x
	help
	  This enables using the Freescale MPC5121 Programmable Serial
	  Controller in SPI master mode.

config SPI_MPC8xxx
	tristate "Freescale MPC8xxx SPI controller"
	depends on FSL_SOC
	help
	  This enables using the Freescale MPC8xxx SPI controllers in master
	  mode.

config SPI_OMAP_UWIRE
	tristate "OMAP1 MicroWire"
	depends on ARCH_OMAP1
	select SPI_BITBANG
	help
	  This hooks up to the MicroWire controller on OMAP1 chips.

config SPI_OMAP24XX
	tristate "McSPI driver for OMAP"
	depends on ARCH_OMAP2PLUS
	help
	  SPI master controller for OMAP24XX and later Multichannel SPI
	  (McSPI) modules.

config SPI_OMAP_100K
	tristate "OMAP SPI 100K"
	depends on SPI_MASTER && (ARCH_OMAP850 || ARCH_OMAP730)
	help
	  OMAP SPI 100K master controller for omap7xx boards.

config SPI_ORION
	tristate "Orion SPI master (EXPERIMENTAL)"
	depends on PLAT_ORION && EXPERIMENTAL
	help
	  This enables using the SPI master controller on the Orion chips.

config SPI_PL022
	tristate "ARM AMBA PL022 SSP controller (EXPERIMENTAL)"
	depends on ARM_AMBA && EXPERIMENTAL
	default y if MACH_U300
	default y if ARCH_REALVIEW
	default y if INTEGRATOR_IMPD1
	default y if ARCH_VERSATILE
	help
	  This selects the ARM(R) AMBA(R) PrimeCell PL022 SSP
	  controller. If you have an embedded system with an AMBA(R)
	  bus and a PL022 controller, say Y or M here.

config SPI_PPC4xx
	tristate "PPC4xx SPI Controller"
	depends on PPC32 && 4xx && SPI_MASTER
	select SPI_BITBANG
	help
	  This selects a driver for the PPC4xx SPI Controller.

config SPI_PXA2XX
	tristate "PXA2xx SSP SPI master"
	depends on ARCH_PXA && EXPERIMENTAL
	select PXA_SSP
	help
	  This enables using a PXA2xx SSP port as a SPI master controller.
	  The driver can be configured to use any SSP port and additional
	  documentation can be found a Documentation/spi/pxa2xx.

config SPI_S3C24XX
	tristate "Samsung S3C24XX series SPI"
	depends on ARCH_S3C2410 && EXPERIMENTAL
	select SPI_BITBANG
	help
	  SPI driver for Samsung S3C24XX series ARM SoCs

config SPI_S3C24XX_FIQ
	bool "S3C24XX driver with FIQ pseudo-DMA"
	depends on SPI_S3C24XX
	select FIQ
	help
	  Enable FIQ support for the S3C24XX SPI driver to provide pseudo
	  DMA by using the fast-interrupt request framework, This allows
	  the driver to get DMA-like performance when there are either
	  no free DMA channels, or when doing transfers that required both
	  TX and RX data paths.

config SPI_S3C24XX_GPIO
	tristate "Samsung S3C24XX series SPI by GPIO"
	depends on ARCH_S3C2410 && EXPERIMENTAL
	select SPI_BITBANG
	help
	  SPI driver for Samsung S3C24XX series ARM SoCs using
	  GPIO lines to provide the SPI bus. This can be used where
	  the inbuilt hardware cannot provide the transfer mode, or
	  where the board is using non hardware connected pins.

<<<<<<< HEAD
config SPI_S3C64XX
	tristate "Samsung S3C64XX series type SPI"
	depends on ARCH_S3C64XX && EXPERIMENTAL
	select S3C64XX_DMA
	help
	  SPI driver for Samsung S3C64XX and newer SoCs.

config SPI_SH_MSIOF
	tristate "SuperH MSIOF SPI controller"
	depends on SUPERH && HAVE_CLK
	select SPI_BITBANG
	help
	  SPI driver for SuperH MSIOF blocks.

=======
config SPI_S3C2443
        tristate "Samsung S3C2443 High Speed SPI"
        depends on SPI_MASTER && CPU_S3C2443
        help
          High Speed SPI driver for Samsung S3C2443
	  
>>>>>>> c9a75b78
config SPI_SH_SCI
	tristate "SuperH SCI SPI controller"
	depends on SUPERH
	select SPI_BITBANG
	help
	  SPI driver for SuperH SCI blocks.

config SPI_STMP3XXX
	tristate "Freescale STMP37xx/378x SPI/SSP controller"
	depends on ARCH_STMP3XXX && SPI_MASTER
	help
	  SPI driver for Freescale STMP37xx/378x SoC SSP interface

config SPI_TXX9
	tristate "Toshiba TXx9 SPI controller"
	depends on GENERIC_GPIO && CPU_TX49XX
	help
	  SPI driver for Toshiba TXx9 MIPS SoCs

config SPI_XILINX
	tristate "Xilinx SPI controller common module"
	depends on HAS_IOMEM && EXPERIMENTAL
	select SPI_BITBANG
	select SPI_XILINX_OF if (XILINX_VIRTEX || MICROBLAZE)
	help
	  This exposes the SPI controller IP from the Xilinx EDK.

	  See the "OPB Serial Peripheral Interface (SPI) (v1.00e)"
	  Product Specification document (DS464) for hardware details.

<<<<<<< HEAD
	  Or for the DS570, see "XPS Serial Peripheral Interface (SPI) (v2.00b)"

config SPI_XILINX_OF
	tristate "Xilinx SPI controller OF device"
	depends on SPI_XILINX && (XILINX_VIRTEX || MICROBLAZE)
	help
	  This is the OF driver for the SPI controller IP from the Xilinx EDK.

config SPI_XILINX_PLTFM
	tristate "Xilinx SPI controller platform device"
	depends on SPI_XILINX
	help
	  This is the platform driver for the SPI controller IP
	  from the Xilinx EDK.

config SPI_NUC900
	tristate "Nuvoton NUC900 series SPI"
	depends on ARCH_W90X900 && EXPERIMENTAL
	select SPI_BITBANG
	help
	  SPI driver for Nuvoton NUC900 series ARM SoCs
=======
config SPI_NS921X
	tristate "Digi ns921x SPI controller"
	depends on PROCESSOR_NS921X
	help
	  Driver for SPI controller in Digi ns921x CPUs

	  This driver can also be built as a module.  If so, the module
	  will be called spi_ns921x.

config SPI_NS9360
	tristate "Digi ns9360 SPI controller"
	depends on PROCESSOR_NS9360
	help
	  Driver for SPI controller in Digi ns9360 CPUs

	  This driver can also be built as a module.  If so, the module
	  will be called spi_ns9360.
>>>>>>> c9a75b78

#
# Add new SPI master controllers in alphabetical order above this line
#

config SPI_DESIGNWARE
	tristate "DesignWare SPI controller core support"
	depends on SPI_MASTER
	help
	  general driver for SPI controller core from DesignWare

config SPI_DW_PCI
	tristate "PCI interface driver for DW SPI core"
	depends on SPI_DESIGNWARE && PCI

config SPI_DW_MMIO
	tristate "Memory-mapped io interface driver for DW SPI core"
	depends on SPI_DESIGNWARE && HAVE_CLK

#
# There are lots of SPI device types, with sensors and memory
# being probably the most widely used ones.
#
comment "SPI Protocol Masters"

config SPI_SPIDEV
	tristate "User mode SPI device driver support"
	depends on EXPERIMENTAL
	help
	  This supports user mode SPI protocol drivers.

	  Note that this application programming interface is EXPERIMENTAL
	  and hence SUBJECT TO CHANGE WITHOUT NOTICE while it stabilizes.

config SPI_TLE62X0
	tristate "Infineon TLE62X0 (for power switching)"
	depends on SYSFS
	help
	  SPI driver for Infineon TLE62X0 series line driver chips,
	  such as the TLE6220, TLE6230 and TLE6240.  This provides a
	  sysfs interface, with each line presented as a kind of GPIO
	  exposing both switch control and diagnostic feedback.

#
# Add new SPI protocol masters in alphabetical order above this line
#

endif # SPI_MASTER

# (slave support would go here)

endif # SPI<|MERGE_RESOLUTION|>--- conflicted
+++ resolved
@@ -271,7 +271,6 @@
 	  the inbuilt hardware cannot provide the transfer mode, or
 	  where the board is using non hardware connected pins.
 
-<<<<<<< HEAD
 config SPI_S3C64XX
 	tristate "Samsung S3C64XX series type SPI"
 	depends on ARCH_S3C64XX && EXPERIMENTAL
@@ -286,14 +285,12 @@
 	help
 	  SPI driver for SuperH MSIOF blocks.
 
-=======
 config SPI_S3C2443
         tristate "Samsung S3C2443 High Speed SPI"
         depends on SPI_MASTER && CPU_S3C2443
         help
           High Speed SPI driver for Samsung S3C2443
 	  
->>>>>>> c9a75b78
 config SPI_SH_SCI
 	tristate "SuperH SCI SPI controller"
 	depends on SUPERH
@@ -324,7 +321,6 @@
 	  See the "OPB Serial Peripheral Interface (SPI) (v1.00e)"
 	  Product Specification document (DS464) for hardware details.
 
-<<<<<<< HEAD
 	  Or for the DS570, see "XPS Serial Peripheral Interface (SPI) (v2.00b)"
 
 config SPI_XILINX_OF
@@ -346,7 +342,7 @@
 	select SPI_BITBANG
 	help
 	  SPI driver for Nuvoton NUC900 series ARM SoCs
-=======
+
 config SPI_NS921X
 	tristate "Digi ns921x SPI controller"
 	depends on PROCESSOR_NS921X
@@ -364,7 +360,6 @@
 
 	  This driver can also be built as a module.  If so, the module
 	  will be called spi_ns9360.
->>>>>>> c9a75b78
 
 #
 # Add new SPI master controllers in alphabetical order above this line
