--- conflicted
+++ resolved
@@ -47,14 +47,11 @@
 obj-$(CONFIG_SPI_SH_MSIOF)		+= spi_sh_msiof.o
 obj-$(CONFIG_SPI_STMP3XXX)		+= spi_stmp.o
 obj-$(CONFIG_SPI_NUC900)		+= spi_nuc900.o
-<<<<<<< HEAD
 obj-$(CONFIG_SPI_MXS)			+= spi_mxs.o
 obj-$(CONFIG_SPI_MXC)			+= mxc_spi.o
-=======
 obj-$(CONFIG_SPI_NS921X)		+= spi_ns921x.o
 obj-$(CONFIG_SPI_NS9360)		+= spi_ns9360.o
 obj-$(CONFIG_SPI_S3C2443)               += spi_s3c2443.o
->>>>>>> 3225afe4
 
 # special build for s3c24xx spi driver with fiq support
 spi_s3c24xx_hw-y			:= spi_s3c24xx.o
