/*
 * drivers/media/video/tegra/nvavp/nvavp_dev.c
 *
 * Copyright (C) 2011-2012 NVIDIA Corp.
 *
 * This file is licensed under the terms of the GNU General Public License
 * version 2. This program is licensed "as is" without any warranty of any
 * kind, whether express or implied.
 */

#include <linux/uaccess.h>
#include <linux/clk.h>
#include <linux/completion.h>
#include <linux/delay.h>
#include <linux/dma-mapping.h>
#include <linux/err.h>
#include <linux/firmware.h>
#include <linux/fs.h>
#include <linux/interrupt.h>
#include <linux/io.h>
#include <linux/ioctl.h>
#include <linux/irq.h>
#include <linux/kref.h>
#include <linux/list.h>
#include <linux/miscdevice.h>
#include <linux/mutex.h>
#include <linux/nvhost.h>
#include <linux/platform_device.h>
#include <linux/rbtree.h>
#include <linux/seq_file.h>
#include <linux/slab.h>
#include <linux/string.h>
#include <linux/tegra_nvavp.h>
#include <linux/types.h>
#include <linux/vmalloc.h>
#include <linux/workqueue.h>

#include <mach/clk.h>
#include <mach/hardware.h>
#include <mach/io.h>
#include <mach/iomap.h>
#include <mach/legacy_irq.h>
#include <linux/nvmap.h>

#include "../../../../video/tegra/host/host1x/host1x_syncpt.h"
#include "../../../../video/tegra/host/dev.h"
#include "../../../../video/tegra/host/nvhost_acm.h"

#if defined(CONFIG_TEGRA_AVP_KERNEL_ON_MMU)
#include "../avp/headavp.h"
#endif
#include "nvavp_os.h"

#define TEGRA_NVAVP_NAME			"nvavp"

#define NVAVP_PUSHBUFFER_SIZE			4096

#define NVAVP_PUSHBUFFER_MIN_UPDATE_SPACE	(sizeof(u32) * 3)

#define TEGRA_NVAVP_RESET_VECTOR_ADDR	\
		(IO_ADDRESS(TEGRA_EXCEPTION_VECTORS_BASE) + 0x200)

#define FLOW_CTRL_HALT_COP_EVENTS	IO_ADDRESS(TEGRA_FLOW_CTRL_BASE + 0x4)
#define FLOW_MODE_STOP			(0x2 << 29)
#define FLOW_MODE_NONE			0x0

#define NVAVP_OS_INBOX			IO_ADDRESS(TEGRA_RES_SEMA_BASE + 0x10)
#define NVAVP_OS_OUTBOX			IO_ADDRESS(TEGRA_RES_SEMA_BASE + 0x20)

#define NVAVP_INBOX_VALID		(1 << 29)

/* AVP behavior params */
#define NVAVP_OS_IDLE_TIMEOUT		100 /* milli-seconds */

struct nvavp_info {
	u32				clk_enabled;
	struct clk			*bsev_clk;
	struct clk			*vde_clk;
	struct clk			*cop_clk;

	/* used for dvfs */
	struct clk			*sclk;
	struct clk			*emc_clk;
	unsigned long			sclk_rate;
	unsigned long			emc_clk_rate;

	int				mbox_from_avp_pend_irq;

	struct mutex			open_lock;
	int				refcount;
	int				initialized;

	struct work_struct		clock_disable_work;

	/* os information */
	struct nvavp_os_info		os_info;

	/* ucode information */
	struct nvavp_ucode_info		ucode_info;

	/* client for driver allocations, persistent */
	struct nvmap_client		*nvmap;

	struct mutex			pushbuffer_lock;
	struct nvmap_handle_ref		*pushbuf_handle;
	unsigned long			pushbuf_phys;
	u8				*pushbuf_data;
	u32				pushbuf_index;
	u32				pushbuf_fence;
	bool				pending;

	struct nv_e276_control		*os_control;

	struct nvhost_syncpt		*nvhost_syncpt;
	u32				syncpt_id;
	u32				syncpt_value;

	struct nvhost_device		*nvhost_dev;
	struct miscdevice		misc_dev;
	atomic_t				clock_stay_on_refcount;
};

struct nvavp_clientctx {
	struct nvmap_client *nvmap;
	struct nvavp_pushbuffer_submit_hdr submit_hdr;
	struct nvavp_reloc relocs[NVAVP_MAX_RELOCATION_COUNT];
	struct nvmap_handle_ref *gather_mem;
	int num_relocs;
	struct nvavp_info *nvavp;
<<<<<<< HEAD
	u32 clk_reqs;
=======
	int clock_stay_on;
>>>>>>> c7e3189c
};

static struct clk *nvavp_clk_get(struct nvavp_info *nvavp, int id)
{
	if (!nvavp)
		return NULL;

	if (id == NVAVP_MODULE_ID_AVP)
		return nvavp->sclk;
	if (id == NVAVP_MODULE_ID_VDE)
		return nvavp->vde_clk;
	if (id == NVAVP_MODULE_ID_EMC)
		return nvavp->emc_clk;

	return NULL;
}

static void nvavp_clks_enable(struct nvavp_info *nvavp)
{
	if (nvavp->clk_enabled++ == 0) {
		nvhost_module_busy(nvhost_get_host(nvavp->nvhost_dev)->dev);
		clk_enable(nvavp->bsev_clk);
		clk_enable(nvavp->vde_clk);
		clk_set_rate(nvavp->emc_clk, nvavp->emc_clk_rate);
		clk_set_rate(nvavp->sclk, nvavp->sclk_rate);
		dev_dbg(&nvavp->nvhost_dev->dev, "%s: setting sclk to %lu\n",
				__func__, nvavp->sclk_rate);
		dev_dbg(&nvavp->nvhost_dev->dev, "%s: setting emc_clk to %lu\n",
				__func__, nvavp->emc_clk_rate);
	}
}

static void nvavp_clks_disable(struct nvavp_info *nvavp)
{
	if (--nvavp->clk_enabled == 0) {
		clk_disable(nvavp->bsev_clk);
		clk_disable(nvavp->vde_clk);
		clk_set_rate(nvavp->emc_clk, 0);
		clk_set_rate(nvavp->sclk, 0);
		nvhost_module_idle(nvhost_get_host(nvavp->nvhost_dev)->dev);
		dev_dbg(&nvavp->nvhost_dev->dev, "%s: resetting emc_clk "
				"and sclk\n", __func__);
	}
}

static u32 nvavp_check_idle(struct nvavp_info *nvavp)
{
	struct nv_e276_control *control = nvavp->os_control;
	return ((control->put == control->get)
		&& (!atomic_read(&nvavp->clock_stay_on_refcount))) ? 1 : 0;
}

static void clock_disable_handler(struct work_struct *work)
{
	struct nvavp_info *nvavp;

	nvavp = container_of(work, struct nvavp_info,
			    clock_disable_work);

	mutex_lock(&nvavp->pushbuffer_lock);
	mutex_lock(&nvavp->open_lock);
	if (nvavp_check_idle(nvavp) && nvavp->pending) {
		nvavp->pending = false;
		nvavp_clks_disable(nvavp);
	}
	mutex_unlock(&nvavp->open_lock);
	mutex_unlock(&nvavp->pushbuffer_lock);
}

static int nvavp_service(struct nvavp_info *nvavp)
{
	struct nvavp_os_info *os = &nvavp->os_info;
	u8 *debug_print;
	u32 inbox;

	inbox = readl(NVAVP_OS_INBOX);
	if (!(inbox & NVAVP_INBOX_VALID))
		inbox = 0x00000000;

	writel(0x00000000, NVAVP_OS_INBOX);

	if (inbox & NVE276_OS_INTERRUPT_VIDEO_IDLE)
		schedule_work(&nvavp->clock_disable_work);

	if (inbox & NVE276_OS_INTERRUPT_DEBUG_STRING) {
		/* Should only occur with debug AVP OS builds */
		debug_print = os->data;
		debug_print += os->debug_offset;
		dev_info(&nvavp->nvhost_dev->dev, "%s\n", debug_print);
	}
	if (inbox & (NVE276_OS_INTERRUPT_SEMAPHORE_AWAKEN |
		     NVE276_OS_INTERRUPT_EXECUTE_AWAKEN)) {
		dev_info(&nvavp->nvhost_dev->dev,
			"AVP awaken event (0x%x)\n", inbox);
	}
	if (inbox & NVE276_OS_INTERRUPT_AVP_FATAL_ERROR) {
		dev_err(&nvavp->nvhost_dev->dev,
			"fatal AVP error (0x%08X)\n", inbox);
	}
	if (inbox & NVE276_OS_INTERRUPT_AVP_BREAKPOINT)
		dev_err(&nvavp->nvhost_dev->dev, "AVP breakpoint hit\n");
	if (inbox & NVE276_OS_INTERRUPT_TIMEOUT)
		dev_err(&nvavp->nvhost_dev->dev, "AVP timeout\n");

	return 0;
}

static irqreturn_t nvavp_mbox_pending_isr(int irq, void *data)
{
	struct nvavp_info *nvavp = data;

	nvavp_service(nvavp);

	return IRQ_HANDLED;
}

static void nvavp_halt_avp(struct nvavp_info *nvavp)
{
	/* ensure the AVP is halted */
	writel(FLOW_MODE_STOP, FLOW_CTRL_HALT_COP_EVENTS);
	tegra_periph_reset_assert(nvavp->cop_clk);

	writel(0, NVAVP_OS_OUTBOX);
	writel(0, NVAVP_OS_INBOX);
}

static int nvavp_reset_avp(struct nvavp_info *nvavp, unsigned long reset_addr)
{
#if defined(CONFIG_TEGRA_AVP_KERNEL_ON_MMU)
	unsigned long stub_code_phys = virt_to_phys(_tegra_avp_boot_stub);
	dma_addr_t stub_data_phys;

	_tegra_avp_boot_stub_data.map_phys_addr = avp->kernel_phys;
	_tegra_avp_boot_stub_data.jump_addr = reset_addr;
	wmb();
	stub_data_phys = dma_map_single(NULL, &_tegra_avp_boot_stub_data,
					sizeof(_tegra_avp_boot_stub_data),
					DMA_TO_DEVICE);
	rmb();
	reset_addr = (unsigned long)stub_data_phys;
#endif
	writel(FLOW_MODE_STOP, FLOW_CTRL_HALT_COP_EVENTS);

	writel(reset_addr, TEGRA_NVAVP_RESET_VECTOR_ADDR);

	clk_enable(nvavp->sclk);
	clk_enable(nvavp->emc_clk);

	/* If sclk_rate and emc_clk is not set by user space,
	 * max clock in dvfs table will be used to get best performance.
	 */
	nvavp->sclk_rate = ULONG_MAX;
	nvavp->emc_clk_rate = ULONG_MAX;

	tegra_periph_reset_assert(nvavp->cop_clk);
	udelay(2);
	tegra_periph_reset_deassert(nvavp->cop_clk);

	writel(FLOW_MODE_NONE, FLOW_CTRL_HALT_COP_EVENTS);

#if defined(CONFIG_TEGRA_AVP_KERNEL_ON_MMU)
	dma_unmap_single(NULL, stub_data_phys,
			 sizeof(_tegra_avp_boot_stub_data),
			 DMA_TO_DEVICE);
#endif
	return 0;
}

static void nvavp_halt_vde(struct nvavp_info *nvavp)
{
	if (nvavp->clk_enabled && !nvavp->pending)
		BUG();

	if (nvavp->pending) {
		nvavp_clks_disable(nvavp);
		nvavp->pending = false;
	}

	tegra_periph_reset_assert(nvavp->bsev_clk);
	tegra_periph_reset_assert(nvavp->vde_clk);
}

static int nvavp_reset_vde(struct nvavp_info *nvavp)
{
	if (nvavp->clk_enabled)
		BUG();

	nvavp_clks_enable(nvavp);

	tegra_periph_reset_assert(nvavp->bsev_clk);
	udelay(2);
	tegra_periph_reset_deassert(nvavp->bsev_clk);

	tegra_periph_reset_assert(nvavp->vde_clk);
	udelay(2);
	tegra_periph_reset_deassert(nvavp->vde_clk);

	/*
	 * VDE clock is set to max freq by default.
	 * VDE clock can be set to different freq if needed
	 * through ioctl.
	 */
	clk_set_rate(nvavp->vde_clk, ULONG_MAX);

	nvavp_clks_disable(nvavp);

	return 0;
}

static int nvavp_pushbuffer_alloc(struct nvavp_info *nvavp)
{
	int ret = 0;

	nvavp->pushbuf_handle = nvmap_alloc(nvavp->nvmap, NVAVP_PUSHBUFFER_SIZE,
				SZ_1M, NVMAP_HANDLE_UNCACHEABLE, 0);
	if (IS_ERR(nvavp->pushbuf_handle)) {
		dev_err(&nvavp->nvhost_dev->dev,
			"cannot create pushbuffer handle\n");
		ret = PTR_ERR(nvavp->pushbuf_handle);
		goto err_pushbuf_alloc;
	}
	nvavp->pushbuf_data = (u8 *)nvmap_mmap(nvavp->pushbuf_handle);
	if (!nvavp->pushbuf_data) {
		dev_err(&nvavp->nvhost_dev->dev,
			"cannot map pushbuffer handle\n");
		ret = -ENOMEM;
		goto err_pushbuf_mmap;
	}
	nvavp->pushbuf_phys = nvmap_pin(nvavp->nvmap, nvavp->pushbuf_handle);
	if (IS_ERR((void *)nvavp->pushbuf_phys)) {
		dev_err(&nvavp->nvhost_dev->dev,
			"cannot pin pushbuffer handle\n");
		ret = PTR_ERR((void *)nvavp->pushbuf_phys);
		goto err_pushbuf_pin;
	}

	memset(nvavp->pushbuf_data, 0, NVAVP_PUSHBUFFER_SIZE);

	return 0;

err_pushbuf_pin:
	nvmap_munmap(nvavp->pushbuf_handle, nvavp->pushbuf_data);
err_pushbuf_mmap:
	nvmap_free(nvavp->nvmap, nvavp->pushbuf_handle);
err_pushbuf_alloc:
	return ret;
}

static void nvavp_pushbuffer_free(struct nvavp_info *nvavp)
{
	nvmap_unpin(nvavp->nvmap, nvavp->pushbuf_handle);
	nvmap_munmap(nvavp->pushbuf_handle, nvavp->pushbuf_data);
	nvmap_free(nvavp->nvmap, nvavp->pushbuf_handle);
}

static int nvavp_pushbuffer_init(struct nvavp_info *nvavp)
{
	void *ptr;
	struct nvavp_os_info *os = &nvavp->os_info;
	struct nv_e276_control *control;
	u32 temp;
	int ret;

	ret = nvavp_pushbuffer_alloc(nvavp);
	if (ret) {
		dev_err(&nvavp->nvhost_dev->dev,
			"unable to alloc pushbuffer\n");
		return ret;
	}

	ptr = os->data;
	ptr += os->control_offset;
	nvavp->os_control = (struct nv_e276_control *)ptr;

	control = nvavp->os_control;
	memset(control, 0, sizeof(struct nvavp_os_info));

	/* init get and put pointers */
	writel(0x0, &control->put);
	writel(0x0, &control->get);

	/* enable avp VDE clock control and disable iram clock gating */
	writel(0x0, &control->idle_clk_enable);
	writel(0x0, &control->iram_clk_gating);

	/* enable avp idle timeout interrupt */
	writel(0x1, &control->idle_notify_enable);
	writel(NVAVP_OS_IDLE_TIMEOUT, &control->idle_notify_delay);

	/* init dma start and end pointers */
	writel(nvavp->pushbuf_phys, &control->dma_start);
	writel((nvavp->pushbuf_phys + NVAVP_PUSHBUFFER_SIZE),
					&control->dma_end);

	writel(0x00, &nvavp->pushbuf_index);
	temp = NVAVP_PUSHBUFFER_SIZE - NVAVP_PUSHBUFFER_MIN_UPDATE_SPACE;
	writel(temp, &nvavp->pushbuf_fence);

	nvavp->syncpt_id = NVSYNCPT_AVP_0;
	nvavp->syncpt_value = nvhost_syncpt_read(nvavp->nvhost_syncpt,
						 nvavp->syncpt_id);

	return 0;
}

static void nvavp_pushbuffer_deinit(struct nvavp_info *nvavp)
{
	nvavp_pushbuffer_free(nvavp);
}

static int nvavp_pushbuffer_update(struct nvavp_info *nvavp, u32 phys_addr,
			u32 gather_count, struct nvavp_syncpt *syncpt,
			u32 ext_ucode_flag)
{
	struct nv_e276_control *control = nvavp->os_control;
	u32 gather_cmd, setucode_cmd, sync = 0;
	u32 wordcount = 0;
	u32 index, value = -1;

	mutex_lock(&nvavp->pushbuffer_lock);

	/* check for pushbuffer wrapping */
	if (nvavp->pushbuf_index >= nvavp->pushbuf_fence)
		nvavp->pushbuf_index = 0;

	if (!ext_ucode_flag) {
		setucode_cmd =
			NVE26E_CH_OPCODE_INCR(NVE276_SET_MICROCODE_A, 3);

		index = wordcount + nvavp->pushbuf_index;
		writel(setucode_cmd, (nvavp->pushbuf_data + index));
		wordcount += sizeof(u32);

		index = wordcount + nvavp->pushbuf_index;
		writel(0, (nvavp->pushbuf_data + index));
		wordcount += sizeof(u32);

		index = wordcount + nvavp->pushbuf_index;
		writel(nvavp->ucode_info.phys, (nvavp->pushbuf_data + index));
		wordcount += sizeof(u32);

		index = wordcount + nvavp->pushbuf_index;
		writel(nvavp->ucode_info.size, (nvavp->pushbuf_data + index));
		wordcount += sizeof(u32);
	}

	gather_cmd = NVE26E_CH_OPCODE_GATHER(0, 0, 0, gather_count);

	if (syncpt) {
		value = ++nvavp->syncpt_value;
		/* XXX: NvSchedValueWrappingComparison */
		sync = NVE26E_CH_OPCODE_IMM(NVE26E_HOST1X_INCR_SYNCPT,
			(NVE26E_HOST1X_INCR_SYNCPT_COND_OP_DONE << 8) |
			(nvavp->syncpt_id & 0xFF));
	}

	/* write commands out */
	index = wordcount + nvavp->pushbuf_index;
	writel(gather_cmd, (nvavp->pushbuf_data + index));
	wordcount += sizeof(u32);

	index = wordcount + nvavp->pushbuf_index;
	writel(phys_addr, (nvavp->pushbuf_data + index));
	wordcount += sizeof(u32);

	if (syncpt) {
		index = wordcount + nvavp->pushbuf_index;
		writel(sync, (nvavp->pushbuf_data + index));
		wordcount += sizeof(u32);
	}

	/* enable clocks to VDE/BSEV */
	mutex_lock(&nvavp->open_lock);
	if (!nvavp->pending) {
		nvavp_clks_enable(nvavp);
		nvavp->pending = true;
	}
	mutex_unlock(&nvavp->open_lock);

	/* update put pointer */
	nvavp->pushbuf_index = (nvavp->pushbuf_index + wordcount) &
					(NVAVP_PUSHBUFFER_SIZE - 1);
	writel(nvavp->pushbuf_index, &control->put);
	wmb();

	/* wake up avp */
	writel(0xA0000001, NVAVP_OS_OUTBOX);

	/* Fill out fence struct */
	if (syncpt) {
		syncpt->id = nvavp->syncpt_id;
		syncpt->value = value;
	}

	mutex_unlock(&nvavp->pushbuffer_lock);

	return 0;
}

static void nvavp_unload_ucode(struct nvavp_info *nvavp)
{
	nvmap_unpin(nvavp->nvmap, nvavp->ucode_info.handle);
	nvmap_munmap(nvavp->ucode_info.handle, nvavp->ucode_info.data);
	nvmap_free(nvavp->nvmap, nvavp->ucode_info.handle);
	kfree(nvavp->ucode_info.ucode_bin);
}

static int nvavp_load_ucode(struct nvavp_info *nvavp)
{
	struct nvavp_ucode_info *ucode_info = &nvavp->ucode_info;
	const struct firmware *nvavp_ucode_fw;
	char fw_ucode_file[32];
	void *ptr;
	int ret = 0;

	if (!ucode_info->ucode_bin) {
		sprintf(fw_ucode_file, "nvavp_vid_ucode.bin");

		ret = request_firmware(&nvavp_ucode_fw, fw_ucode_file,
					nvavp->misc_dev.this_device);
		if (ret) {
			/* Try alternative version */
			sprintf(fw_ucode_file, "nvavp_vid_ucode_alt.bin");

			ret = request_firmware(&nvavp_ucode_fw,
						fw_ucode_file,
						nvavp->misc_dev.this_device);

			if (ret) {
				dev_err(&nvavp->nvhost_dev->dev,
					"cannot read ucode firmware '%s'\n",
					fw_ucode_file);
				goto err_req_ucode;
			}
		}

		dev_info(&nvavp->nvhost_dev->dev,
			"read ucode firmware from '%s' (%d bytes)\n",
			fw_ucode_file, nvavp_ucode_fw->size);

		ptr = (void *)nvavp_ucode_fw->data;

		if (strncmp((const char *)ptr, "NVAVPAPP", 8)) {
			dev_info(&nvavp->nvhost_dev->dev,
				"ucode hdr string mismatch\n");
			ret = -EINVAL;
			goto err_req_ucode;
		}
		ptr += 8;
		ucode_info->size = nvavp_ucode_fw->size - 8;

		ucode_info->ucode_bin = kzalloc(ucode_info->size,
						GFP_KERNEL);
		if (!ucode_info->ucode_bin) {
			dev_err(&nvavp->nvhost_dev->dev,
				"cannot allocate ucode bin\n");
			ret = -ENOMEM;
			goto err_ubin_alloc;
		}

		ucode_info->handle = nvmap_alloc(nvavp->nvmap,
						nvavp->ucode_info.size,
					SZ_1M, NVMAP_HANDLE_UNCACHEABLE, 0);
		if (IS_ERR(ucode_info->handle)) {
			dev_err(&nvavp->nvhost_dev->dev,
				"cannot create ucode handle\n");
			ret = PTR_ERR(ucode_info->handle);
			goto err_ucode_alloc;
		}
		ucode_info->data = (u8 *)nvmap_mmap(ucode_info->handle);
		if (!ucode_info->data) {
			dev_err(&nvavp->nvhost_dev->dev,
				"cannot map ucode handle\n");
			ret = -ENOMEM;
			goto err_ucode_mmap;
		}
		ucode_info->phys = nvmap_pin(nvavp->nvmap, ucode_info->handle);
		if (IS_ERR((void *)ucode_info->phys)) {
			dev_err(&nvavp->nvhost_dev->dev,
				"cannot pin ucode handle\n");
			ret = PTR_ERR((void *)ucode_info->phys);
			goto err_ucode_pin;
		}
		memcpy(ucode_info->ucode_bin, ptr, ucode_info->size);
		release_firmware(nvavp_ucode_fw);
	}

	memcpy(ucode_info->data, ucode_info->ucode_bin, ucode_info->size);
	return 0;

err_ucode_pin:
	nvmap_munmap(ucode_info->handle, ucode_info->data);
err_ucode_mmap:
	nvmap_free(nvavp->nvmap, ucode_info->handle);
err_ucode_alloc:
	kfree(nvavp->ucode_info.ucode_bin);
err_ubin_alloc:
	release_firmware(nvavp_ucode_fw);
err_req_ucode:
	return ret;
}

static void nvavp_unload_os(struct nvavp_info *nvavp)
{
	nvmap_unpin(nvavp->nvmap, nvavp->os_info.handle);
	nvmap_munmap(nvavp->os_info.handle, nvavp->os_info.data);
#if defined(CONFIG_TEGRA_AVP_KERNEL_ON_MMU)
	nvmap_free(nvavp->nvmap, nvavp->os_info.handle);
#elif defined(CONFIG_TEGRA_AVP_KERNEL_ON_SMMU)
	nvmap_free_iovm(nvavp->nvmap, nvavp->os_info.handle);
#endif
	kfree(nvavp->os_info.os_bin);
}

static int nvavp_load_os(struct nvavp_info *nvavp, char *fw_os_file)
{
	struct nvavp_os_info *os_info = &nvavp->os_info;
	const struct firmware *nvavp_os_fw;
	void *ptr;
	u32 size;
	int ret = 0;

	if (!os_info->os_bin) {
		ret = request_firmware(&nvavp_os_fw, fw_os_file,
					nvavp->misc_dev.this_device);
		if (ret) {
			dev_err(&nvavp->nvhost_dev->dev,
				"cannot read os firmware '%s'\n", fw_os_file);
			goto err_req_fw;
		}

		dev_info(&nvavp->nvhost_dev->dev,
			"read firmware from '%s' (%d bytes)\n",
			fw_os_file, nvavp_os_fw->size);

		ptr = (void *)nvavp_os_fw->data;

		if (strncmp((const char *)ptr, "NVAVP-OS", 8)) {
			dev_info(&nvavp->nvhost_dev->dev,
				"os hdr string mismatch\n");
			ret = -EINVAL;
			goto err_os_bin;
		}

		ptr += 8;
		os_info->entry_offset = *((u32 *)ptr);
		ptr += sizeof(u32);
		os_info->control_offset = *((u32 *)ptr);
		ptr += sizeof(u32);
		os_info->debug_offset = *((u32 *)ptr);
		ptr += sizeof(u32);

		size = *((u32 *)ptr);    ptr += sizeof(u32);

		os_info->size = size;
		os_info->os_bin = kzalloc(os_info->size,
						GFP_KERNEL);
		if (!os_info->os_bin) {
			dev_err(&nvavp->nvhost_dev->dev,
				"cannot allocate os bin\n");
			ret = -ENOMEM;
			goto err_os_bin;
		}

		memcpy(os_info->os_bin, ptr, os_info->size);
		memset(os_info->data + os_info->size, 0, SZ_1M - os_info->size);

		dev_info(&nvavp->nvhost_dev->dev,
			"entry=%08x control=%08x debug=%08x size=%d\n",
			os_info->entry_offset, os_info->control_offset,
			os_info->debug_offset, os_info->size);
		release_firmware(nvavp_os_fw);
	}

	memcpy(os_info->data, os_info->os_bin, os_info->size);
	os_info->reset_addr = os_info->phys + os_info->entry_offset;

	dev_info(&nvavp->nvhost_dev->dev,
		"AVP os at vaddr=%p paddr=%lx reset_addr=%p\n",
		os_info->data, (unsigned long)(os_info->phys),
				(void *)os_info->reset_addr);
	return 0;

err_os_bin:
	release_firmware(nvavp_os_fw);
err_req_fw:
	return ret;
}

static int nvavp_init(struct nvavp_info *nvavp)
{
	char fw_os_file[32];
	int ret = 0;

	if (nvavp->initialized)
		return ret;

#if defined(CONFIG_TEGRA_AVP_KERNEL_ON_MMU) /* Tegra2 with AVP MMU */
	/* paddr is any address returned from nvmap_pin */
	/* vaddr is AVP_KERNEL_VIRT_BASE */
	dev_info(&nvavp->nvhost_dev->dev,
		"using AVP MMU to relocate AVP os\n");
	sprintf(fw_os_file, "nvavp_os.bin");
	nvavp->os_info.reset_addr = AVP_KERNEL_VIRT_BASE;
#elif defined(CONFIG_TEGRA_AVP_KERNEL_ON_SMMU) /* Tegra3 with SMMU */
	/* paddr is any address behind SMMU */
	/* vaddr is TEGRA_SMMU_BASE */
	dev_info(&nvavp->nvhost_dev->dev,
		"using SMMU at %lx to load AVP kernel\n",
		(unsigned long)nvavp->os_info.phys);
	BUG_ON(nvavp->os_info.phys != 0xeff00000
		&& nvavp->os_info.phys != 0x0ff00000);
	sprintf(fw_os_file, "nvavp_os_%08lx.bin",
		(unsigned long)nvavp->os_info.phys);
	nvavp->os_info.reset_addr = nvavp->os_info.phys;
#else /* nvmem= carveout */
	/* paddr is found in nvmem= carveout */
	/* vaddr is same as paddr */
	/* Find nvmem carveout */
	if (!pfn_valid(__phys_to_pfn(0x8e000000))) {
		nvavp->os_info.phys = 0x8e000000;
	} else if (!pfn_valid(__phys_to_pfn(0x9e000000))) {
		nvavp->os_info.phys = 0x9e000000;
	} else if (!pfn_valid(__phys_to_pfn(0xbe000000))) {
		nvavp->os_info.phys = 0xbe000000;
	} else {
		dev_err(&nvavp->nvhost_dev->dev,
			"cannot find nvmem= carveout to load AVP os\n");
		dev_err(&nvavp->nvhost_dev->dev,
			"check kernel command line "
			"to see if nvmem= is defined\n");
		BUG();
	}
	dev_info(&nvavp->nvhost_dev->dev,
		"using nvmem= carveout at %lx to load AVP os\n",
		nvavp->os_info.phys);
	sprintf(fw_os_file, "nvavp_os_%08lx.bin", nvavp->os_info.phys);
	nvavp->os_info.reset_addr = nvavp->os_info.phys;
	nvavp->os_info.data = ioremap(nvavp->os_info.phys, SZ_1M);
#endif

	ret = nvavp_load_os(nvavp, fw_os_file);
	if (ret) {
		dev_err(&nvavp->nvhost_dev->dev,
			"unable to load os firmware '%s'\n", fw_os_file);
		goto err_exit;
	}

	ret = nvavp_pushbuffer_init(nvavp);
	if (ret) {
		dev_err(&nvavp->nvhost_dev->dev,
			"unable to init pushbuffer\n");
		goto err_exit;
	}

	ret = nvavp_load_ucode(nvavp);
	if (ret) {
		dev_err(&nvavp->nvhost_dev->dev,
			"unable to load ucode\n");
		goto err_exit;
	}

	tegra_init_legacy_irq_cop();

	nvavp_reset_vde(nvavp);
	nvavp_reset_avp(nvavp, nvavp->os_info.reset_addr);
	enable_irq(nvavp->mbox_from_avp_pend_irq);

	nvavp->initialized = 1;

err_exit:
	return ret;
}

static void nvavp_uninit(struct nvavp_info *nvavp)
{
	if (!nvavp->initialized)
		return;

	disable_irq(nvavp->mbox_from_avp_pend_irq);

	cancel_work_sync(&nvavp->clock_disable_work);

	nvavp_pushbuffer_deinit(nvavp);

	nvavp_halt_vde(nvavp);
	nvavp_halt_avp(nvavp);

	clk_disable(nvavp->sclk);
	clk_disable(nvavp->emc_clk);

	nvavp->initialized = 0;
}

static int nvavp_set_clock_ioctl(struct file *filp, unsigned int cmd,
							unsigned long arg)
{
	struct nvavp_clientctx *clientctx = filp->private_data;
	struct nvavp_info *nvavp = clientctx->nvavp;
	struct clk *c;
	struct nvavp_clock_args config;

	if (copy_from_user(&config, (void __user *)arg, sizeof(struct nvavp_clock_args)))
		return -EFAULT;

	dev_dbg(&nvavp->nvhost_dev->dev, "%s: clk_id=%d, clk_rate=%u\n",
			__func__, config.id, config.rate);

	if (config.id == NVAVP_MODULE_ID_AVP)
		nvavp->sclk_rate = config.rate;
	else if	(config.id == NVAVP_MODULE_ID_EMC)
		nvavp->emc_clk_rate = config.rate;

	c = nvavp_clk_get(nvavp, config.id);
	if (IS_ERR_OR_NULL(c))
		return -EINVAL;

	clk_enable(c);
	clk_set_rate(c, config.rate);

	config.rate = clk_get_rate(c);
	clk_disable(c);
	if (copy_to_user((void __user *)arg, &config, sizeof(struct nvavp_clock_args)))
		return -EFAULT;

	return 0;
}

static int nvavp_get_clock_ioctl(struct file *filp, unsigned int cmd,
							unsigned long arg)
{
	struct nvavp_clientctx *clientctx = filp->private_data;
	struct nvavp_info *nvavp = clientctx->nvavp;
	struct clk *c;
	struct nvavp_clock_args config;

	if (copy_from_user(&config, (void __user *)arg, sizeof(struct nvavp_clock_args)))
		return -EFAULT;

	c = nvavp_clk_get(nvavp, config.id);
	if (IS_ERR_OR_NULL(c))
		return -EINVAL;

	clk_enable(c);
	config.rate = clk_get_rate(c);
	clk_disable(c);

	if (copy_to_user((void __user *)arg, &config, sizeof(struct nvavp_clock_args)))
		return -EFAULT;

	return 0;
}

static int nvavp_get_syncpointid_ioctl(struct file *filp, unsigned int cmd,
							unsigned long arg)
{
	struct nvavp_clientctx *clientctx = filp->private_data;
	struct nvavp_info *nvavp = clientctx->nvavp;
	u32 id = nvavp->syncpt_id;

	if (_IOC_DIR(cmd) & _IOC_READ) {
		if (copy_to_user((void __user *)arg, &id, sizeof(u32)))
			return -EFAULT;
		else
			return 0;
	}
	return -EFAULT;
}

static int nvavp_set_nvmapfd_ioctl(struct file *filp, unsigned int cmd,
							unsigned long arg)
{
	struct nvavp_clientctx *clientctx = filp->private_data;
	struct nvavp_set_nvmap_fd_args buf;
	struct nvmap_client *new_client;
	int fd;

	if (_IOC_DIR(cmd) & _IOC_WRITE) {
		if (copy_from_user(&buf, (void __user *)arg, _IOC_SIZE(cmd)))
			return -EFAULT;
	}

	fd = buf.fd;
	new_client = nvmap_client_get_file(fd);
	if (IS_ERR(new_client))
		return PTR_ERR(new_client);

	clientctx->nvmap = new_client;
	return 0;
}

static int nvavp_pushbuffer_submit_ioctl(struct file *filp, unsigned int cmd,
							unsigned long arg)
{
	struct nvavp_clientctx *clientctx = filp->private_data;
	struct nvavp_info *nvavp = clientctx->nvavp;
	struct nvavp_pushbuffer_submit_hdr hdr;
	u32 *cmdbuf_data;
	struct nvmap_handle *cmdbuf_handle = NULL;
	struct nvmap_handle_ref *cmdbuf_dupe;
	int ret = 0, i;
	unsigned long phys_addr;
	unsigned long virt_addr;
	struct nvavp_pushbuffer_submit_hdr *user_hdr =
			(struct nvavp_pushbuffer_submit_hdr *) arg;
	struct nvavp_syncpt syncpt;

	syncpt.id = NVSYNCPT_INVALID;
	syncpt.value = 0;

	if (_IOC_DIR(cmd) & _IOC_WRITE) {
		if (copy_from_user(&hdr, (void __user *)arg,
			sizeof(struct nvavp_pushbuffer_submit_hdr)))
			return -EFAULT;
	}

	if (!hdr.cmdbuf.mem)
		return 0;

	if (copy_from_user(clientctx->relocs, (void __user *)hdr.relocs,
			sizeof(struct nvavp_reloc) * hdr.num_relocs)) {
		return -EFAULT;
	}

	cmdbuf_handle = nvmap_get_handle_id(clientctx->nvmap, hdr.cmdbuf.mem);
	if (cmdbuf_handle == NULL) {
		dev_err(&nvavp->nvhost_dev->dev,
			"invalid cmd buffer handle %08x\n", hdr.cmdbuf.mem);
		return -EPERM;
	}

	/* duplicate the new pushbuffer's handle into the nvavp driver's
	 * nvmap context, to ensure that the handle won't be freed as
	 * long as it is in-use by the fb driver */
	cmdbuf_dupe = nvmap_duplicate_handle_id(nvavp->nvmap, hdr.cmdbuf.mem);
	nvmap_handle_put(cmdbuf_handle);

	if (IS_ERR(cmdbuf_dupe)) {
		dev_err(&nvavp->nvhost_dev->dev,
			"could not duplicate handle\n");
		return PTR_ERR(cmdbuf_dupe);
	}

	phys_addr = nvmap_pin(nvavp->nvmap, cmdbuf_dupe);
	if (IS_ERR((void *)phys_addr)) {
		dev_err(&nvavp->nvhost_dev->dev, "could not pin handle\n");
		nvmap_free(nvavp->nvmap, cmdbuf_dupe);
		return PTR_ERR((void *)phys_addr);
	}

	virt_addr = (unsigned long)nvmap_mmap(cmdbuf_dupe);
	if (!virt_addr) {
		dev_err(&nvavp->nvhost_dev->dev, "cannot map cmdbuf handle\n");
		ret = -ENOMEM;
		goto err_cmdbuf_mmap;
	}

	cmdbuf_data = (u32 *)(virt_addr + hdr.cmdbuf.offset);

	for (i = 0; i < hdr.num_relocs; i++) {
		u32 *reloc_addr, target_phys_addr;

		if (clientctx->relocs[i].cmdbuf_mem != hdr.cmdbuf.mem) {
			dev_err(&nvavp->nvhost_dev->dev,
				"reloc info does not match target bufferID\n");
			ret = -EPERM;
			goto err_reloc_info;
		}

		reloc_addr = cmdbuf_data +
			     (clientctx->relocs[i].cmdbuf_offset >> 2);

		target_phys_addr = nvmap_handle_address(clientctx->nvmap,
					    clientctx->relocs[i].target);
		target_phys_addr += clientctx->relocs[i].target_offset;
		writel(target_phys_addr, reloc_addr);
	}

	if (hdr.syncpt) {
		ret = nvavp_pushbuffer_update(nvavp,
					     (phys_addr + hdr.cmdbuf.offset),
					      hdr.cmdbuf.words, &syncpt,
					      (hdr.flags & NVAVP_UCODE_EXT));

		if (copy_to_user((void __user *)user_hdr->syncpt, &syncpt,
				sizeof(struct nvavp_syncpt))) {
			ret = -EFAULT;
			goto err_reloc_info;
		}
	} else {
		ret = nvavp_pushbuffer_update(nvavp,
					     (phys_addr + hdr.cmdbuf.offset),
					      hdr.cmdbuf.words, NULL,
					      (hdr.flags & NVAVP_UCODE_EXT));
	}

err_reloc_info:
	nvmap_munmap(cmdbuf_dupe, (void *)virt_addr);
err_cmdbuf_mmap:
	nvmap_unpin(nvavp->nvmap, cmdbuf_dupe);
	nvmap_free(nvavp->nvmap, cmdbuf_dupe);
	return ret;
}

static int nvavp_wake_avp_ioctl(struct file *filp, unsigned int cmd,
							unsigned long arg)
{
	wmb();
	/* wake up avp */
	writel(0xA0000001, NVAVP_OS_OUTBOX);
	return 0;
}

static int nvavp_force_clock_stay_on_ioctl(struct file *filp, unsigned int cmd,
							unsigned long arg)
{
	struct nvavp_clientctx *clientctx = filp->private_data;
	struct nvavp_info *nvavp = clientctx->nvavp;
	struct nvavp_clock_stay_on_state_args clock;

	if (copy_from_user(&clock, (void __user *)arg,
<<<<<<< HEAD
			   sizeof(struct nvavp_clock_stay_on_state_args)))
=======
			sizeof(struct nvavp_clock_stay_on_state_args)))
>>>>>>> c7e3189c
		return -EFAULT;

	dev_dbg(&nvavp->nvhost_dev->dev, "%s: state=%d\n",
		__func__, clock.state);

	if (clock.state != NVAVP_CLOCK_STAY_ON_DISABLED &&
<<<<<<< HEAD
	    clock.state !=  NVAVP_CLOCK_STAY_ON_ENABLED) {
=======
		clock.state !=  NVAVP_CLOCK_STAY_ON_ENABLED) {
>>>>>>> c7e3189c
		dev_err(&nvavp->nvhost_dev->dev, "%s: invalid argument=%d\n",
			__func__, clock.state);
		return -EINVAL;
	}

<<<<<<< HEAD
	mutex_lock(&nvavp->open_lock);
	if (clock.state) {
		if (clientctx->clk_reqs++ == 0)
			nvavp_clks_enable(nvavp);
	} else {
		if (--clientctx->clk_reqs == 0)
			nvavp_clks_disable(nvavp);
	}
	mutex_unlock(&nvavp->open_lock);
=======
	if (clientctx->clock_stay_on == clock.state)
		return 0;

	clientctx->clock_stay_on = clock.state;

	if (clientctx->clock_stay_on == NVAVP_CLOCK_STAY_ON_ENABLED)
		atomic_inc(&nvavp->clock_stay_on_refcount);
	else if (clientctx->clock_stay_on == NVAVP_CLOCK_STAY_ON_DISABLED)
		atomic_dec(&nvavp->clock_stay_on_refcount);

>>>>>>> c7e3189c
	return 0;
}

static int tegra_nvavp_open(struct inode *inode, struct file *filp)
{
	struct miscdevice *miscdev = filp->private_data;
	struct nvavp_info *nvavp = dev_get_drvdata(miscdev->parent);
	int ret = 0;
	struct nvavp_clientctx *clientctx;

	dev_dbg(&nvavp->nvhost_dev->dev, "%s: ++\n", __func__);

	nonseekable_open(inode, filp);

	clientctx = kzalloc(sizeof(*clientctx), GFP_KERNEL);
	if (!clientctx)
		return -ENOMEM;

	mutex_lock(&nvavp->open_lock);

	if (!nvavp->refcount)
		ret = nvavp_init(nvavp);

	if (!ret)
		nvavp->refcount++;

	clientctx->nvmap = nvavp->nvmap;
	clientctx->nvavp = nvavp;
	clientctx->clock_stay_on = NVAVP_CLOCK_STAY_ON_DISABLED;

	filp->private_data = clientctx;

	mutex_unlock(&nvavp->open_lock);

	return ret;
}

static int tegra_nvavp_release(struct inode *inode, struct file *filp)
{
	struct nvavp_clientctx *clientctx = filp->private_data;
	struct nvavp_info *nvavp = clientctx->nvavp;
	int ret = 0;

	dev_dbg(&nvavp->nvhost_dev->dev, "%s: ++\n", __func__);

	filp->private_data = NULL;

	mutex_lock(&nvavp->open_lock);

	if (!nvavp->refcount) {
		dev_err(&nvavp->nvhost_dev->dev,
			"releasing while in invalid state\n");
		ret = -EINVAL;
		goto out;
	}

<<<<<<< HEAD
	/* if this client had any requests, drop our clk ref */
	if (clientctx->clk_reqs)
		nvavp_clks_disable(nvavp);

=======
	if (clientctx->clock_stay_on ==  NVAVP_CLOCK_STAY_ON_ENABLED)
		atomic_dec(&nvavp->clock_stay_on_refcount);
>>>>>>> c7e3189c
	if (nvavp->refcount > 0)
		nvavp->refcount--;
	if (!nvavp->refcount)
		nvavp_uninit(nvavp);

out:
	nvmap_client_put(clientctx->nvmap);
	mutex_unlock(&nvavp->open_lock);
	kfree(clientctx);
	return ret;
}

static long tegra_nvavp_ioctl(struct file *filp, unsigned int cmd,
			    unsigned long arg)
{
	int ret = 0;

	if (_IOC_TYPE(cmd) != NVAVP_IOCTL_MAGIC ||
	    _IOC_NR(cmd) < NVAVP_IOCTL_MIN_NR ||
	    _IOC_NR(cmd) > NVAVP_IOCTL_MAX_NR)
		return -EFAULT;

	switch (cmd) {
	case NVAVP_IOCTL_SET_NVMAP_FD:
		ret = nvavp_set_nvmapfd_ioctl(filp, cmd, arg);
		break;
	case NVAVP_IOCTL_GET_SYNCPOINT_ID:
		ret = nvavp_get_syncpointid_ioctl(filp, cmd, arg);
		break;
	case NVAVP_IOCTL_PUSH_BUFFER_SUBMIT:
		ret = nvavp_pushbuffer_submit_ioctl(filp, cmd, arg);
		break;
	case NVAVP_IOCTL_SET_CLOCK:
		ret = nvavp_set_clock_ioctl(filp, cmd, arg);
		break;
	case NVAVP_IOCTL_GET_CLOCK:
		ret = nvavp_get_clock_ioctl(filp, cmd, arg);
		break;
	case NVAVP_IOCTL_WAKE_AVP:
		ret = nvavp_wake_avp_ioctl(filp, cmd, arg);
		break;
	case NVAVP_IOCTL_FORCE_CLOCK_STAY_ON:
		ret = nvavp_force_clock_stay_on_ioctl(filp, cmd, arg);
		break;
	default:
		ret = -EINVAL;
		break;
	}
	return ret;
}

static const struct file_operations tegra_nvavp_fops = {
	.owner		= THIS_MODULE,
	.open		= tegra_nvavp_open,
	.release	= tegra_nvavp_release,
	.unlocked_ioctl	= tegra_nvavp_ioctl,
};

static int tegra_nvavp_probe(struct nvhost_device *ndev,
	struct nvhost_device_id *id_table)
{
	struct nvavp_info *nvavp;
	int irq;
	unsigned int heap_mask;
	u32 iovmm_addr;
	int ret = 0;

	irq = nvhost_get_irq_byname(ndev, "mbox_from_nvavp_pending");
	if (irq < 0) {
		dev_err(&ndev->dev, "invalid nvhost data\n");
		return -EINVAL;
	}


	nvavp = kzalloc(sizeof(struct nvavp_info), GFP_KERNEL);
	if (!nvavp) {
		dev_err(&ndev->dev, "cannot allocate avp_info\n");
		return -ENOMEM;
	}

	memset(nvavp, 0, sizeof(*nvavp));

	nvavp->nvhost_syncpt = &nvhost_get_host(ndev)->syncpt;
	if (!nvavp->nvhost_syncpt) {
		dev_err(&ndev->dev, "cannot get syncpt handle\n");
		ret = -ENOENT;
		goto err_get_syncpt;
	}

	nvavp->nvmap = nvmap_create_client(nvmap_dev, "nvavp_drv");
	if (IS_ERR_OR_NULL(nvavp->nvmap)) {
		dev_err(&ndev->dev, "cannot create nvmap client\n");
		ret = PTR_ERR(nvavp->nvmap);
		goto err_nvmap_create_drv_client;
	}

#if defined(CONFIG_TEGRA_AVP_KERNEL_ON_MMU) /* Tegra2 with AVP MMU */
	heap_mask = NVMAP_HEAP_CARVEOUT_GENERIC;
#elif defined(CONFIG_TEGRA_AVP_KERNEL_ON_SMMU) /* Tegra3 with SMMU */
	heap_mask = NVMAP_HEAP_IOVMM;
#else /* nvmem= carveout */
	heap_mask = 0;
#endif
	switch (heap_mask) {
	case NVMAP_HEAP_IOVMM:

		iovmm_addr = 0x0ff00000;

		nvavp->os_info.handle = nvmap_alloc_iovm(nvavp->nvmap, SZ_1M,
						L1_CACHE_BYTES,
						NVMAP_HANDLE_UNCACHEABLE,
						iovmm_addr);
		if (IS_ERR_OR_NULL(nvavp->os_info.handle)) {
			dev_err(&ndev->dev,
				"cannot create os handle\n");
			ret = PTR_ERR(nvavp->os_info.handle);
			goto err_nvmap_alloc;
		}

		nvavp->os_info.data = nvmap_mmap(nvavp->os_info.handle);
		if (!nvavp->os_info.data) {
			dev_err(&ndev->dev,
				"cannot map os handle\n");
			ret = -ENOMEM;
			goto err_nvmap_mmap;
		}

		nvavp->os_info.phys =
			nvmap_pin(nvavp->nvmap, nvavp->os_info.handle);
		if (IS_ERR_OR_NULL((void *)nvavp->os_info.phys)) {
			dev_err(&ndev->dev,
				"cannot pin os handle\n");
			ret = PTR_ERR((void *)nvavp->os_info.phys);
			goto err_nvmap_pin;
		}

		dev_info(&ndev->dev,
			"allocated IOVM at %lx for AVP os\n",
			(unsigned long)nvavp->os_info.phys);
		break;
	case NVMAP_HEAP_CARVEOUT_GENERIC:
		nvavp->os_info.handle = nvmap_alloc(nvavp->nvmap, SZ_1M, SZ_1M,
						NVMAP_HANDLE_UNCACHEABLE, 0);
		if (IS_ERR_OR_NULL(nvavp->os_info.handle)) {
			dev_err(&ndev->dev, "cannot create AVP os handle\n");
			ret = PTR_ERR(nvavp->os_info.handle);
			goto err_nvmap_alloc;
		}

		nvavp->os_info.data = nvmap_mmap(nvavp->os_info.handle);
		if (!nvavp->os_info.data) {
			dev_err(&ndev->dev, "cannot map AVP os handle\n");
			ret = -ENOMEM;
			goto err_nvmap_mmap;
		}

		nvavp->os_info.phys = nvmap_pin(nvavp->nvmap,
					nvavp->os_info.handle);
		if (IS_ERR_OR_NULL((void *)nvavp->os_info.phys)) {
			dev_err(&ndev->dev, "cannot pin AVP os handle\n");
			ret = PTR_ERR((void *)nvavp->os_info.phys);
			goto err_nvmap_pin;
		}

		dev_info(&ndev->dev,
			"allocated carveout memory at %lx for AVP os\n",
			(unsigned long)nvavp->os_info.phys);
		break;
	default:
		dev_err(&ndev->dev, "invalid/non-supported heap for AVP os\n");
		ret = -EINVAL;
		goto err_get_syncpt;
	}

	nvavp->mbox_from_avp_pend_irq = irq;
	mutex_init(&nvavp->open_lock);
	mutex_init(&nvavp->pushbuffer_lock);

	/* TODO DO NOT USE NVAVP DEVICE */
	nvavp->cop_clk = clk_get(&ndev->dev, "cop");
	if (IS_ERR(nvavp->cop_clk)) {
		dev_err(&ndev->dev, "cannot get cop clock\n");
		ret = -ENOENT;
		goto err_get_cop_clk;
	}

	nvavp->vde_clk = clk_get(&ndev->dev, "vde");
	if (IS_ERR(nvavp->vde_clk)) {
		dev_err(&ndev->dev, "cannot get vde clock\n");
		ret = -ENOENT;
		goto err_get_vde_clk;
	}

	nvavp->bsev_clk = clk_get(&ndev->dev, "bsev");
	if (IS_ERR(nvavp->bsev_clk)) {
		dev_err(&ndev->dev, "cannot get bsev clock\n");
		ret = -ENOENT;
		goto err_get_bsev_clk;
	}

	nvavp->sclk = clk_get(&ndev->dev, "sclk");
	if (IS_ERR(nvavp->sclk)) {
		dev_err(&ndev->dev, "cannot get avp.sclk clock\n");
		ret = -ENOENT;
		goto err_get_sclk;
	}

	nvavp->emc_clk = clk_get(&ndev->dev, "emc");
	if (IS_ERR(nvavp->emc_clk)) {
		dev_err(&ndev->dev, "cannot get emc clock\n");
		ret = -ENOENT;
		goto err_get_emc_clk;
	}

	nvavp->clk_enabled = 0;
	nvavp_halt_avp(nvavp);

	INIT_WORK(&nvavp->clock_disable_work, clock_disable_handler);

	nvavp->misc_dev.minor = MISC_DYNAMIC_MINOR;
	nvavp->misc_dev.name = "tegra_avpchannel";
	nvavp->misc_dev.fops = &tegra_nvavp_fops;
	nvavp->misc_dev.mode = S_IRWXUGO;
	nvavp->misc_dev.parent = &ndev->dev;

	ret = misc_register(&nvavp->misc_dev);
	if (ret) {
		dev_err(&ndev->dev, "unable to register misc device!\n");
		goto err_misc_reg;
	}

	ret = request_irq(irq, nvavp_mbox_pending_isr, 0,
			  TEGRA_NVAVP_NAME, nvavp);
	if (ret) {
		dev_err(&ndev->dev, "cannot register irq handler\n");
		goto err_req_irq_pend;
	}
	disable_irq(nvavp->mbox_from_avp_pend_irq);

	nvhost_set_drvdata(ndev, nvavp);
	nvavp->nvhost_dev = ndev;

	return 0;

err_req_irq_pend:
	misc_deregister(&nvavp->misc_dev);
err_misc_reg:
	clk_put(nvavp->emc_clk);
err_get_emc_clk:
	clk_put(nvavp->sclk);
err_get_sclk:
	clk_put(nvavp->bsev_clk);
err_get_bsev_clk:
	clk_put(nvavp->vde_clk);
err_get_vde_clk:
	clk_put(nvavp->cop_clk);
err_get_cop_clk:
	nvmap_unpin(nvavp->nvmap, nvavp->os_info.handle);
err_nvmap_pin:
	nvmap_munmap(nvavp->os_info.handle, nvavp->os_info.data);
err_nvmap_mmap:
#if defined(CONFIG_TEGRA_AVP_KERNEL_ON_MMU)
	nvmap_free(nvavp->nvmap, nvavp->os_info.handle);
#elif defined(CONFIG_TEGRA_AVP_KERNEL_ON_SMMU)
	nvmap_free_iovm(nvavp->nvmap, nvavp->os_info.handle);
#endif
err_nvmap_alloc:
	nvmap_client_put(nvavp->nvmap);
err_nvmap_create_drv_client:
err_get_syncpt:
	kfree(nvavp);
	return ret;
}

static int tegra_nvavp_remove(struct nvhost_device *ndev)
{
	struct nvavp_info *nvavp = nvhost_get_drvdata(ndev);

	if (!nvavp)
		return 0;

	mutex_lock(&nvavp->open_lock);
	if (nvavp->refcount) {
		mutex_unlock(&nvavp->open_lock);
		return -EBUSY;
	}
	mutex_unlock(&nvavp->open_lock);

	nvavp_unload_ucode(nvavp);
	nvavp_unload_os(nvavp);

	misc_deregister(&nvavp->misc_dev);

	clk_put(nvavp->bsev_clk);
	clk_put(nvavp->vde_clk);
	clk_put(nvavp->cop_clk);

	clk_put(nvavp->emc_clk);
	clk_put(nvavp->sclk);

	nvmap_client_put(nvavp->nvmap);

	kfree(nvavp);
	return 0;
}

#ifdef CONFIG_PM
static int tegra_nvavp_suspend(struct nvhost_device *ndev, pm_message_t state)
{
	struct nvavp_info *nvavp = nvhost_get_drvdata(ndev);
	int ret = 0;

	mutex_lock(&nvavp->open_lock);

	if (nvavp->refcount) {
		if (!nvavp->clk_enabled)
			nvavp_uninit(nvavp);
		else
			ret = -EBUSY;
	}

	mutex_unlock(&nvavp->open_lock);

	return ret;
}

static int tegra_nvavp_resume(struct nvhost_device *ndev)
{
	struct nvavp_info *nvavp = nvhost_get_drvdata(ndev);

	mutex_lock(&nvavp->open_lock);

	if (nvavp->refcount)
		nvavp_init(nvavp);

	mutex_unlock(&nvavp->open_lock);

	return 0;
}
#endif

static struct nvhost_driver tegra_nvavp_driver = {
	.driver	= {
		.name	= TEGRA_NVAVP_NAME,
		.owner	= THIS_MODULE,
	},
	.probe		= tegra_nvavp_probe,
	.remove		= tegra_nvavp_remove,
#ifdef CONFIG_PM
	.suspend	= tegra_nvavp_suspend,
	.resume		= tegra_nvavp_resume,
#endif
};

static int __init tegra_nvavp_init(void)
{
	return nvhost_driver_register(&tegra_nvavp_driver);
}

static void __exit tegra_nvavp_exit(void)
{
	nvhost_driver_unregister(&tegra_nvavp_driver);
}

module_init(tegra_nvavp_init);
module_exit(tegra_nvavp_exit);

MODULE_AUTHOR("NVIDIA");
MODULE_DESCRIPTION("Channel based AVP driver for Tegra");
MODULE_VERSION("1.0");
MODULE_LICENSE("Dual BSD/GPL");<|MERGE_RESOLUTION|>--- conflicted
+++ resolved
@@ -117,7 +117,7 @@
 
 	struct nvhost_device		*nvhost_dev;
 	struct miscdevice		misc_dev;
-	atomic_t				clock_stay_on_refcount;
+	atomic_t			clock_stay_on_refcount;
 };
 
 struct nvavp_clientctx {
@@ -127,11 +127,7 @@
 	struct nvmap_handle_ref *gather_mem;
 	int num_relocs;
 	struct nvavp_info *nvavp;
-<<<<<<< HEAD
-	u32 clk_reqs;
-=======
 	int clock_stay_on;
->>>>>>> c7e3189c
 };
 
 static struct clk *nvavp_clk_get(struct nvavp_info *nvavp, int id)
@@ -1053,38 +1049,19 @@
 	struct nvavp_clock_stay_on_state_args clock;
 
 	if (copy_from_user(&clock, (void __user *)arg,
-<<<<<<< HEAD
 			   sizeof(struct nvavp_clock_stay_on_state_args)))
-=======
-			sizeof(struct nvavp_clock_stay_on_state_args)))
->>>>>>> c7e3189c
 		return -EFAULT;
 
 	dev_dbg(&nvavp->nvhost_dev->dev, "%s: state=%d\n",
 		__func__, clock.state);
 
 	if (clock.state != NVAVP_CLOCK_STAY_ON_DISABLED &&
-<<<<<<< HEAD
 	    clock.state !=  NVAVP_CLOCK_STAY_ON_ENABLED) {
-=======
-		clock.state !=  NVAVP_CLOCK_STAY_ON_ENABLED) {
->>>>>>> c7e3189c
 		dev_err(&nvavp->nvhost_dev->dev, "%s: invalid argument=%d\n",
 			__func__, clock.state);
 		return -EINVAL;
 	}
 
-<<<<<<< HEAD
-	mutex_lock(&nvavp->open_lock);
-	if (clock.state) {
-		if (clientctx->clk_reqs++ == 0)
-			nvavp_clks_enable(nvavp);
-	} else {
-		if (--clientctx->clk_reqs == 0)
-			nvavp_clks_disable(nvavp);
-	}
-	mutex_unlock(&nvavp->open_lock);
-=======
 	if (clientctx->clock_stay_on == clock.state)
 		return 0;
 
@@ -1095,7 +1072,6 @@
 	else if (clientctx->clock_stay_on == NVAVP_CLOCK_STAY_ON_DISABLED)
 		atomic_dec(&nvavp->clock_stay_on_refcount);
 
->>>>>>> c7e3189c
 	return 0;
 }
 
@@ -1152,15 +1128,8 @@
 		goto out;
 	}
 
-<<<<<<< HEAD
-	/* if this client had any requests, drop our clk ref */
-	if (clientctx->clk_reqs)
-		nvavp_clks_disable(nvavp);
-
-=======
 	if (clientctx->clock_stay_on ==  NVAVP_CLOCK_STAY_ON_ENABLED)
 		atomic_dec(&nvavp->clock_stay_on_refcount);
->>>>>>> c7e3189c
 	if (nvavp->refcount > 0)
 		nvavp->refcount--;
 	if (!nvavp->refcount)
