--- conflicted
+++ resolved
@@ -1388,18 +1388,14 @@
 		csi_streamoff(cam);
 		if (req->memory & V4L2_MEMORY_MMAP)
 			csi_free_frame_buf(cam);
-<<<<<<< HEAD
 		cam->skip_frame = 0;
 		INIT_LIST_HEAD(&cam->ready_q);
 		INIT_LIST_HEAD(&cam->working_q);
 		INIT_LIST_HEAD(&cam->done_q);
 		if (req->memory & V4L2_MEMORY_MMAP)
-			retval = csi_allocate_frame_buf(cam, req->count);
-=======
 			retval = csi_allocate_frame_buf(cam, req->count + 1);
 			req_buf_number = req->count;
 		}
->>>>>>> 9e268cc3
 		break;
 	}
 
