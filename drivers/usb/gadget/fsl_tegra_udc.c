--- conflicted
+++ resolved
@@ -53,17 +53,13 @@
 	}
 
 	clk_enable(emc_clk);
-<<<<<<< HEAD
 #ifdef CONFIG_ARCH_TEGRA_2x_SOC
-	/* Set DDR busy hints to 200MHz. For Tegra 2x SOC, DDR rate is half of EMC rate */
-	clk_set_rate(emc_clk, 400000000);
+	/* Set DDR busy hints to 150MHz. For Tegra 2x SOC, DDR rate is half of EMC rate */
+	clk_set_rate(emc_clk, 300000000);
 #else
 	/* Set DDR busy hints to 150MHz. For Tegra 3x SOC DDR rate equals to EMC rate */
 	clk_set_rate(emc_clk, 150000000);
 #endif
-=======
-	clk_set_rate(emc_clk, 300000000);
->>>>>>> 59d28487
 
 	/* we have to remap the registers ourselves as fsl_udc does not
 	 * export them for us.
