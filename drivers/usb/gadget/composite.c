--- conflicted
+++ resolved
@@ -564,11 +564,7 @@
 	return status;
 }
 
-<<<<<<< HEAD
-static int remove_config(struct usb_composite_dev *cdev,
-=======
 static int unbind_config(struct usb_composite_dev *cdev,
->>>>>>> d6a38f44
 			      struct usb_configuration *config)
 {
 	while (!list_empty(&config->functions)) {
@@ -583,10 +579,6 @@
 			/* may free memory for "f" */
 		}
 	}
-<<<<<<< HEAD
-	list_del(&config->list);
-=======
->>>>>>> d6a38f44
 	if (config->unbind) {
 		DBG(cdev, "unbind config '%s'/%p\n", config->label, config);
 		config->unbind(config);
@@ -605,17 +597,11 @@
 	if (cdev->config == config)
 		reset_config(cdev);
 
-<<<<<<< HEAD
+	list_del(&config->list);
+
 	spin_unlock_irqrestore(&cdev->lock, flags);
 
-	return remove_config(cdev, config);
-=======
-	list_del(&config->list);
-
-	spin_unlock_irqrestore(&cdev->lock, flags);
-
 	return unbind_config(cdev, config);
->>>>>>> d6a38f44
 }
 
 /*-------------------------------------------------------------------------*/
@@ -1099,12 +1085,8 @@
 		struct usb_configuration	*c;
 		c = list_first_entry(&cdev->configs,
 				struct usb_configuration, list);
-<<<<<<< HEAD
-		remove_config(cdev, c);
-=======
 		list_del(&c->list);
 		unbind_config(cdev, c);
->>>>>>> d6a38f44
 	}
 	if (composite->unbind)
 		composite->unbind(cdev);
