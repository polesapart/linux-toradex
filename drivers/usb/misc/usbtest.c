#include <linux/kernel.h>
#include <linux/errno.h>
#include <linux/init.h>
#include <linux/slab.h>
#include <linux/mm.h>
#include <linux/module.h>
#include <linux/moduleparam.h>
#include <linux/scatterlist.h>
#include <linux/mutex.h>
#include <linux/timer.h>
#include <linux/usb.h>

#define SIMPLE_IO_TIMEOUT	10000	/* in milliseconds */

/*-------------------------------------------------------------------------*/

static int override_alt = -1;
module_param_named(alt, override_alt, int, 0644);
MODULE_PARM_DESC(alt, ">= 0 to override altsetting selection");
static void complicated_callback(struct urb *urb);

/*-------------------------------------------------------------------------*/

/* FIXME make these public somewhere; usbdevfs.h? */
struct usbtest_param {
	/* inputs */
	unsigned		test_num;	/* 0..(TEST_CASES-1) */
	unsigned		iterations;
	unsigned		length;
	unsigned		vary;
	unsigned		sglen;

	/* outputs */
	struct timeval		duration;
};
#define USBTEST_REQUEST	_IOWR('U', 100, struct usbtest_param)

/*-------------------------------------------------------------------------*/

#define	GENERIC		/* let probe() bind using module params */

/* Some devices that can be used for testing will have "real" drivers.
 * Entries for those need to be enabled here by hand, after disabling
 * that "real" driver.
 */
//#define	IBOT2		/* grab iBOT2 webcams */
//#define	KEYSPAN_19Qi	/* grab un-renumerated serial adapter */

/*-------------------------------------------------------------------------*/

struct usbtest_info {
	const char		*name;
	u8			ep_in;		/* bulk/intr source */
	u8			ep_out;		/* bulk/intr sink */
	unsigned		autoconf:1;
	unsigned		ctrl_out:1;
	unsigned		iso:1;		/* try iso in/out */
	unsigned		intr:1;		/* try interrupt in/out */
	int			alt;
};

/* this is accessed only through usbfs ioctl calls.
 * one ioctl to issue a test ... one lock per device.
 * tests create other threads if they need them.
 * urbs and buffers are allocated dynamically,
 * and data generated deterministically.
 */
struct usbtest_dev {
	struct usb_interface	*intf;
	struct usbtest_info	*info;
	int			in_pipe;
	int			out_pipe;
	int			in_iso_pipe;
	int			out_iso_pipe;
	int			in_int_pipe;
	int			out_int_pipe;
	struct usb_endpoint_descriptor	*iso_in, *iso_out;
	struct usb_endpoint_descriptor	*int_in, *int_out;
	struct mutex		lock;

#define TBUF_SIZE	256
	u8			*buf;
};

static struct usb_device *testdev_to_usbdev(struct usbtest_dev *test)
{
	return interface_to_usbdev(test->intf);
}

/* set up all urbs so they can be used with either bulk or interrupt */
#define	INTERRUPT_RATE		1	/* msec/transfer */

#define ERROR(tdev, fmt, args...) \
	dev_err(&(tdev)->intf->dev , fmt , ## args)
#define WARNING(tdev, fmt, args...) \
	dev_warn(&(tdev)->intf->dev , fmt , ## args)

#define GUARD_BYTE	0xA5
#define MAX_SGLEN	128

/*-------------------------------------------------------------------------*/

static int
get_endpoints(struct usbtest_dev *dev, struct usb_interface *intf)
{
	int				tmp;
	struct usb_host_interface	*alt;
	struct usb_host_endpoint	*in, *out;
	struct usb_host_endpoint	*iso_in, *iso_out;
	struct usb_host_endpoint	*int_in, *int_out;
	struct usb_device		*udev;

	for (tmp = 0; tmp < intf->num_altsetting; tmp++) {
		unsigned	ep;

		in = out = NULL;
		iso_in = iso_out = NULL;
		int_in = int_out = NULL;
		alt = intf->altsetting + tmp;

		if (override_alt >= 0 &&
				override_alt != alt->desc.bAlternateSetting)
			continue;

		/* take the first altsetting with in-bulk + out-bulk;
		 * ignore other endpoints and altsettings.
		 */
		for (ep = 0; ep < alt->desc.bNumEndpoints; ep++) {
			struct usb_host_endpoint	*e;

			e = alt->endpoint + ep;
			switch (usb_endpoint_type(&e->desc)) {
			case USB_ENDPOINT_XFER_BULK:
				break;
			case USB_ENDPOINT_XFER_INT:
				if (dev->info->intr)
					goto try_intr;
			case USB_ENDPOINT_XFER_ISOC:
				if (dev->info->iso)
					goto try_iso;
				/* FALLTHROUGH */
			default:
				continue;
			}
			if (usb_endpoint_dir_in(&e->desc)) {
				if (!in)
					in = e;
			} else {
				if (!out)
					out = e;
			}
			continue;
try_intr:
			if (usb_endpoint_dir_in(&e->desc)) {
				if (!int_in)
					int_in = e;
			} else {
				if (!int_out)
					int_out = e;
			}
			continue;
try_iso:
			if (usb_endpoint_dir_in(&e->desc)) {
				if (!iso_in)
					iso_in = e;
			} else {
				if (!iso_out)
					iso_out = e;
			}
		}
		if ((in && out)  ||  iso_in || iso_out || int_in || int_out)
			goto found;
	}
	return -EINVAL;

found:
	udev = testdev_to_usbdev(dev);
	dev->info->alt = alt->desc.bAlternateSetting;
	if (alt->desc.bAlternateSetting != 0) {
		tmp = usb_set_interface(udev,
				alt->desc.bInterfaceNumber,
				alt->desc.bAlternateSetting);
		if (tmp < 0)
			return tmp;
	}

	if (in) {
		dev->in_pipe = usb_rcvbulkpipe(udev,
			in->desc.bEndpointAddress & USB_ENDPOINT_NUMBER_MASK);
		dev->out_pipe = usb_sndbulkpipe(udev,
			out->desc.bEndpointAddress & USB_ENDPOINT_NUMBER_MASK);
	}
	if (iso_in) {
		dev->iso_in = &iso_in->desc;
		dev->in_iso_pipe = usb_rcvisocpipe(udev,
				iso_in->desc.bEndpointAddress
					& USB_ENDPOINT_NUMBER_MASK);
	}

	if (iso_out) {
		dev->iso_out = &iso_out->desc;
		dev->out_iso_pipe = usb_sndisocpipe(udev,
				iso_out->desc.bEndpointAddress
					& USB_ENDPOINT_NUMBER_MASK);
	}

	if (int_in) {
		dev->int_in = &int_in->desc;
		dev->in_int_pipe = usb_rcvintpipe(udev,
				int_in->desc.bEndpointAddress
					& USB_ENDPOINT_NUMBER_MASK);
	}

	if (int_out) {
		dev->int_out = &int_out->desc;
		dev->out_int_pipe = usb_sndintpipe(udev,
				int_out->desc.bEndpointAddress
					& USB_ENDPOINT_NUMBER_MASK);
	}
	return 0;
}

/*-------------------------------------------------------------------------*/

/* Support for testing basic non-queued I/O streams.
 *
 * These just package urbs as requests that can be easily canceled.
 * Each urb's data buffer is dynamically allocated; callers can fill
 * them with non-zero test data (or test for it) when appropriate.
 */

static void simple_callback(struct urb *urb)
{
	complete(urb->context);
}

static struct urb *usbtest_alloc_urb(
	struct usb_device	*udev,
	int			pipe,
	unsigned long		bytes,
	unsigned		transfer_flags,
	unsigned		offset,
	u8			bInterval,
	usb_complete_t		complete_fn)
{
	struct urb		*urb;

	urb = usb_alloc_urb(0, GFP_KERNEL);
	if (!urb)
		return urb;

	if (bInterval)
		usb_fill_int_urb(urb, udev, pipe, NULL, bytes, complete_fn,
				NULL, bInterval);
	else
		usb_fill_bulk_urb(urb, udev, pipe, NULL, bytes, complete_fn,
				NULL);

	urb->interval = (udev->speed == USB_SPEED_HIGH)
			? (INTERRUPT_RATE << 3)
			: INTERRUPT_RATE;
	urb->transfer_flags = transfer_flags;
	if (usb_pipein(pipe))
		urb->transfer_flags |= URB_SHORT_NOT_OK;

	if (urb->transfer_flags & URB_NO_TRANSFER_DMA_MAP)
		urb->transfer_buffer = usb_alloc_coherent(udev, bytes + offset,
			GFP_KERNEL, &urb->transfer_dma);
	else
		urb->transfer_buffer = kmalloc(bytes + offset, GFP_KERNEL);

	if (!urb->transfer_buffer) {
		usb_free_urb(urb);
		return NULL;
	}

	/* To test unaligned transfers add an offset and fill the
		unused memory with a guard value */
	if (offset) {
		memset(urb->transfer_buffer, GUARD_BYTE, offset);
		urb->transfer_buffer += offset;
		if (urb->transfer_flags & URB_NO_TRANSFER_DMA_MAP)
			urb->transfer_dma += offset;
	}

	/* For inbound transfers use guard byte so that test fails if
		data not correctly copied */
	memset(urb->transfer_buffer,
			usb_pipein(urb->pipe) ? GUARD_BYTE : 0,
			bytes);
	return urb;
}

static struct urb *simple_alloc_urb(
	struct usb_device	*udev,
	int			pipe,
	unsigned long		bytes,
	u8			bInterval)
{
	return usbtest_alloc_urb(udev, pipe, bytes, URB_NO_TRANSFER_DMA_MAP, 0,
			bInterval, simple_callback);
}

static struct urb *complicated_alloc_urb(
	struct usb_device	*udev,
	int			pipe,
	unsigned long		bytes,
	u8			bInterval)
{
	return usbtest_alloc_urb(udev, pipe, bytes, URB_NO_TRANSFER_DMA_MAP, 0,
			bInterval, complicated_callback);
}

static unsigned pattern;
static unsigned mod_pattern;
module_param_named(pattern, mod_pattern, uint, S_IRUGO | S_IWUSR);
MODULE_PARM_DESC(mod_pattern, "i/o pattern (0 == zeroes)");

static unsigned get_maxpacket(struct usb_device *udev, int pipe)
{
	struct usb_host_endpoint	*ep;

	ep = usb_pipe_endpoint(udev, pipe);
	return le16_to_cpup(&ep->desc.wMaxPacketSize);
}

static void simple_fill_buf(struct urb *urb)
{
	unsigned	i;
	u8		*buf = urb->transfer_buffer;
	unsigned	len = urb->transfer_buffer_length;
	unsigned	maxpacket;

	switch (pattern) {
	default:
		/* FALLTHROUGH */
	case 0:
		memset(buf, 0, len);
		break;
	case 1:			/* mod63 */
		maxpacket = get_maxpacket(urb->dev, urb->pipe);
		for (i = 0; i < len; i++)
			*buf++ = (u8) ((i % maxpacket) % 63);
		break;
	}
}

static inline unsigned long buffer_offset(void *buf)
{
	return (unsigned long)buf & (ARCH_KMALLOC_MINALIGN - 1);
}

static int check_guard_bytes(struct usbtest_dev *tdev, struct urb *urb)
{
	u8 *buf = urb->transfer_buffer;
	u8 *guard = buf - buffer_offset(buf);
	unsigned i;

	for (i = 0; guard < buf; i++, guard++) {
		if (*guard != GUARD_BYTE) {
			ERROR(tdev, "guard byte[%d] %d (not %d)\n",
				i, *guard, GUARD_BYTE);
			return -EINVAL;
		}
	}
	return 0;
}

static int simple_check_buf(struct usbtest_dev *tdev, struct urb *urb)
{
	unsigned	i;
	u8		expected;
	u8		*buf = urb->transfer_buffer;
	unsigned	len = urb->actual_length;
	unsigned	maxpacket = get_maxpacket(urb->dev, urb->pipe);

	int ret = check_guard_bytes(tdev, urb);
	if (ret)
		return ret;

	for (i = 0; i < len; i++, buf++) {
		switch (pattern) {
		/* all-zeroes has no synchronization issues */
		case 0:
			expected = 0;
			break;
		/* mod63 stays in sync with short-terminated transfers,
		 * or otherwise when host and gadget agree on how large
		 * each usb transfer request should be.  resync is done
		 * with set_interface or set_config.
		 */
		case 1:			/* mod63 */
			expected = (i % maxpacket) % 63;
			break;
		/* always fail unsupported patterns */
		default:
			expected = !*buf;
			break;
		}
		if (*buf == expected)
			continue;
		ERROR(tdev, "buf[%d] = %d (not %d)\n", i, *buf, expected);
		return -EINVAL;
	}
	return 0;
}

static void simple_free_urb(struct urb *urb)
{
	unsigned long offset = buffer_offset(urb->transfer_buffer);

	if (urb->transfer_flags & URB_NO_TRANSFER_DMA_MAP)
		usb_free_coherent(
			urb->dev,
			urb->transfer_buffer_length + offset,
			urb->transfer_buffer - offset,
			urb->transfer_dma - offset);
	else
		kfree(urb->transfer_buffer - offset);
	usb_free_urb(urb);
}

static int simple_io(
	struct usbtest_dev	*tdev,
	struct urb		*urb,
	int			iterations,
	int			vary,
	int			expected,
	const char		*label
)
{
	struct usb_device	*udev = urb->dev;
	int			max = urb->transfer_buffer_length;
	struct completion	completion;
	int			retval = 0;
	unsigned long		expire;

	urb->context = &completion;
	while (retval == 0 && iterations-- > 0) {
		init_completion(&completion);
		if (usb_pipeout(urb->pipe)) {
			simple_fill_buf(urb);
			urb->transfer_flags |= URB_ZERO_PACKET;
		}
		retval = usb_submit_urb(urb, GFP_KERNEL);
		if (retval != 0)
			break;

		expire = msecs_to_jiffies(SIMPLE_IO_TIMEOUT);
		if (!wait_for_completion_timeout(&completion, expire)) {
			usb_kill_urb(urb);
			retval = (urb->status == -ENOENT ?
				  -ETIMEDOUT : urb->status);
		} else {
			retval = urb->status;
		}

		urb->dev = udev;
		if (retval == 0 && usb_pipein(urb->pipe))
			retval = simple_check_buf(tdev, urb);

		if (vary) {
			int	len = urb->transfer_buffer_length;

			len += vary;
			len %= max;
			if (len == 0)
				len = (vary < max) ? vary : max;
			urb->transfer_buffer_length = len;
		}

		/* FIXME if endpoint halted, clear halt (and log) */
	}
	urb->transfer_buffer_length = max;

	if (expected != retval)
		dev_err(&udev->dev,
			"%s failed, iterations left %d, status %d (not %d)\n",
				label, iterations, retval, expected);
	return retval;
}


/*-------------------------------------------------------------------------*/

/* We use scatterlist primitives to test queued I/O.
 * Yes, this also tests the scatterlist primitives.
 */

static void free_sglist(struct scatterlist *sg, int nents)
{
	unsigned		i;

	if (!sg)
		return;
	for (i = 0; i < nents; i++) {
		if (!sg_page(&sg[i]))
			continue;
		kfree(sg_virt(&sg[i]));
	}
	kfree(sg);
}

static struct scatterlist *
alloc_sglist(int nents, int max, int vary, struct usbtest_dev *dev, int pipe)
{
	struct scatterlist	*sg;
	unsigned int		n_size = 0;
	unsigned		i;
	unsigned		size = max;
	unsigned		maxpacket =
		get_maxpacket(interface_to_usbdev(dev->intf), pipe);

	if (max == 0)
		return NULL;

	sg = kmalloc_array(nents, sizeof(*sg), GFP_KERNEL);
	if (!sg)
		return NULL;
	sg_init_table(sg, nents);

	for (i = 0; i < nents; i++) {
		char		*buf;
		unsigned	j;

		buf = kzalloc(size, GFP_KERNEL);
		if (!buf) {
			free_sglist(sg, i);
			return NULL;
		}

		/* kmalloc pages are always physically contiguous! */
		sg_set_buf(&sg[i], buf, size);

		switch (pattern) {
		case 0:
			/* already zeroed */
			break;
		case 1:
			for (j = 0; j < size; j++)
<<<<<<< HEAD
				*buf++ = (u8) ((j % maxpacket) % 63);
=======
				*buf++ = (u8) (((j + n_size) % maxpacket) % 63);
			n_size += size;
>>>>>>> 04cb7201
			break;
		}

		if (vary) {
			size += vary;
			size %= max;
			if (size == 0)
				size = (vary < max) ? vary : max;
		}
	}

	return sg;
}

static void sg_timeout(unsigned long _req)
{
	struct usb_sg_request	*req = (struct usb_sg_request *) _req;

	usb_sg_cancel(req);
}

static int perform_sglist(
	struct usbtest_dev	*tdev,
	unsigned		iterations,
	int			pipe,
	struct usb_sg_request	*req,
	struct scatterlist	*sg,
	int			nents
)
{
	struct usb_device	*udev = testdev_to_usbdev(tdev);
	int			retval = 0;
	struct timer_list	sg_timer;

	setup_timer_on_stack(&sg_timer, sg_timeout, (unsigned long) req);

	while (retval == 0 && iterations-- > 0) {
		retval = usb_sg_init(req, udev, pipe,
				(udev->speed == USB_SPEED_HIGH)
					? (INTERRUPT_RATE << 3)
					: INTERRUPT_RATE,
				sg, nents, 0, GFP_KERNEL);

		if (retval)
			break;
		mod_timer(&sg_timer, jiffies +
				msecs_to_jiffies(SIMPLE_IO_TIMEOUT));
		usb_sg_wait(req);
		if (!del_timer_sync(&sg_timer))
			retval = -ETIMEDOUT;
		else
			retval = req->status;

		/* FIXME check resulting data pattern */

		/* FIXME if endpoint halted, clear halt (and log) */
	}

	/* FIXME for unlink or fault handling tests, don't report
	 * failure if retval is as we expected ...
	 */
	if (retval)
		ERROR(tdev, "perform_sglist failed, "
				"iterations left %d, status %d\n",
				iterations, retval);
	return retval;
}


/*-------------------------------------------------------------------------*/

/* unqueued control message testing
 *
 * there's a nice set of device functional requirements in chapter 9 of the
 * usb 2.0 spec, which we can apply to ANY device, even ones that don't use
 * special test firmware.
 *
 * we know the device is configured (or suspended) by the time it's visible
 * through usbfs.  we can't change that, so we won't test enumeration (which
 * worked 'well enough' to get here, this time), power management (ditto),
 * or remote wakeup (which needs human interaction).
 */

static unsigned realworld = 1;
module_param(realworld, uint, 0);
MODULE_PARM_DESC(realworld, "clear to demand stricter spec compliance");

static int get_altsetting(struct usbtest_dev *dev)
{
	struct usb_interface	*iface = dev->intf;
	struct usb_device	*udev = interface_to_usbdev(iface);
	int			retval;

	retval = usb_control_msg(udev, usb_rcvctrlpipe(udev, 0),
			USB_REQ_GET_INTERFACE, USB_DIR_IN|USB_RECIP_INTERFACE,
			0, iface->altsetting[0].desc.bInterfaceNumber,
			dev->buf, 1, USB_CTRL_GET_TIMEOUT);
	switch (retval) {
	case 1:
		return dev->buf[0];
	case 0:
		retval = -ERANGE;
		/* FALLTHROUGH */
	default:
		return retval;
	}
}

static int set_altsetting(struct usbtest_dev *dev, int alternate)
{
	struct usb_interface		*iface = dev->intf;
	struct usb_device		*udev;

	if (alternate < 0 || alternate >= 256)
		return -EINVAL;

	udev = interface_to_usbdev(iface);
	return usb_set_interface(udev,
			iface->altsetting[0].desc.bInterfaceNumber,
			alternate);
}

static int is_good_config(struct usbtest_dev *tdev, int len)
{
	struct usb_config_descriptor	*config;

	if (len < sizeof(*config))
		return 0;
	config = (struct usb_config_descriptor *) tdev->buf;

	switch (config->bDescriptorType) {
	case USB_DT_CONFIG:
	case USB_DT_OTHER_SPEED_CONFIG:
		if (config->bLength != 9) {
			ERROR(tdev, "bogus config descriptor length\n");
			return 0;
		}
		/* this bit 'must be 1' but often isn't */
		if (!realworld && !(config->bmAttributes & 0x80)) {
			ERROR(tdev, "high bit of config attributes not set\n");
			return 0;
		}
		if (config->bmAttributes & 0x1f) {	/* reserved == 0 */
			ERROR(tdev, "reserved config bits set\n");
			return 0;
		}
		break;
	default:
		return 0;
	}

	if (le16_to_cpu(config->wTotalLength) == len)	/* read it all */
		return 1;
	if (le16_to_cpu(config->wTotalLength) >= TBUF_SIZE)	/* max partial read */
		return 1;
	ERROR(tdev, "bogus config descriptor read size\n");
	return 0;
}

static int is_good_ext(struct usbtest_dev *tdev, u8 *buf)
{
	struct usb_ext_cap_descriptor *ext;
	u32 attr;

	ext = (struct usb_ext_cap_descriptor *) buf;

	if (ext->bLength != USB_DT_USB_EXT_CAP_SIZE) {
		ERROR(tdev, "bogus usb 2.0 extension descriptor length\n");
		return 0;
	}

	attr = le32_to_cpu(ext->bmAttributes);
	/* bits[1:15] is used and others are reserved */
	if (attr & ~0xfffe) {	/* reserved == 0 */
		ERROR(tdev, "reserved bits set\n");
		return 0;
	}

	return 1;
}

static int is_good_ss_cap(struct usbtest_dev *tdev, u8 *buf)
{
	struct usb_ss_cap_descriptor *ss;

	ss = (struct usb_ss_cap_descriptor *) buf;

	if (ss->bLength != USB_DT_USB_SS_CAP_SIZE) {
		ERROR(tdev, "bogus superspeed device capability descriptor length\n");
		return 0;
	}

	/*
	 * only bit[1] of bmAttributes is used for LTM and others are
	 * reserved
	 */
	if (ss->bmAttributes & ~0x02) {	/* reserved == 0 */
		ERROR(tdev, "reserved bits set in bmAttributes\n");
		return 0;
	}

	/* bits[0:3] of wSpeedSupported is used and others are reserved */
	if (le16_to_cpu(ss->wSpeedSupported) & ~0x0f) {	/* reserved == 0 */
		ERROR(tdev, "reserved bits set in wSpeedSupported\n");
		return 0;
	}

	return 1;
}

static int is_good_con_id(struct usbtest_dev *tdev, u8 *buf)
{
	struct usb_ss_container_id_descriptor *con_id;

	con_id = (struct usb_ss_container_id_descriptor *) buf;

	if (con_id->bLength != USB_DT_USB_SS_CONTN_ID_SIZE) {
		ERROR(tdev, "bogus container id descriptor length\n");
		return 0;
	}

	if (con_id->bReserved) {	/* reserved == 0 */
		ERROR(tdev, "reserved bits set\n");
		return 0;
	}

	return 1;
}

/* sanity test for standard requests working with usb_control_mesg() and some
 * of the utility functions which use it.
 *
 * this doesn't test how endpoint halts behave or data toggles get set, since
 * we won't do I/O to bulk/interrupt endpoints here (which is how to change
 * halt or toggle).  toggle testing is impractical without support from hcds.
 *
 * this avoids failing devices linux would normally work with, by not testing
 * config/altsetting operations for devices that only support their defaults.
 * such devices rarely support those needless operations.
 *
 * NOTE that since this is a sanity test, it's not examining boundary cases
 * to see if usbcore, hcd, and device all behave right.  such testing would
 * involve varied read sizes and other operation sequences.
 */
static int ch9_postconfig(struct usbtest_dev *dev)
{
	struct usb_interface	*iface = dev->intf;
	struct usb_device	*udev = interface_to_usbdev(iface);
	int			i, alt, retval;

	/* [9.2.3] if there's more than one altsetting, we need to be able to
	 * set and get each one.  mostly trusts the descriptors from usbcore.
	 */
	for (i = 0; i < iface->num_altsetting; i++) {

		/* 9.2.3 constrains the range here */
		alt = iface->altsetting[i].desc.bAlternateSetting;
		if (alt < 0 || alt >= iface->num_altsetting) {
			dev_err(&iface->dev,
					"invalid alt [%d].bAltSetting = %d\n",
					i, alt);
		}

		/* [real world] get/set unimplemented if there's only one */
		if (realworld && iface->num_altsetting == 1)
			continue;

		/* [9.4.10] set_interface */
		retval = set_altsetting(dev, alt);
		if (retval) {
			dev_err(&iface->dev, "can't set_interface = %d, %d\n",
					alt, retval);
			return retval;
		}

		/* [9.4.4] get_interface always works */
		retval = get_altsetting(dev);
		if (retval != alt) {
			dev_err(&iface->dev, "get alt should be %d, was %d\n",
					alt, retval);
			return (retval < 0) ? retval : -EDOM;
		}

	}

	/* [real world] get_config unimplemented if there's only one */
	if (!realworld || udev->descriptor.bNumConfigurations != 1) {
		int	expected = udev->actconfig->desc.bConfigurationValue;

		/* [9.4.2] get_configuration always works
		 * ... although some cheap devices (like one TI Hub I've got)
		 * won't return config descriptors except before set_config.
		 */
		retval = usb_control_msg(udev, usb_rcvctrlpipe(udev, 0),
				USB_REQ_GET_CONFIGURATION,
				USB_DIR_IN | USB_RECIP_DEVICE,
				0, 0, dev->buf, 1, USB_CTRL_GET_TIMEOUT);
		if (retval != 1 || dev->buf[0] != expected) {
			dev_err(&iface->dev, "get config --> %d %d (1 %d)\n",
				retval, dev->buf[0], expected);
			return (retval < 0) ? retval : -EDOM;
		}
	}

	/* there's always [9.4.3] a device descriptor [9.6.1] */
	retval = usb_get_descriptor(udev, USB_DT_DEVICE, 0,
			dev->buf, sizeof(udev->descriptor));
	if (retval != sizeof(udev->descriptor)) {
		dev_err(&iface->dev, "dev descriptor --> %d\n", retval);
		return (retval < 0) ? retval : -EDOM;
	}

	/*
	 * there's always [9.4.3] a bos device descriptor [9.6.2] in USB
	 * 3.0 spec
	 */
	if (le16_to_cpu(udev->descriptor.bcdUSB) >= 0x0210) {
		struct usb_bos_descriptor *bos = NULL;
		struct usb_dev_cap_header *header = NULL;
		unsigned total, num, length;
		u8 *buf;

		retval = usb_get_descriptor(udev, USB_DT_BOS, 0, dev->buf,
				sizeof(*udev->bos->desc));
		if (retval != sizeof(*udev->bos->desc)) {
			dev_err(&iface->dev, "bos descriptor --> %d\n", retval);
			return (retval < 0) ? retval : -EDOM;
		}

		bos = (struct usb_bos_descriptor *)dev->buf;
		total = le16_to_cpu(bos->wTotalLength);
		num = bos->bNumDeviceCaps;

		if (total > TBUF_SIZE)
			total = TBUF_SIZE;

		/*
		 * get generic device-level capability descriptors [9.6.2]
		 * in USB 3.0 spec
		 */
		retval = usb_get_descriptor(udev, USB_DT_BOS, 0, dev->buf,
				total);
		if (retval != total) {
			dev_err(&iface->dev, "bos descriptor set --> %d\n",
					retval);
			return (retval < 0) ? retval : -EDOM;
		}

		length = sizeof(*udev->bos->desc);
		buf = dev->buf;
		for (i = 0; i < num; i++) {
			buf += length;
			if (buf + sizeof(struct usb_dev_cap_header) >
					dev->buf + total)
				break;

			header = (struct usb_dev_cap_header *)buf;
			length = header->bLength;

			if (header->bDescriptorType !=
					USB_DT_DEVICE_CAPABILITY) {
				dev_warn(&udev->dev, "not device capability descriptor, skip\n");
				continue;
			}

			switch (header->bDevCapabilityType) {
			case USB_CAP_TYPE_EXT:
				if (buf + USB_DT_USB_EXT_CAP_SIZE >
						dev->buf + total ||
						!is_good_ext(dev, buf)) {
					dev_err(&iface->dev, "bogus usb 2.0 extension descriptor\n");
					return -EDOM;
				}
				break;
			case USB_SS_CAP_TYPE:
				if (buf + USB_DT_USB_SS_CAP_SIZE >
						dev->buf + total ||
						!is_good_ss_cap(dev, buf)) {
					dev_err(&iface->dev, "bogus superspeed device capability descriptor\n");
					return -EDOM;
				}
				break;
			case CONTAINER_ID_TYPE:
				if (buf + USB_DT_USB_SS_CONTN_ID_SIZE >
						dev->buf + total ||
						!is_good_con_id(dev, buf)) {
					dev_err(&iface->dev, "bogus container id descriptor\n");
					return -EDOM;
				}
				break;
			default:
				break;
			}
		}
	}

	/* there's always [9.4.3] at least one config descriptor [9.6.3] */
	for (i = 0; i < udev->descriptor.bNumConfigurations; i++) {
		retval = usb_get_descriptor(udev, USB_DT_CONFIG, i,
				dev->buf, TBUF_SIZE);
		if (!is_good_config(dev, retval)) {
			dev_err(&iface->dev,
					"config [%d] descriptor --> %d\n",
					i, retval);
			return (retval < 0) ? retval : -EDOM;
		}

		/* FIXME cross-checking udev->config[i] to make sure usbcore
		 * parsed it right (etc) would be good testing paranoia
		 */
	}

	/* and sometimes [9.2.6.6] speed dependent descriptors */
	if (le16_to_cpu(udev->descriptor.bcdUSB) == 0x0200) {
		struct usb_qualifier_descriptor *d = NULL;

		/* device qualifier [9.6.2] */
		retval = usb_get_descriptor(udev,
				USB_DT_DEVICE_QUALIFIER, 0, dev->buf,
				sizeof(struct usb_qualifier_descriptor));
		if (retval == -EPIPE) {
			if (udev->speed == USB_SPEED_HIGH) {
				dev_err(&iface->dev,
						"hs dev qualifier --> %d\n",
						retval);
				return (retval < 0) ? retval : -EDOM;
			}
			/* usb2.0 but not high-speed capable; fine */
		} else if (retval != sizeof(struct usb_qualifier_descriptor)) {
			dev_err(&iface->dev, "dev qualifier --> %d\n", retval);
			return (retval < 0) ? retval : -EDOM;
		} else
			d = (struct usb_qualifier_descriptor *) dev->buf;

		/* might not have [9.6.2] any other-speed configs [9.6.4] */
		if (d) {
			unsigned max = d->bNumConfigurations;
			for (i = 0; i < max; i++) {
				retval = usb_get_descriptor(udev,
					USB_DT_OTHER_SPEED_CONFIG, i,
					dev->buf, TBUF_SIZE);
				if (!is_good_config(dev, retval)) {
					dev_err(&iface->dev,
						"other speed config --> %d\n",
						retval);
					return (retval < 0) ? retval : -EDOM;
				}
			}
		}
	}
	/* FIXME fetch strings from at least the device descriptor */

	/* [9.4.5] get_status always works */
	retval = usb_get_status(udev, USB_RECIP_DEVICE, 0, dev->buf);
	if (retval) {
		dev_err(&iface->dev, "get dev status --> %d\n", retval);
		return retval;
	}

	/* FIXME configuration.bmAttributes says if we could try to set/clear
	 * the device's remote wakeup feature ... if we can, test that here
	 */

	retval = usb_get_status(udev, USB_RECIP_INTERFACE,
			iface->altsetting[0].desc.bInterfaceNumber, dev->buf);
	if (retval) {
		dev_err(&iface->dev, "get interface status --> %d\n", retval);
		return retval;
	}
	/* FIXME get status for each endpoint in the interface */

	return 0;
}

/*-------------------------------------------------------------------------*/

/* use ch9 requests to test whether:
 *   (a) queues work for control, keeping N subtests queued and
 *       active (auto-resubmit) for M loops through the queue.
 *   (b) protocol stalls (control-only) will autorecover.
 *       it's not like bulk/intr; no halt clearing.
 *   (c) short control reads are reported and handled.
 *   (d) queues are always processed in-order
 */

struct ctrl_ctx {
	spinlock_t		lock;
	struct usbtest_dev	*dev;
	struct completion	complete;
	unsigned		count;
	unsigned		pending;
	int			status;
	struct urb		**urb;
	struct usbtest_param	*param;
	int			last;
};

#define NUM_SUBCASES	16		/* how many test subcases here? */

struct subcase {
	struct usb_ctrlrequest	setup;
	int			number;
	int			expected;
};

static void ctrl_complete(struct urb *urb)
{
	struct ctrl_ctx		*ctx = urb->context;
	struct usb_ctrlrequest	*reqp;
	struct subcase		*subcase;
	int			status = urb->status;

	reqp = (struct usb_ctrlrequest *)urb->setup_packet;
	subcase = container_of(reqp, struct subcase, setup);

	spin_lock(&ctx->lock);
	ctx->count--;
	ctx->pending--;

	/* queue must transfer and complete in fifo order, unless
	 * usb_unlink_urb() is used to unlink something not at the
	 * physical queue head (not tested).
	 */
	if (subcase->number > 0) {
		if ((subcase->number - ctx->last) != 1) {
			ERROR(ctx->dev,
				"subcase %d completed out of order, last %d\n",
				subcase->number, ctx->last);
			status = -EDOM;
			ctx->last = subcase->number;
			goto error;
		}
	}
	ctx->last = subcase->number;

	/* succeed or fault in only one way? */
	if (status == subcase->expected)
		status = 0;

	/* async unlink for cleanup? */
	else if (status != -ECONNRESET) {

		/* some faults are allowed, not required */
		if (subcase->expected > 0 && (
			  ((status == -subcase->expected	/* happened */
			   || status == 0))))			/* didn't */
			status = 0;
		/* sometimes more than one fault is allowed */
		else if (subcase->number == 12 && status == -EPIPE)
			status = 0;
		else
			ERROR(ctx->dev, "subtest %d error, status %d\n",
					subcase->number, status);
	}

	/* unexpected status codes mean errors; ideally, in hardware */
	if (status) {
error:
		if (ctx->status == 0) {
			int		i;

			ctx->status = status;
			ERROR(ctx->dev, "control queue %02x.%02x, err %d, "
					"%d left, subcase %d, len %d/%d\n",
					reqp->bRequestType, reqp->bRequest,
					status, ctx->count, subcase->number,
					urb->actual_length,
					urb->transfer_buffer_length);

			/* FIXME this "unlink everything" exit route should
			 * be a separate test case.
			 */

			/* unlink whatever's still pending */
			for (i = 1; i < ctx->param->sglen; i++) {
				struct urb *u = ctx->urb[
							(i + subcase->number)
							% ctx->param->sglen];

				if (u == urb || !u->dev)
					continue;
				spin_unlock(&ctx->lock);
				status = usb_unlink_urb(u);
				spin_lock(&ctx->lock);
				switch (status) {
				case -EINPROGRESS:
				case -EBUSY:
				case -EIDRM:
					continue;
				default:
					ERROR(ctx->dev, "urb unlink --> %d\n",
							status);
				}
			}
			status = ctx->status;
		}
	}

	/* resubmit if we need to, else mark this as done */
	if ((status == 0) && (ctx->pending < ctx->count)) {
		status = usb_submit_urb(urb, GFP_ATOMIC);
		if (status != 0) {
			ERROR(ctx->dev,
				"can't resubmit ctrl %02x.%02x, err %d\n",
				reqp->bRequestType, reqp->bRequest, status);
			urb->dev = NULL;
		} else
			ctx->pending++;
	} else
		urb->dev = NULL;

	/* signal completion when nothing's queued */
	if (ctx->pending == 0)
		complete(&ctx->complete);
	spin_unlock(&ctx->lock);
}

static int
test_ctrl_queue(struct usbtest_dev *dev, struct usbtest_param *param)
{
	struct usb_device	*udev = testdev_to_usbdev(dev);
	struct urb		**urb;
	struct ctrl_ctx		context;
	int			i;

	if (param->sglen == 0 || param->iterations > UINT_MAX / param->sglen)
		return -EOPNOTSUPP;

	spin_lock_init(&context.lock);
	context.dev = dev;
	init_completion(&context.complete);
	context.count = param->sglen * param->iterations;
	context.pending = 0;
	context.status = -ENOMEM;
	context.param = param;
	context.last = -1;

	/* allocate and init the urbs we'll queue.
	 * as with bulk/intr sglists, sglen is the queue depth; it also
	 * controls which subtests run (more tests than sglen) or rerun.
	 */
	urb = kcalloc(param->sglen, sizeof(struct urb *), GFP_KERNEL);
	if (!urb)
		return -ENOMEM;
	for (i = 0; i < param->sglen; i++) {
		int			pipe = usb_rcvctrlpipe(udev, 0);
		unsigned		len;
		struct urb		*u;
		struct usb_ctrlrequest	req;
		struct subcase		*reqp;

		/* sign of this variable means:
		 *  -: tested code must return this (negative) error code
		 *  +: tested code may return this (negative too) error code
		 */
		int			expected = 0;

		/* requests here are mostly expected to succeed on any
		 * device, but some are chosen to trigger protocol stalls
		 * or short reads.
		 */
		memset(&req, 0, sizeof(req));
		req.bRequest = USB_REQ_GET_DESCRIPTOR;
		req.bRequestType = USB_DIR_IN|USB_RECIP_DEVICE;

		switch (i % NUM_SUBCASES) {
		case 0:		/* get device descriptor */
			req.wValue = cpu_to_le16(USB_DT_DEVICE << 8);
			len = sizeof(struct usb_device_descriptor);
			break;
		case 1:		/* get first config descriptor (only) */
			req.wValue = cpu_to_le16((USB_DT_CONFIG << 8) | 0);
			len = sizeof(struct usb_config_descriptor);
			break;
		case 2:		/* get altsetting (OFTEN STALLS) */
			req.bRequest = USB_REQ_GET_INTERFACE;
			req.bRequestType = USB_DIR_IN|USB_RECIP_INTERFACE;
			/* index = 0 means first interface */
			len = 1;
			expected = EPIPE;
			break;
		case 3:		/* get interface status */
			req.bRequest = USB_REQ_GET_STATUS;
			req.bRequestType = USB_DIR_IN|USB_RECIP_INTERFACE;
			/* interface 0 */
			len = 2;
			break;
		case 4:		/* get device status */
			req.bRequest = USB_REQ_GET_STATUS;
			req.bRequestType = USB_DIR_IN|USB_RECIP_DEVICE;
			len = 2;
			break;
		case 5:		/* get device qualifier (MAY STALL) */
			req.wValue = cpu_to_le16 (USB_DT_DEVICE_QUALIFIER << 8);
			len = sizeof(struct usb_qualifier_descriptor);
			if (udev->speed != USB_SPEED_HIGH)
				expected = EPIPE;
			break;
		case 6:		/* get first config descriptor, plus interface */
			req.wValue = cpu_to_le16((USB_DT_CONFIG << 8) | 0);
			len = sizeof(struct usb_config_descriptor);
			len += sizeof(struct usb_interface_descriptor);
			break;
		case 7:		/* get interface descriptor (ALWAYS STALLS) */
			req.wValue = cpu_to_le16 (USB_DT_INTERFACE << 8);
			/* interface == 0 */
			len = sizeof(struct usb_interface_descriptor);
			expected = -EPIPE;
			break;
		/* NOTE: two consecutive stalls in the queue here.
		 *  that tests fault recovery a bit more aggressively. */
		case 8:		/* clear endpoint halt (MAY STALL) */
			req.bRequest = USB_REQ_CLEAR_FEATURE;
			req.bRequestType = USB_RECIP_ENDPOINT;
			/* wValue 0 == ep halt */
			/* wIndex 0 == ep0 (shouldn't halt!) */
			len = 0;
			pipe = usb_sndctrlpipe(udev, 0);
			expected = EPIPE;
			break;
		case 9:		/* get endpoint status */
			req.bRequest = USB_REQ_GET_STATUS;
			req.bRequestType = USB_DIR_IN|USB_RECIP_ENDPOINT;
			/* endpoint 0 */
			len = 2;
			break;
		case 10:	/* trigger short read (EREMOTEIO) */
			req.wValue = cpu_to_le16((USB_DT_CONFIG << 8) | 0);
			len = 1024;
			expected = -EREMOTEIO;
			break;
		/* NOTE: two consecutive _different_ faults in the queue. */
		case 11:	/* get endpoint descriptor (ALWAYS STALLS) */
			req.wValue = cpu_to_le16(USB_DT_ENDPOINT << 8);
			/* endpoint == 0 */
			len = sizeof(struct usb_interface_descriptor);
			expected = EPIPE;
			break;
		/* NOTE: sometimes even a third fault in the queue! */
		case 12:	/* get string 0 descriptor (MAY STALL) */
			req.wValue = cpu_to_le16(USB_DT_STRING << 8);
			/* string == 0, for language IDs */
			len = sizeof(struct usb_interface_descriptor);
			/* may succeed when > 4 languages */
			expected = EREMOTEIO;	/* or EPIPE, if no strings */
			break;
		case 13:	/* short read, resembling case 10 */
			req.wValue = cpu_to_le16((USB_DT_CONFIG << 8) | 0);
			/* last data packet "should" be DATA1, not DATA0 */
			if (udev->speed == USB_SPEED_SUPER)
				len = 1024 - 512;
			else
				len = 1024 - udev->descriptor.bMaxPacketSize0;
			expected = -EREMOTEIO;
			break;
		case 14:	/* short read; try to fill the last packet */
			req.wValue = cpu_to_le16((USB_DT_DEVICE << 8) | 0);
			/* device descriptor size == 18 bytes */
			len = udev->descriptor.bMaxPacketSize0;
			if (udev->speed == USB_SPEED_SUPER)
				len = 512;
			switch (len) {
			case 8:
				len = 24;
				break;
			case 16:
				len = 32;
				break;
			}
			expected = -EREMOTEIO;
			break;
		case 15:
			req.wValue = cpu_to_le16(USB_DT_BOS << 8);
			if (udev->bos)
				len = le16_to_cpu(udev->bos->desc->wTotalLength);
			else
				len = sizeof(struct usb_bos_descriptor);
			if (le16_to_cpu(udev->descriptor.bcdUSB) < 0x0201)
				expected = -EPIPE;
			break;
		default:
			ERROR(dev, "bogus number of ctrl queue testcases!\n");
			context.status = -EINVAL;
			goto cleanup;
		}
		req.wLength = cpu_to_le16(len);
		urb[i] = u = simple_alloc_urb(udev, pipe, len, 0);
		if (!u)
			goto cleanup;

		reqp = kmalloc(sizeof(*reqp), GFP_KERNEL);
		if (!reqp)
			goto cleanup;
		reqp->setup = req;
		reqp->number = i % NUM_SUBCASES;
		reqp->expected = expected;
		u->setup_packet = (char *) &reqp->setup;

		u->context = &context;
		u->complete = ctrl_complete;
	}

	/* queue the urbs */
	context.urb = urb;
	spin_lock_irq(&context.lock);
	for (i = 0; i < param->sglen; i++) {
		context.status = usb_submit_urb(urb[i], GFP_ATOMIC);
		if (context.status != 0) {
			ERROR(dev, "can't submit urb[%d], status %d\n",
					i, context.status);
			context.count = context.pending;
			break;
		}
		context.pending++;
	}
	spin_unlock_irq(&context.lock);

	/* FIXME  set timer and time out; provide a disconnect hook */

	/* wait for the last one to complete */
	if (context.pending > 0)
		wait_for_completion(&context.complete);

cleanup:
	for (i = 0; i < param->sglen; i++) {
		if (!urb[i])
			continue;
		urb[i]->dev = udev;
		kfree(urb[i]->setup_packet);
		simple_free_urb(urb[i]);
	}
	kfree(urb);
	return context.status;
}
#undef NUM_SUBCASES


/*-------------------------------------------------------------------------*/

static void unlink1_callback(struct urb *urb)
{
	int	status = urb->status;

	/* we "know" -EPIPE (stall) never happens */
	if (!status)
		status = usb_submit_urb(urb, GFP_ATOMIC);
	if (status) {
		urb->status = status;
		complete(urb->context);
	}
}

static int unlink1(struct usbtest_dev *dev, int pipe, int size, int async)
{
	struct urb		*urb;
	struct completion	completion;
	int			retval = 0;

	init_completion(&completion);
	urb = simple_alloc_urb(testdev_to_usbdev(dev), pipe, size, 0);
	if (!urb)
		return -ENOMEM;
	urb->context = &completion;
	urb->complete = unlink1_callback;

	if (usb_pipeout(urb->pipe)) {
		simple_fill_buf(urb);
		urb->transfer_flags |= URB_ZERO_PACKET;
	}

	/* keep the endpoint busy.  there are lots of hc/hcd-internal
	 * states, and testing should get to all of them over time.
	 *
	 * FIXME want additional tests for when endpoint is STALLing
	 * due to errors, or is just NAKing requests.
	 */
	retval = usb_submit_urb(urb, GFP_KERNEL);
	if (retval != 0) {
		dev_err(&dev->intf->dev, "submit fail %d\n", retval);
		return retval;
	}

	/* unlinking that should always work.  variable delay tests more
	 * hcd states and code paths, even with little other system load.
	 */
	msleep(jiffies % (2 * INTERRUPT_RATE));
	if (async) {
		while (!completion_done(&completion)) {
			retval = usb_unlink_urb(urb);

			if (retval == 0 && usb_pipein(urb->pipe))
				retval = simple_check_buf(dev, urb);

			switch (retval) {
			case -EBUSY:
			case -EIDRM:
				/* we can't unlink urbs while they're completing
				 * or if they've completed, and we haven't
				 * resubmitted. "normal" drivers would prevent
				 * resubmission, but since we're testing unlink
				 * paths, we can't.
				 */
				ERROR(dev, "unlink retry\n");
				continue;
			case 0:
			case -EINPROGRESS:
				break;

			default:
				dev_err(&dev->intf->dev,
					"unlink fail %d\n", retval);
				return retval;
			}

			break;
		}
	} else
		usb_kill_urb(urb);

	wait_for_completion(&completion);
	retval = urb->status;
	simple_free_urb(urb);

	if (async)
		return (retval == -ECONNRESET) ? 0 : retval - 1000;
	else
		return (retval == -ENOENT || retval == -EPERM) ?
				0 : retval - 2000;
}

static int unlink_simple(struct usbtest_dev *dev, int pipe, int len)
{
	int			retval = 0;

	/* test sync and async paths */
	retval = unlink1(dev, pipe, len, 1);
	if (!retval)
		retval = unlink1(dev, pipe, len, 0);
	return retval;
}

/*-------------------------------------------------------------------------*/

struct queued_ctx {
	struct completion	complete;
	atomic_t		pending;
	unsigned		num;
	int			status;
	struct urb		**urbs;
};

static void unlink_queued_callback(struct urb *urb)
{
	int			status = urb->status;
	struct queued_ctx	*ctx = urb->context;

	if (ctx->status)
		goto done;
	if (urb == ctx->urbs[ctx->num - 4] || urb == ctx->urbs[ctx->num - 2]) {
		if (status == -ECONNRESET)
			goto done;
		/* What error should we report if the URB completed normally? */
	}
	if (status != 0)
		ctx->status = status;

 done:
	if (atomic_dec_and_test(&ctx->pending))
		complete(&ctx->complete);
}

static int unlink_queued(struct usbtest_dev *dev, int pipe, unsigned num,
		unsigned size)
{
	struct queued_ctx	ctx;
	struct usb_device	*udev = testdev_to_usbdev(dev);
	void			*buf;
	dma_addr_t		buf_dma;
	int			i;
	int			retval = -ENOMEM;

	init_completion(&ctx.complete);
	atomic_set(&ctx.pending, 1);	/* One more than the actual value */
	ctx.num = num;
	ctx.status = 0;

	buf = usb_alloc_coherent(udev, size, GFP_KERNEL, &buf_dma);
	if (!buf)
		return retval;
	memset(buf, 0, size);

	/* Allocate and init the urbs we'll queue */
	ctx.urbs = kcalloc(num, sizeof(struct urb *), GFP_KERNEL);
	if (!ctx.urbs)
		goto free_buf;
	for (i = 0; i < num; i++) {
		ctx.urbs[i] = usb_alloc_urb(0, GFP_KERNEL);
		if (!ctx.urbs[i])
			goto free_urbs;
		usb_fill_bulk_urb(ctx.urbs[i], udev, pipe, buf, size,
				unlink_queued_callback, &ctx);
		ctx.urbs[i]->transfer_dma = buf_dma;
		ctx.urbs[i]->transfer_flags = URB_NO_TRANSFER_DMA_MAP;

		if (usb_pipeout(ctx.urbs[i]->pipe)) {
			simple_fill_buf(ctx.urbs[i]);
			ctx.urbs[i]->transfer_flags |= URB_ZERO_PACKET;
		}
	}

	/* Submit all the URBs and then unlink URBs num - 4 and num - 2. */
	for (i = 0; i < num; i++) {
		atomic_inc(&ctx.pending);
		retval = usb_submit_urb(ctx.urbs[i], GFP_KERNEL);
		if (retval != 0) {
			dev_err(&dev->intf->dev, "submit urbs[%d] fail %d\n",
					i, retval);
			atomic_dec(&ctx.pending);
			ctx.status = retval;
			break;
		}
	}
	if (i == num) {
		usb_unlink_urb(ctx.urbs[num - 4]);
		usb_unlink_urb(ctx.urbs[num - 2]);
	} else {
		while (--i >= 0)
			usb_unlink_urb(ctx.urbs[i]);
	}

	if (atomic_dec_and_test(&ctx.pending))		/* The extra count */
		complete(&ctx.complete);
	wait_for_completion(&ctx.complete);
	retval = ctx.status;

 free_urbs:
	for (i = 0; i < num; i++)
		usb_free_urb(ctx.urbs[i]);
	kfree(ctx.urbs);
 free_buf:
	usb_free_coherent(udev, size, buf, buf_dma);
	return retval;
}

/*-------------------------------------------------------------------------*/

static int verify_not_halted(struct usbtest_dev *tdev, int ep, struct urb *urb)
{
	int	retval;
	u16	status;

	/* shouldn't look or act halted */
	retval = usb_get_status(urb->dev, USB_RECIP_ENDPOINT, ep, &status);
	if (retval < 0) {
		ERROR(tdev, "ep %02x couldn't get no-halt status, %d\n",
				ep, retval);
		return retval;
	}
	if (status != 0) {
		ERROR(tdev, "ep %02x bogus status: %04x != 0\n", ep, status);
		return -EINVAL;
	}
	retval = simple_io(tdev, urb, 1, 0, 0, __func__);
	if (retval != 0)
		return -EINVAL;
	return 0;
}

static int verify_halted(struct usbtest_dev *tdev, int ep, struct urb *urb)
{
	int	retval;
	u16	status;

	/* should look and act halted */
	retval = usb_get_status(urb->dev, USB_RECIP_ENDPOINT, ep, &status);
	if (retval < 0) {
		ERROR(tdev, "ep %02x couldn't get halt status, %d\n",
				ep, retval);
		return retval;
	}
	if (status != 1) {
		ERROR(tdev, "ep %02x bogus status: %04x != 1\n", ep, status);
		return -EINVAL;
	}
	retval = simple_io(tdev, urb, 1, 0, -EPIPE, __func__);
	if (retval != -EPIPE)
		return -EINVAL;
	retval = simple_io(tdev, urb, 1, 0, -EPIPE, "verify_still_halted");
	if (retval != -EPIPE)
		return -EINVAL;
	return 0;
}

static int test_halt(struct usbtest_dev *tdev, int ep, struct urb *urb)
{
	int	retval;

	/* shouldn't look or act halted now */
	retval = verify_not_halted(tdev, ep, urb);
	if (retval < 0)
		return retval;

	/* set halt (protocol test only), verify it worked */
	retval = usb_control_msg(urb->dev, usb_sndctrlpipe(urb->dev, 0),
			USB_REQ_SET_FEATURE, USB_RECIP_ENDPOINT,
			USB_ENDPOINT_HALT, ep,
			NULL, 0, USB_CTRL_SET_TIMEOUT);
	if (retval < 0) {
		ERROR(tdev, "ep %02x couldn't set halt, %d\n", ep, retval);
		return retval;
	}
	retval = verify_halted(tdev, ep, urb);
	if (retval < 0) {
		int ret;

		/* clear halt anyways, else further tests will fail */
		ret = usb_clear_halt(urb->dev, urb->pipe);
		if (ret)
			ERROR(tdev, "ep %02x couldn't clear halt, %d\n",
			      ep, ret);

		return retval;
	}

	/* clear halt (tests API + protocol), verify it worked */
	retval = usb_clear_halt(urb->dev, urb->pipe);
	if (retval < 0) {
		ERROR(tdev, "ep %02x couldn't clear halt, %d\n", ep, retval);
		return retval;
	}
	retval = verify_not_halted(tdev, ep, urb);
	if (retval < 0)
		return retval;

	/* NOTE:  could also verify SET_INTERFACE clear halts ... */

	return 0;
}

static int halt_simple(struct usbtest_dev *dev)
{
	int			ep;
	int			retval = 0;
	struct urb		*urb;
	struct usb_device	*udev = testdev_to_usbdev(dev);

	if (udev->speed == USB_SPEED_SUPER)
		urb = simple_alloc_urb(udev, 0, 1024, 0);
	else
		urb = simple_alloc_urb(udev, 0, 512, 0);
	if (urb == NULL)
		return -ENOMEM;

	if (dev->in_pipe) {
		ep = usb_pipeendpoint(dev->in_pipe) | USB_DIR_IN;
		urb->pipe = dev->in_pipe;
		retval = test_halt(dev, ep, urb);
		if (retval < 0)
			goto done;
	}

	if (dev->out_pipe) {
		ep = usb_pipeendpoint(dev->out_pipe);
		urb->pipe = dev->out_pipe;
		retval = test_halt(dev, ep, urb);
	}
done:
	simple_free_urb(urb);
	return retval;
}

/*-------------------------------------------------------------------------*/

/* Control OUT tests use the vendor control requests from Intel's
 * USB 2.0 compliance test device:  write a buffer, read it back.
 *
 * Intel's spec only _requires_ that it work for one packet, which
 * is pretty weak.   Some HCDs place limits here; most devices will
 * need to be able to handle more than one OUT data packet.  We'll
 * try whatever we're told to try.
 */
static int ctrl_out(struct usbtest_dev *dev,
		unsigned count, unsigned length, unsigned vary, unsigned offset)
{
	unsigned		i, j, len;
	int			retval;
	u8			*buf;
	char			*what = "?";
	struct usb_device	*udev;

	if (length < 1 || length > 0xffff || vary >= length)
		return -EINVAL;

	buf = kmalloc(length + offset, GFP_KERNEL);
	if (!buf)
		return -ENOMEM;

	buf += offset;
	udev = testdev_to_usbdev(dev);
	len = length;
	retval = 0;

	/* NOTE:  hardware might well act differently if we pushed it
	 * with lots back-to-back queued requests.
	 */
	for (i = 0; i < count; i++) {
		/* write patterned data */
		for (j = 0; j < len; j++)
			buf[j] = (u8)(i + j);
		retval = usb_control_msg(udev, usb_sndctrlpipe(udev, 0),
				0x5b, USB_DIR_OUT|USB_TYPE_VENDOR,
				0, 0, buf, len, USB_CTRL_SET_TIMEOUT);
		if (retval != len) {
			what = "write";
			if (retval >= 0) {
				ERROR(dev, "ctrl_out, wlen %d (expected %d)\n",
						retval, len);
				retval = -EBADMSG;
			}
			break;
		}

		/* read it back -- assuming nothing intervened!!  */
		retval = usb_control_msg(udev, usb_rcvctrlpipe(udev, 0),
				0x5c, USB_DIR_IN|USB_TYPE_VENDOR,
				0, 0, buf, len, USB_CTRL_GET_TIMEOUT);
		if (retval != len) {
			what = "read";
			if (retval >= 0) {
				ERROR(dev, "ctrl_out, rlen %d (expected %d)\n",
						retval, len);
				retval = -EBADMSG;
			}
			break;
		}

		/* fail if we can't verify */
		for (j = 0; j < len; j++) {
			if (buf[j] != (u8)(i + j)) {
				ERROR(dev, "ctrl_out, byte %d is %d not %d\n",
					j, buf[j], (u8)(i + j));
				retval = -EBADMSG;
				break;
			}
		}
		if (retval < 0) {
			what = "verify";
			break;
		}

		len += vary;

		/* [real world] the "zero bytes IN" case isn't really used.
		 * hardware can easily trip up in this weird case, since its
		 * status stage is IN, not OUT like other ep0in transfers.
		 */
		if (len > length)
			len = realworld ? 1 : 0;
	}

	if (retval < 0)
		ERROR(dev, "ctrl_out %s failed, code %d, count %d\n",
			what, retval, i);

	kfree(buf - offset);
	return retval;
}

/*-------------------------------------------------------------------------*/

/* ISO/BULK tests ... mimics common usage
 *  - buffer length is split into N packets (mostly maxpacket sized)
 *  - multi-buffers according to sglen
 */

struct transfer_context {
	unsigned		count;
	unsigned		pending;
	spinlock_t		lock;
	struct completion	done;
	int			submit_error;
	unsigned long		errors;
	unsigned long		packet_count;
	struct usbtest_dev	*dev;
	bool			is_iso;
};

static void complicated_callback(struct urb *urb)
{
	struct transfer_context	*ctx = urb->context;

	spin_lock(&ctx->lock);
	ctx->count--;

	ctx->packet_count += urb->number_of_packets;
	if (urb->error_count > 0)
		ctx->errors += urb->error_count;
	else if (urb->status != 0)
		ctx->errors += (ctx->is_iso ? urb->number_of_packets : 1);
	else if (urb->actual_length != urb->transfer_buffer_length)
		ctx->errors++;
	else if (check_guard_bytes(ctx->dev, urb) != 0)
		ctx->errors++;

	if (urb->status == 0 && ctx->count > (ctx->pending - 1)
			&& !ctx->submit_error) {
		int status = usb_submit_urb(urb, GFP_ATOMIC);
		switch (status) {
		case 0:
			goto done;
		default:
			dev_err(&ctx->dev->intf->dev,
					"iso resubmit err %d\n",
					status);
			/* FALLTHROUGH */
		case -ENODEV:			/* disconnected */
		case -ESHUTDOWN:		/* endpoint disabled */
			ctx->submit_error = 1;
			break;
		}
	}

	ctx->pending--;
	if (ctx->pending == 0) {
		if (ctx->errors)
			dev_err(&ctx->dev->intf->dev,
				"iso test, %lu errors out of %lu\n",
				ctx->errors, ctx->packet_count);
		complete(&ctx->done);
	}
done:
	spin_unlock(&ctx->lock);
}

static struct urb *iso_alloc_urb(
	struct usb_device	*udev,
	int			pipe,
	struct usb_endpoint_descriptor	*desc,
	long			bytes,
	unsigned offset
)
{
	struct urb		*urb;
	unsigned		i, maxp, packets;

	if (bytes < 0 || !desc)
		return NULL;
	maxp = 0x7ff & usb_endpoint_maxp(desc);
	maxp *= 1 + (0x3 & (usb_endpoint_maxp(desc) >> 11));
	packets = DIV_ROUND_UP(bytes, maxp);

	urb = usb_alloc_urb(packets, GFP_KERNEL);
	if (!urb)
		return urb;
	urb->dev = udev;
	urb->pipe = pipe;

	urb->number_of_packets = packets;
	urb->transfer_buffer_length = bytes;
	urb->transfer_buffer = usb_alloc_coherent(udev, bytes + offset,
							GFP_KERNEL,
							&urb->transfer_dma);
	if (!urb->transfer_buffer) {
		usb_free_urb(urb);
		return NULL;
	}
	if (offset) {
		memset(urb->transfer_buffer, GUARD_BYTE, offset);
		urb->transfer_buffer += offset;
		urb->transfer_dma += offset;
	}
	/* For inbound transfers use guard byte so that test fails if
		data not correctly copied */
	memset(urb->transfer_buffer,
			usb_pipein(urb->pipe) ? GUARD_BYTE : 0,
			bytes);

	for (i = 0; i < packets; i++) {
		/* here, only the last packet will be short */
		urb->iso_frame_desc[i].length = min((unsigned) bytes, maxp);
		bytes -= urb->iso_frame_desc[i].length;

		urb->iso_frame_desc[i].offset = maxp * i;
	}

	urb->complete = complicated_callback;
	/* urb->context = SET BY CALLER */
	urb->interval = 1 << (desc->bInterval - 1);
	urb->transfer_flags = URB_ISO_ASAP | URB_NO_TRANSFER_DMA_MAP;
	return urb;
}

static int
test_queue(struct usbtest_dev *dev, struct usbtest_param *param,
		int pipe, struct usb_endpoint_descriptor *desc, unsigned offset)
{
	struct transfer_context	context;
	struct usb_device	*udev;
	unsigned		i;
	unsigned long		packets = 0;
	int			status = 0;
	struct urb		*urbs[param->sglen];

	memset(&context, 0, sizeof(context));
	context.count = param->iterations * param->sglen;
	context.dev = dev;
	context.is_iso = !!desc;
	init_completion(&context.done);
	spin_lock_init(&context.lock);

	udev = testdev_to_usbdev(dev);

	for (i = 0; i < param->sglen; i++) {
		if (context.is_iso)
			urbs[i] = iso_alloc_urb(udev, pipe, desc,
					param->length, offset);
		else
			urbs[i] = complicated_alloc_urb(udev, pipe,
					param->length, 0);

		if (!urbs[i]) {
			status = -ENOMEM;
			goto fail;
		}
		packets += urbs[i]->number_of_packets;
		urbs[i]->context = &context;
	}
	packets *= param->iterations;

	if (context.is_iso) {
		dev_info(&dev->intf->dev,
			"iso period %d %sframes, wMaxPacket %d, transactions: %d\n",
			1 << (desc->bInterval - 1),
			(udev->speed == USB_SPEED_HIGH) ? "micro" : "",
			usb_endpoint_maxp(desc) & 0x7ff,
			1 + (0x3 & (usb_endpoint_maxp(desc) >> 11)));

		dev_info(&dev->intf->dev,
			"total %lu msec (%lu packets)\n",
			(packets * (1 << (desc->bInterval - 1)))
				/ ((udev->speed == USB_SPEED_HIGH) ? 8 : 1),
			packets);
	}

	spin_lock_irq(&context.lock);
	for (i = 0; i < param->sglen; i++) {
		++context.pending;
		status = usb_submit_urb(urbs[i], GFP_ATOMIC);
		if (status < 0) {
			ERROR(dev, "submit iso[%d], error %d\n", i, status);
			if (i == 0) {
				spin_unlock_irq(&context.lock);
				goto fail;
			}

			simple_free_urb(urbs[i]);
			urbs[i] = NULL;
			context.pending--;
			context.submit_error = 1;
			break;
		}
	}
	spin_unlock_irq(&context.lock);

	wait_for_completion(&context.done);

	for (i = 0; i < param->sglen; i++) {
		if (urbs[i])
			simple_free_urb(urbs[i]);
	}
	/*
	 * Isochronous transfers are expected to fail sometimes.  As an
	 * arbitrary limit, we will report an error if any submissions
	 * fail or if the transfer failure rate is > 10%.
	 */
	if (status != 0)
		;
	else if (context.submit_error)
		status = -EACCES;
	else if (context.errors >
			(context.is_iso ? context.packet_count / 10 : 0))
		status = -EIO;
	return status;

fail:
	for (i = 0; i < param->sglen; i++) {
		if (urbs[i])
			simple_free_urb(urbs[i]);
	}
	return status;
}

static int test_unaligned_bulk(
	struct usbtest_dev *tdev,
	int pipe,
	unsigned length,
	int iterations,
	unsigned transfer_flags,
	const char *label)
{
	int retval;
	struct urb *urb = usbtest_alloc_urb(testdev_to_usbdev(tdev),
			pipe, length, transfer_flags, 1, 0, simple_callback);

	if (!urb)
		return -ENOMEM;

	retval = simple_io(tdev, urb, iterations, 0, 0, label);
	simple_free_urb(urb);
	return retval;
}

/*-------------------------------------------------------------------------*/

/* We only have this one interface to user space, through usbfs.
 * User mode code can scan usbfs to find N different devices (maybe on
 * different busses) to use when testing, and allocate one thread per
 * test.  So discovery is simplified, and we have no device naming issues.
 *
 * Don't use these only as stress/load tests.  Use them along with with
 * other USB bus activity:  plugging, unplugging, mousing, mp3 playback,
 * video capture, and so on.  Run different tests at different times, in
 * different sequences.  Nothing here should interact with other devices,
 * except indirectly by consuming USB bandwidth and CPU resources for test
 * threads and request completion.  But the only way to know that for sure
 * is to test when HC queues are in use by many devices.
 *
 * WARNING:  Because usbfs grabs udev->dev.sem before calling this ioctl(),
 * it locks out usbcore in certain code paths.  Notably, if you disconnect
 * the device-under-test, hub_wq will wait block forever waiting for the
 * ioctl to complete ... so that usb_disconnect() can abort the pending
 * urbs and then call usbtest_disconnect().  To abort a test, you're best
 * off just killing the userspace task and waiting for it to exit.
 */

static int
usbtest_ioctl(struct usb_interface *intf, unsigned int code, void *buf)
{
	struct usbtest_dev	*dev = usb_get_intfdata(intf);
	struct usb_device	*udev = testdev_to_usbdev(dev);
	struct usbtest_param	*param = buf;
	int			retval = -EOPNOTSUPP;
	struct urb		*urb;
	struct scatterlist	*sg;
	struct usb_sg_request	req;
	struct timeval		start;
	unsigned		i;

	/* FIXME USBDEVFS_CONNECTINFO doesn't say how fast the device is. */

	pattern = mod_pattern;

	if (code != USBTEST_REQUEST)
		return -EOPNOTSUPP;

	if (param->iterations <= 0)
		return -EINVAL;

	if (param->sglen > MAX_SGLEN)
		return -EINVAL;

	if (mutex_lock_interruptible(&dev->lock))
		return -ERESTARTSYS;

	/* FIXME: What if a system sleep starts while a test is running? */

	/* some devices, like ez-usb default devices, need a non-default
	 * altsetting to have any active endpoints.  some tests change
	 * altsettings; force a default so most tests don't need to check.
	 */
	if (dev->info->alt >= 0) {
		int	res;

		if (intf->altsetting->desc.bInterfaceNumber) {
			mutex_unlock(&dev->lock);
			return -ENODEV;
		}
		res = set_altsetting(dev, dev->info->alt);
		if (res) {
			dev_err(&intf->dev,
					"set altsetting to %d failed, %d\n",
					dev->info->alt, res);
			mutex_unlock(&dev->lock);
			return res;
		}
	}

	/*
	 * Just a bunch of test cases that every HCD is expected to handle.
	 *
	 * Some may need specific firmware, though it'd be good to have
	 * one firmware image to handle all the test cases.
	 *
	 * FIXME add more tests!  cancel requests, verify the data, control
	 * queueing, concurrent read+write threads, and so on.
	 */
	do_gettimeofday(&start);
	switch (param->test_num) {

	case 0:
		dev_info(&intf->dev, "TEST 0:  NOP\n");
		retval = 0;
		break;

	/* Simple non-queued bulk I/O tests */
	case 1:
		if (dev->out_pipe == 0)
			break;
		dev_info(&intf->dev,
				"TEST 1:  write %d bytes %u times\n",
				param->length, param->iterations);
		urb = simple_alloc_urb(udev, dev->out_pipe, param->length, 0);
		if (!urb) {
			retval = -ENOMEM;
			break;
		}
		/* FIRMWARE:  bulk sink (maybe accepts short writes) */
		retval = simple_io(dev, urb, param->iterations, 0, 0, "test1");
		simple_free_urb(urb);
		break;
	case 2:
		if (dev->in_pipe == 0)
			break;
		dev_info(&intf->dev,
				"TEST 2:  read %d bytes %u times\n",
				param->length, param->iterations);
		urb = simple_alloc_urb(udev, dev->in_pipe, param->length, 0);
		if (!urb) {
			retval = -ENOMEM;
			break;
		}
		/* FIRMWARE:  bulk source (maybe generates short writes) */
		retval = simple_io(dev, urb, param->iterations, 0, 0, "test2");
		simple_free_urb(urb);
		break;
	case 3:
		if (dev->out_pipe == 0 || param->vary == 0)
			break;
		dev_info(&intf->dev,
				"TEST 3:  write/%d 0..%d bytes %u times\n",
				param->vary, param->length, param->iterations);
		urb = simple_alloc_urb(udev, dev->out_pipe, param->length, 0);
		if (!urb) {
			retval = -ENOMEM;
			break;
		}
		/* FIRMWARE:  bulk sink (maybe accepts short writes) */
		retval = simple_io(dev, urb, param->iterations, param->vary,
					0, "test3");
		simple_free_urb(urb);
		break;
	case 4:
		if (dev->in_pipe == 0 || param->vary == 0)
			break;
		dev_info(&intf->dev,
				"TEST 4:  read/%d 0..%d bytes %u times\n",
				param->vary, param->length, param->iterations);
		urb = simple_alloc_urb(udev, dev->in_pipe, param->length, 0);
		if (!urb) {
			retval = -ENOMEM;
			break;
		}
		/* FIRMWARE:  bulk source (maybe generates short writes) */
		retval = simple_io(dev, urb, param->iterations, param->vary,
					0, "test4");
		simple_free_urb(urb);
		break;

	/* Queued bulk I/O tests */
	case 5:
		if (dev->out_pipe == 0 || param->sglen == 0)
			break;
		dev_info(&intf->dev,
			"TEST 5:  write %d sglists %d entries of %d bytes\n",
				param->iterations,
				param->sglen, param->length);
		sg = alloc_sglist(param->sglen, param->length,
				0, dev, dev->out_pipe);
		if (!sg) {
			retval = -ENOMEM;
			break;
		}
		/* FIRMWARE:  bulk sink (maybe accepts short writes) */
		retval = perform_sglist(dev, param->iterations, dev->out_pipe,
				&req, sg, param->sglen);
		free_sglist(sg, param->sglen);
		break;

	case 6:
		if (dev->in_pipe == 0 || param->sglen == 0)
			break;
		dev_info(&intf->dev,
			"TEST 6:  read %d sglists %d entries of %d bytes\n",
				param->iterations,
				param->sglen, param->length);
		sg = alloc_sglist(param->sglen, param->length,
				0, dev, dev->in_pipe);
		if (!sg) {
			retval = -ENOMEM;
			break;
		}
		/* FIRMWARE:  bulk source (maybe generates short writes) */
		retval = perform_sglist(dev, param->iterations, dev->in_pipe,
				&req, sg, param->sglen);
		free_sglist(sg, param->sglen);
		break;
	case 7:
		if (dev->out_pipe == 0 || param->sglen == 0 || param->vary == 0)
			break;
		dev_info(&intf->dev,
			"TEST 7:  write/%d %d sglists %d entries 0..%d bytes\n",
				param->vary, param->iterations,
				param->sglen, param->length);
		sg = alloc_sglist(param->sglen, param->length,
				param->vary, dev, dev->out_pipe);
		if (!sg) {
			retval = -ENOMEM;
			break;
		}
		/* FIRMWARE:  bulk sink (maybe accepts short writes) */
		retval = perform_sglist(dev, param->iterations, dev->out_pipe,
				&req, sg, param->sglen);
		free_sglist(sg, param->sglen);
		break;
	case 8:
		if (dev->in_pipe == 0 || param->sglen == 0 || param->vary == 0)
			break;
		dev_info(&intf->dev,
			"TEST 8:  read/%d %d sglists %d entries 0..%d bytes\n",
				param->vary, param->iterations,
				param->sglen, param->length);
		sg = alloc_sglist(param->sglen, param->length,
				param->vary, dev, dev->in_pipe);
		if (!sg) {
			retval = -ENOMEM;
			break;
		}
		/* FIRMWARE:  bulk source (maybe generates short writes) */
		retval = perform_sglist(dev, param->iterations, dev->in_pipe,
				&req, sg, param->sglen);
		free_sglist(sg, param->sglen);
		break;

	/* non-queued sanity tests for control (chapter 9 subset) */
	case 9:
		retval = 0;
		dev_info(&intf->dev,
			"TEST 9:  ch9 (subset) control tests, %d times\n",
				param->iterations);
		for (i = param->iterations; retval == 0 && i--; /* NOP */)
			retval = ch9_postconfig(dev);
		if (retval)
			dev_err(&intf->dev, "ch9 subset failed, "
					"iterations left %d\n", i);
		break;

	/* queued control messaging */
	case 10:
		retval = 0;
		dev_info(&intf->dev,
				"TEST 10:  queue %d control calls, %d times\n",
				param->sglen,
				param->iterations);
		retval = test_ctrl_queue(dev, param);
		break;

	/* simple non-queued unlinks (ring with one urb) */
	case 11:
		if (dev->in_pipe == 0 || !param->length)
			break;
		retval = 0;
		dev_info(&intf->dev, "TEST 11:  unlink %d reads of %d\n",
				param->iterations, param->length);
		for (i = param->iterations; retval == 0 && i--; /* NOP */)
			retval = unlink_simple(dev, dev->in_pipe,
						param->length);
		if (retval)
			dev_err(&intf->dev, "unlink reads failed %d, "
				"iterations left %d\n", retval, i);
		break;
	case 12:
		if (dev->out_pipe == 0 || !param->length)
			break;
		retval = 0;
		dev_info(&intf->dev, "TEST 12:  unlink %d writes of %d\n",
				param->iterations, param->length);
		for (i = param->iterations; retval == 0 && i--; /* NOP */)
			retval = unlink_simple(dev, dev->out_pipe,
						param->length);
		if (retval)
			dev_err(&intf->dev, "unlink writes failed %d, "
				"iterations left %d\n", retval, i);
		break;

	/* ep halt tests */
	case 13:
		if (dev->out_pipe == 0 && dev->in_pipe == 0)
			break;
		retval = 0;
		dev_info(&intf->dev, "TEST 13:  set/clear %d halts\n",
				param->iterations);
		for (i = param->iterations; retval == 0 && i--; /* NOP */)
			retval = halt_simple(dev);

		if (retval)
			ERROR(dev, "halts failed, iterations left %d\n", i);
		break;

	/* control write tests */
	case 14:
		if (!dev->info->ctrl_out)
			break;
		dev_info(&intf->dev, "TEST 14:  %d ep0out, %d..%d vary %d\n",
				param->iterations,
				realworld ? 1 : 0, param->length,
				param->vary);
		retval = ctrl_out(dev, param->iterations,
				param->length, param->vary, 0);
		break;

	/* iso write tests */
	case 15:
		if (dev->out_iso_pipe == 0 || param->sglen == 0)
			break;
		dev_info(&intf->dev,
			"TEST 15:  write %d iso, %d entries of %d bytes\n",
				param->iterations,
				param->sglen, param->length);
		/* FIRMWARE:  iso sink */
		retval = test_queue(dev, param,
				dev->out_iso_pipe, dev->iso_out, 0);
		break;

	/* iso read tests */
	case 16:
		if (dev->in_iso_pipe == 0 || param->sglen == 0)
			break;
		dev_info(&intf->dev,
			"TEST 16:  read %d iso, %d entries of %d bytes\n",
				param->iterations,
				param->sglen, param->length);
		/* FIRMWARE:  iso source */
		retval = test_queue(dev, param,
				dev->in_iso_pipe, dev->iso_in, 0);
		break;

	/* FIXME scatterlist cancel (needs helper thread) */

	/* Tests for bulk I/O using DMA mapping by core and odd address */
	case 17:
		if (dev->out_pipe == 0)
			break;
		dev_info(&intf->dev,
			"TEST 17:  write odd addr %d bytes %u times core map\n",
			param->length, param->iterations);

		retval = test_unaligned_bulk(
				dev, dev->out_pipe,
				param->length, param->iterations,
				0, "test17");
		break;

	case 18:
		if (dev->in_pipe == 0)
			break;
		dev_info(&intf->dev,
			"TEST 18:  read odd addr %d bytes %u times core map\n",
			param->length, param->iterations);

		retval = test_unaligned_bulk(
				dev, dev->in_pipe,
				param->length, param->iterations,
				0, "test18");
		break;

	/* Tests for bulk I/O using premapped coherent buffer and odd address */
	case 19:
		if (dev->out_pipe == 0)
			break;
		dev_info(&intf->dev,
			"TEST 19:  write odd addr %d bytes %u times premapped\n",
			param->length, param->iterations);

		retval = test_unaligned_bulk(
				dev, dev->out_pipe,
				param->length, param->iterations,
				URB_NO_TRANSFER_DMA_MAP, "test19");
		break;

	case 20:
		if (dev->in_pipe == 0)
			break;
		dev_info(&intf->dev,
			"TEST 20:  read odd addr %d bytes %u times premapped\n",
			param->length, param->iterations);

		retval = test_unaligned_bulk(
				dev, dev->in_pipe,
				param->length, param->iterations,
				URB_NO_TRANSFER_DMA_MAP, "test20");
		break;

	/* control write tests with unaligned buffer */
	case 21:
		if (!dev->info->ctrl_out)
			break;
		dev_info(&intf->dev,
				"TEST 21:  %d ep0out odd addr, %d..%d vary %d\n",
				param->iterations,
				realworld ? 1 : 0, param->length,
				param->vary);
		retval = ctrl_out(dev, param->iterations,
				param->length, param->vary, 1);
		break;

	/* unaligned iso tests */
	case 22:
		if (dev->out_iso_pipe == 0 || param->sglen == 0)
			break;
		dev_info(&intf->dev,
			"TEST 22:  write %d iso odd, %d entries of %d bytes\n",
				param->iterations,
				param->sglen, param->length);
		retval = test_queue(dev, param,
				dev->out_iso_pipe, dev->iso_out, 1);
		break;

	case 23:
		if (dev->in_iso_pipe == 0 || param->sglen == 0)
			break;
		dev_info(&intf->dev,
			"TEST 23:  read %d iso odd, %d entries of %d bytes\n",
				param->iterations,
				param->sglen, param->length);
		retval = test_queue(dev, param,
				dev->in_iso_pipe, dev->iso_in, 1);
		break;

	/* unlink URBs from a bulk-OUT queue */
	case 24:
		if (dev->out_pipe == 0 || !param->length || param->sglen < 4)
			break;
		retval = 0;
		dev_info(&intf->dev, "TEST 24:  unlink from %d queues of "
				"%d %d-byte writes\n",
				param->iterations, param->sglen, param->length);
		for (i = param->iterations; retval == 0 && i > 0; --i) {
			retval = unlink_queued(dev, dev->out_pipe,
						param->sglen, param->length);
			if (retval) {
				dev_err(&intf->dev,
					"unlink queued writes failed %d, "
					"iterations left %d\n", retval, i);
				break;
			}
		}
		break;

	/* Simple non-queued interrupt I/O tests */
	case 25:
		if (dev->out_int_pipe == 0)
			break;
		dev_info(&intf->dev,
				"TEST 25: write %d bytes %u times\n",
				param->length, param->iterations);
		urb = simple_alloc_urb(udev, dev->out_int_pipe, param->length,
				dev->int_out->bInterval);
		if (!urb) {
			retval = -ENOMEM;
			break;
		}
		/* FIRMWARE: interrupt sink (maybe accepts short writes) */
		retval = simple_io(dev, urb, param->iterations, 0, 0, "test25");
		simple_free_urb(urb);
		break;
	case 26:
		if (dev->in_int_pipe == 0)
			break;
		dev_info(&intf->dev,
				"TEST 26: read %d bytes %u times\n",
				param->length, param->iterations);
		urb = simple_alloc_urb(udev, dev->in_int_pipe, param->length,
				dev->int_in->bInterval);
		if (!urb) {
			retval = -ENOMEM;
			break;
		}
		/* FIRMWARE: interrupt source (maybe generates short writes) */
		retval = simple_io(dev, urb, param->iterations, 0, 0, "test26");
		simple_free_urb(urb);
		break;
	case 27:
		/* We do performance test, so ignore data compare */
		if (dev->out_pipe == 0 || param->sglen == 0 || pattern != 0)
			break;
		dev_info(&intf->dev,
			"TEST 27: bulk write %dMbytes\n", (param->iterations *
			param->sglen * param->length) / (1024 * 1024));
		retval = test_queue(dev, param,
				dev->out_pipe, NULL, 0);
		break;
	case 28:
		if (dev->in_pipe == 0 || param->sglen == 0 || pattern != 0)
			break;
		dev_info(&intf->dev,
			"TEST 28: bulk read %dMbytes\n", (param->iterations *
			param->sglen * param->length) / (1024 * 1024));
		retval = test_queue(dev, param,
				dev->in_pipe, NULL, 0);
		break;
	}
	do_gettimeofday(&param->duration);
	param->duration.tv_sec -= start.tv_sec;
	param->duration.tv_usec -= start.tv_usec;
	if (param->duration.tv_usec < 0) {
		param->duration.tv_usec += 1000 * 1000;
		param->duration.tv_sec -= 1;
	}
	mutex_unlock(&dev->lock);
	return retval;
}

/*-------------------------------------------------------------------------*/

static unsigned force_interrupt;
module_param(force_interrupt, uint, 0);
MODULE_PARM_DESC(force_interrupt, "0 = test default; else interrupt");

#ifdef	GENERIC
static unsigned short vendor;
module_param(vendor, ushort, 0);
MODULE_PARM_DESC(vendor, "vendor code (from usb-if)");

static unsigned short product;
module_param(product, ushort, 0);
MODULE_PARM_DESC(product, "product code (from vendor)");
#endif

static int
usbtest_probe(struct usb_interface *intf, const struct usb_device_id *id)
{
	struct usb_device	*udev;
	struct usbtest_dev	*dev;
	struct usbtest_info	*info;
	char			*rtest, *wtest;
	char			*irtest, *iwtest;
	char			*intrtest, *intwtest;

	udev = interface_to_usbdev(intf);

#ifdef	GENERIC
	/* specify devices by module parameters? */
	if (id->match_flags == 0) {
		/* vendor match required, product match optional */
		if (!vendor || le16_to_cpu(udev->descriptor.idVendor) != (u16)vendor)
			return -ENODEV;
		if (product && le16_to_cpu(udev->descriptor.idProduct) != (u16)product)
			return -ENODEV;
		dev_info(&intf->dev, "matched module params, "
					"vend=0x%04x prod=0x%04x\n",
				le16_to_cpu(udev->descriptor.idVendor),
				le16_to_cpu(udev->descriptor.idProduct));
	}
#endif

	dev = kzalloc(sizeof(*dev), GFP_KERNEL);
	if (!dev)
		return -ENOMEM;
	info = (struct usbtest_info *) id->driver_info;
	dev->info = info;
	mutex_init(&dev->lock);

	dev->intf = intf;

	/* cacheline-aligned scratch for i/o */
	dev->buf = kmalloc(TBUF_SIZE, GFP_KERNEL);
	if (dev->buf == NULL) {
		kfree(dev);
		return -ENOMEM;
	}

	/* NOTE this doesn't yet test the handful of difference that are
	 * visible with high speed interrupts:  bigger maxpacket (1K) and
	 * "high bandwidth" modes (up to 3 packets/uframe).
	 */
	rtest = wtest = "";
	irtest = iwtest = "";
	intrtest = intwtest = "";
	if (force_interrupt || udev->speed == USB_SPEED_LOW) {
		if (info->ep_in) {
			dev->in_pipe = usb_rcvintpipe(udev, info->ep_in);
			rtest = " intr-in";
		}
		if (info->ep_out) {
			dev->out_pipe = usb_sndintpipe(udev, info->ep_out);
			wtest = " intr-out";
		}
	} else {
		if (override_alt >= 0 || info->autoconf) {
			int status;

			status = get_endpoints(dev, intf);
			if (status < 0) {
				WARNING(dev, "couldn't get endpoints, %d\n",
						status);
				kfree(dev->buf);
				kfree(dev);
				return status;
			}
			/* may find bulk or ISO pipes */
		} else {
			if (info->ep_in)
				dev->in_pipe = usb_rcvbulkpipe(udev,
							info->ep_in);
			if (info->ep_out)
				dev->out_pipe = usb_sndbulkpipe(udev,
							info->ep_out);
		}
		if (dev->in_pipe)
			rtest = " bulk-in";
		if (dev->out_pipe)
			wtest = " bulk-out";
		if (dev->in_iso_pipe)
			irtest = " iso-in";
		if (dev->out_iso_pipe)
			iwtest = " iso-out";
		if (dev->in_int_pipe)
			intrtest = " int-in";
		if (dev->out_int_pipe)
			intwtest = " int-out";
	}

	usb_set_intfdata(intf, dev);
	dev_info(&intf->dev, "%s\n", info->name);
	dev_info(&intf->dev, "%s {control%s%s%s%s%s%s%s} tests%s\n",
			usb_speed_string(udev->speed),
			info->ctrl_out ? " in/out" : "",
			rtest, wtest,
			irtest, iwtest,
			intrtest, intwtest,
			info->alt >= 0 ? " (+alt)" : "");
	return 0;
}

static int usbtest_suspend(struct usb_interface *intf, pm_message_t message)
{
	return 0;
}

static int usbtest_resume(struct usb_interface *intf)
{
	return 0;
}


static void usbtest_disconnect(struct usb_interface *intf)
{
	struct usbtest_dev	*dev = usb_get_intfdata(intf);

	usb_set_intfdata(intf, NULL);
	dev_dbg(&intf->dev, "disconnect\n");
	kfree(dev);
}

/* Basic testing only needs a device that can source or sink bulk traffic.
 * Any device can test control transfers (default with GENERIC binding).
 *
 * Several entries work with the default EP0 implementation that's built
 * into EZ-USB chips.  There's a default vendor ID which can be overridden
 * by (very) small config EEPROMS, but otherwise all these devices act
 * identically until firmware is loaded:  only EP0 works.  It turns out
 * to be easy to make other endpoints work, without modifying that EP0
 * behavior.  For now, we expect that kind of firmware.
 */

/* an21xx or fx versions of ez-usb */
static struct usbtest_info ez1_info = {
	.name		= "EZ-USB device",
	.ep_in		= 2,
	.ep_out		= 2,
	.alt		= 1,
};

/* fx2 version of ez-usb */
static struct usbtest_info ez2_info = {
	.name		= "FX2 device",
	.ep_in		= 6,
	.ep_out		= 2,
	.alt		= 1,
};

/* ezusb family device with dedicated usb test firmware,
 */
static struct usbtest_info fw_info = {
	.name		= "usb test device",
	.ep_in		= 2,
	.ep_out		= 2,
	.alt		= 1,
	.autoconf	= 1,		/* iso and ctrl_out need autoconf */
	.ctrl_out	= 1,
	.iso		= 1,		/* iso_ep's are #8 in/out */
};

/* peripheral running Linux and 'zero.c' test firmware, or
 * its user-mode cousin. different versions of this use
 * different hardware with the same vendor/product codes.
 * host side MUST rely on the endpoint descriptors.
 */
static struct usbtest_info gz_info = {
	.name		= "Linux gadget zero",
	.autoconf	= 1,
	.ctrl_out	= 1,
	.iso		= 1,
	.intr		= 1,
	.alt		= 0,
};

static struct usbtest_info um_info = {
	.name		= "Linux user mode test driver",
	.autoconf	= 1,
	.alt		= -1,
};

static struct usbtest_info um2_info = {
	.name		= "Linux user mode ISO test driver",
	.autoconf	= 1,
	.iso		= 1,
	.alt		= -1,
};

#ifdef IBOT2
/* this is a nice source of high speed bulk data;
 * uses an FX2, with firmware provided in the device
 */
static struct usbtest_info ibot2_info = {
	.name		= "iBOT2 webcam",
	.ep_in		= 2,
	.alt		= -1,
};
#endif

#ifdef GENERIC
/* we can use any device to test control traffic */
static struct usbtest_info generic_info = {
	.name		= "Generic USB device",
	.alt		= -1,
};
#endif


static const struct usb_device_id id_table[] = {

	/*-------------------------------------------------------------*/

	/* EZ-USB devices which download firmware to replace (or in our
	 * case augment) the default device implementation.
	 */

	/* generic EZ-USB FX controller */
	{ USB_DEVICE(0x0547, 0x2235),
		.driver_info = (unsigned long) &ez1_info,
	},

	/* CY3671 development board with EZ-USB FX */
	{ USB_DEVICE(0x0547, 0x0080),
		.driver_info = (unsigned long) &ez1_info,
	},

	/* generic EZ-USB FX2 controller (or development board) */
	{ USB_DEVICE(0x04b4, 0x8613),
		.driver_info = (unsigned long) &ez2_info,
	},

	/* re-enumerated usb test device firmware */
	{ USB_DEVICE(0xfff0, 0xfff0),
		.driver_info = (unsigned long) &fw_info,
	},

	/* "Gadget Zero" firmware runs under Linux */
	{ USB_DEVICE(0x0525, 0xa4a0),
		.driver_info = (unsigned long) &gz_info,
	},

	/* so does a user-mode variant */
	{ USB_DEVICE(0x0525, 0xa4a4),
		.driver_info = (unsigned long) &um_info,
	},

	/* ... and a user-mode variant that talks iso */
	{ USB_DEVICE(0x0525, 0xa4a3),
		.driver_info = (unsigned long) &um2_info,
	},

#ifdef KEYSPAN_19Qi
	/* Keyspan 19qi uses an21xx (original EZ-USB) */
	/* this does not coexist with the real Keyspan 19qi driver! */
	{ USB_DEVICE(0x06cd, 0x010b),
		.driver_info = (unsigned long) &ez1_info,
	},
#endif

	/*-------------------------------------------------------------*/

#ifdef IBOT2
	/* iBOT2 makes a nice source of high speed bulk-in data */
	/* this does not coexist with a real iBOT2 driver! */
	{ USB_DEVICE(0x0b62, 0x0059),
		.driver_info = (unsigned long) &ibot2_info,
	},
#endif

	/*-------------------------------------------------------------*/

#ifdef GENERIC
	/* module params can specify devices to use for control tests */
	{ .driver_info = (unsigned long) &generic_info, },
#endif

	/*-------------------------------------------------------------*/

	{ }
};
MODULE_DEVICE_TABLE(usb, id_table);

static struct usb_driver usbtest_driver = {
	.name =		"usbtest",
	.id_table =	id_table,
	.probe =	usbtest_probe,
	.unlocked_ioctl = usbtest_ioctl,
	.disconnect =	usbtest_disconnect,
	.suspend =	usbtest_suspend,
	.resume =	usbtest_resume,
};

/*-------------------------------------------------------------------------*/

static int __init usbtest_init(void)
{
#ifdef GENERIC
	if (vendor)
		pr_debug("params: vend=0x%04x prod=0x%04x\n", vendor, product);
#endif
	return usb_register(&usbtest_driver);
}
module_init(usbtest_init);

static void __exit usbtest_exit(void)
{
	usb_deregister(&usbtest_driver);
}
module_exit(usbtest_exit);

MODULE_DESCRIPTION("USB Core/HCD Testing Driver");
MODULE_LICENSE("GPL");
<|MERGE_RESOLUTION|>--- conflicted
+++ resolved
@@ -538,12 +538,8 @@
 			break;
 		case 1:
 			for (j = 0; j < size; j++)
-<<<<<<< HEAD
-				*buf++ = (u8) ((j % maxpacket) % 63);
-=======
 				*buf++ = (u8) (((j + n_size) % maxpacket) % 63);
 			n_size += size;
->>>>>>> 04cb7201
 			break;
 		}
 
