/*
 * EHCI-compliant USB host controller driver for NVIDIA Tegra SoCs
 *
 * Copyright (C) 2010 Google, Inc.
 * Copyright (C) 2009 - 2011 NVIDIA Corporation
 *
 * This program is free software; you can redistribute it and/or modify it
 * under the terms of the GNU General Public License as published by the
 * Free Software Foundation; either version 2 of the License, or (at your
 * option) any later version.
 *
 * This program is distributed in the hope that it will be useful, but WITHOUT
 * ANY WARRANTY; without even the implied warranty of MERCHANTABILITY or
 * FITNESS FOR A PARTICULAR PURPOSE.  See the GNU General Public License for
 * more details.
 *
 */

#include <linux/clk.h>
#include <linux/platform_device.h>
#include <linux/platform_data/tegra_usb.h>
#include <linux/irq.h>
#include <linux/usb/otg.h>
#include <mach/usb_phy.h>
#include <mach/iomap.h>

#define TEGRA_USB_PORTSC_PHCD			(1 << 23)

#define TEGRA_USB_SUSP_CTRL_OFFSET		0x400
#define TEGRA_USB_SUSP_CLR			(1 << 5)
#define TEGRA_USB_PHY_CLK_VALID			(1 << 7)
#define TEGRA_USB_SRT				(1 << 25)

#define TEGRA_LVL2_CLK_GATE_OVRB		0xfc
#define TEGRA_USB2_CLK_OVR_ON			(1 << 10)

#define TEGRA_USB_DMA_ALIGN 32

#define STS_SRI	(1<<7)	/*	SOF Recieved	*/

struct tegra_ehci_hcd {
	struct ehci_hcd *ehci;
	struct tegra_usb_phy *phy;
	struct clk *clk;
	struct clk *emc_clk;
	struct clk *sclk_clk;
	struct otg_transceiver *transceiver;
	int host_resumed;
	int bus_suspended;
	int port_resuming;
	int power_down_on_bus_suspend;
	struct delayed_work work;
	enum tegra_usb_phy_port_speed port_speed;
};

static void tegra_ehci_power_up(struct usb_hcd *hcd)
{
	struct tegra_ehci_hcd *tegra = dev_get_drvdata(hcd->self.controller);

	clk_enable(tegra->emc_clk);
	clk_enable(tegra->sclk_clk);
	clk_enable(tegra->clk);
	tegra_usb_phy_power_on(tegra->phy);
	tegra->host_resumed = 1;
}

static void tegra_ehci_power_down(struct usb_hcd *hcd)
{
	struct tegra_ehci_hcd *tegra = dev_get_drvdata(hcd->self.controller);

	tegra->host_resumed = 0;
	tegra_usb_phy_power_off(tegra->phy);
	clk_disable(tegra->clk);
	clk_disable(tegra->sclk_clk);
	clk_disable(tegra->emc_clk);
}

static int tegra_ehci_hub_control(
	struct usb_hcd	*hcd,
	u16		typeReq,
	u16		wValue,
	u16		wIndex,
	char		*buf,
	u16		wLength
)
{
	struct ehci_hcd	*ehci = hcd_to_ehci(hcd);
	int		ports = HCS_N_PORTS(ehci->hcs_params);
	u32		temp, status;
	u32 __iomem	*status_reg;
	u32		usbsts_reg;
	unsigned long	flags;
	int		retval = 0;
	unsigned	selector;
	struct		tegra_ehci_hcd *tegra = dev_get_drvdata(hcd->self.controller);
	bool		hsic = false;

	hsic = (tegra->phy->usb_phy_type == TEGRA_USB_PHY_TYPE_HSIC);

	status_reg = &ehci->regs->port_status[(wIndex & 0xff) - 1];

	spin_lock_irqsave(&ehci->lock, flags);

	/*
	 * In ehci_hub_control() for USB_PORT_FEAT_ENABLE clears the other bits
	 * that are write on clear, by writing back the register read value, so
	 * USB_PORT_FEAT_ENABLE is handled by masking the set on clear bits
	 */
	if (typeReq == ClearPortFeature && wValue == USB_PORT_FEAT_ENABLE) {
		temp = ehci_readl(ehci, status_reg) & ~PORT_RWC_BITS;
		ehci_writel(ehci, temp & ~PORT_PE, status_reg);
		goto done;
	} else if (typeReq == GetPortStatus) {
		temp = ehci_readl(ehci, status_reg);
		if (tegra->port_resuming && !(temp & PORT_SUSPEND) &&
		    time_after_eq(jiffies, ehci->reset_done[wIndex-1])) {
			/* Resume completed, re-enable disconnect detection */
			tegra->port_resuming = 0;
			clear_bit((wIndex & 0xff) - 1, &ehci->suspended_ports);
			ehci->reset_done[wIndex-1] = 0;
			tegra_usb_phy_postresume(tegra->phy);
		}
	} else if (typeReq == SetPortFeature && wValue == USB_PORT_FEAT_SUSPEND) {
		temp = ehci_readl(ehci, status_reg);
		if ((temp & PORT_PE) == 0 || (temp & PORT_RESET) != 0) {
			retval = -EPIPE;
			goto done;
		}

		temp &= ~PORT_WKCONN_E;
		temp |= PORT_WKDISC_E | PORT_WKOC_E;
		ehci_writel(ehci, temp | PORT_SUSPEND, status_reg);
		/* Need a 4ms delay before the controller goes to suspend */
		mdelay(4);

		/*
		 * If a transaction is in progress, there may be a delay in
		 * suspending the port. Poll until the port is suspended.
		 */
		if (handshake(ehci, status_reg, PORT_SUSPEND,
						PORT_SUSPEND, 5000))
			pr_err("%s: timeout waiting for SUSPEND\n", __func__);

		set_bit((wIndex & 0xff) - 1, &ehci->suspended_ports);
		goto done;
	}

	/*
	 * Tegra host controller will time the resume operation to clear the bit
	 * when the port control state switches to HS or FS Idle. This behavior
	 * is different from EHCI where the host controller driver is required
	 * to set this bit to a zero after the resume duration is timed in the
	 * driver.
	 */
	else if (typeReq == ClearPortFeature &&
					wValue == USB_PORT_FEAT_SUSPEND) {
		temp = ehci_readl(ehci, status_reg);
		if ((temp & PORT_RESET) || !(temp & PORT_PE)) {
			retval = -EPIPE;
			goto done;
		}

		if (!(temp & PORT_SUSPEND))
			goto done;

		tegra->port_resuming = 1;

		/* Disable disconnect detection during port resume */
		tegra_usb_phy_preresume(tegra->phy);

		ehci_dbg(ehci, "%s:USBSTS = 0x%x", __func__,
			ehci_readl(ehci, &ehci->regs->status));
		usbsts_reg = ehci_readl(ehci, &ehci->regs->status);
		ehci_writel(ehci, usbsts_reg, &ehci->regs->status);
		usbsts_reg = ehci_readl(ehci, &ehci->regs->status);
		udelay(20);

		if (handshake(ehci, &ehci->regs->status, STS_SRI, STS_SRI, 2000))
			pr_err("%s: timeout set for STS_SRI\n", __func__);

		usbsts_reg = ehci_readl(ehci, &ehci->regs->status);
		ehci_writel(ehci, usbsts_reg, &ehci->regs->status);

		if (handshake(ehci, &ehci->regs->status, STS_SRI, 0, 2000))
			pr_err("%s: timeout clear STS_SRI\n", __func__);

		if (handshake(ehci, &ehci->regs->status, STS_SRI, STS_SRI, 2000))
			pr_err("%s: timeout set STS_SRI\n", __func__);

		udelay(20);
		temp &= ~(PORT_RWC_BITS | PORT_WAKE_BITS);
		/* start resume signaling */
		ehci_writel(ehci, temp | PORT_RESUME, status_reg);

		ehci->reset_done[wIndex-1] = jiffies + msecs_to_jiffies(25);
		/* whoever resumes must GetPortStatus to complete it!! */
		goto done;
	}

	/* Handle port reset here */
#ifdef CONFIG_ARCH_TEGRA_2x_SOC
	if ((hsic) && (typeReq == SetPortFeature) &&
		((wValue == USB_PORT_FEAT_RESET) || (wValue == USB_PORT_FEAT_POWER))) {
#else
	if ((hsic) && (typeReq == SetPortFeature) &&
		(wValue == USB_PORT_FEAT_POWER)) {
#endif
		selector = wIndex >> 8;
		wIndex &= 0xff;
		if (!wIndex || wIndex > ports) {
			retval = -EPIPE;
			goto done;
		}
		wIndex--;
		status = 0;
		temp = ehci_readl(ehci, status_reg);
		if (temp & PORT_OWNER)
			goto done;
		temp &= ~PORT_RWC_BITS;

		switch (wValue) {
#ifdef CONFIG_ARCH_TEGRA_2x_SOC
		case USB_PORT_FEAT_RESET:
		{
			if (temp & PORT_RESUME) {
				retval = -EPIPE;
				goto done;
			}
			/* line status bits may report this as low speed,
			* which can be fine if this root hub has a
			* transaction translator built in.
			*/
			if ((temp & (PORT_PE|PORT_CONNECT)) == PORT_CONNECT
					&& !ehci_is_TDI(ehci) && PORT_USB11 (temp)) {
				ehci_dbg (ehci, "port %d low speed --> companion\n", wIndex + 1);
				temp |= PORT_OWNER;
				ehci_writel(ehci, temp, status_reg);
			} else {
				ehci_vdbg(ehci, "port %d reset\n", wIndex + 1);
				temp &= ~PORT_PE;
				/*
				* caller must wait, then call GetPortStatus
				* usb 2.0 spec says 50 ms resets on root
				*/
				ehci->reset_done[wIndex] = jiffies + msecs_to_jiffies(50);
				ehci_writel(ehci, temp, status_reg);
				if (hsic && (wIndex == 0))
					tegra_usb_phy_bus_reset(tegra->phy);
			}

			break;
		}
#endif
		case USB_PORT_FEAT_POWER:
		{
			if (HCS_PPC(ehci->hcs_params))
				ehci_writel(ehci, temp | PORT_POWER, status_reg);
			if (hsic && (wIndex == 0))
				tegra_usb_phy_bus_connect(tegra->phy);
			break;
		}
		}
		goto done;
	}

	spin_unlock_irqrestore(&ehci->lock, flags);

	/* Handle the hub control events here */
	return ehci_hub_control(hcd, typeReq, wValue, wIndex, buf, wLength);
done:
	spin_unlock_irqrestore(&ehci->lock, flags);
	return retval;
}

static void tegra_ehci_restart(struct usb_hcd *hcd)
{
	struct ehci_hcd *ehci = hcd_to_ehci(hcd);
	struct tegra_ehci_hcd *tegra = dev_get_drvdata(hcd->self.controller);
	unsigned int temp;

	ehci_reset(ehci);
	tegra_ehci_post_reset(tegra->phy);

	/* setup the frame list and Async q heads */
	ehci_writel(ehci, ehci->periodic_dma, &ehci->regs->frame_list);
	ehci_writel(ehci, (u32)ehci->async->qh_dma, &ehci->regs->async_next);
	/* setup the command register and set the controller in RUN mode */
	ehci->command &= ~(CMD_LRESET|CMD_IAAD|CMD_PSE|CMD_ASE|CMD_RESET);
	ehci->command |= CMD_RUN;
	ehci_writel(ehci, ehci->command, &ehci->regs->command);

	/* Enable the root Port Power */
	if (HCS_PPC(ehci->hcs_params)) {
		temp = ehci_readl(ehci, &ehci->regs->port_status[0]);
		ehci_writel(ehci, temp | PORT_POWER, &ehci->regs->port_status[0]);
	}

	down_write(&ehci_cf_port_reset_rwsem);
	hcd->state = HC_STATE_RUNNING;
	ehci_writel(ehci, FLAG_CF, &ehci->regs->configured_flag);
	/* flush posted writes */
	ehci_readl(ehci, &ehci->regs->command);
	up_write(&ehci_cf_port_reset_rwsem);

	/* Turn On Interrupts */
	ehci_writel(ehci, INTR_MASK, &ehci->regs->intr_enable);
}

static int tegra_usb_suspend(struct usb_hcd *hcd)
{
	struct tegra_ehci_hcd *tegra = dev_get_drvdata(hcd->self.controller);
	struct ehci_regs __iomem *hw = tegra->ehci->regs;
	unsigned long flags;
	int hsic = 0;

	hsic = (tegra->phy->usb_phy_type == TEGRA_USB_PHY_TYPE_HSIC);

	spin_lock_irqsave(&tegra->ehci->lock, flags);

	tegra->port_speed = (readl(&hw->port_status[0]) >> 26) & 0x3;
	ehci_halt(tegra->ehci);
	clear_bit(HCD_FLAG_HW_ACCESSIBLE, &hcd->flags);

	spin_unlock_irqrestore(&tegra->ehci->lock, flags);

	tegra_ehci_power_down(hcd);
	return 0;
}

static int tegra_usb_resume(struct usb_hcd *hcd)
{
	struct tegra_ehci_hcd *tegra = dev_get_drvdata(hcd->self.controller);
	struct usb_device *udev = hcd->self.root_hub;
	struct ehci_hcd	*ehci = hcd_to_ehci(hcd);
	struct ehci_regs __iomem *hw = ehci->regs;
	unsigned long val;
	int hsic = 0;

	hsic = (tegra->phy->usb_phy_type == TEGRA_USB_PHY_TYPE_HSIC);

	set_bit(HCD_FLAG_HW_ACCESSIBLE, &hcd->flags);
	tegra_ehci_power_up(hcd);

	if (tegra->port_speed > TEGRA_USB_PHY_PORT_SPEED_HIGH) {
		/* Wait for the phy to detect new devices
		 * before we restart the controller */
		msleep(10);
		goto restart;
	}

	/* Force the phy to keep data lines in suspend state */
	tegra_ehci_phy_restore_start(tegra->phy, tegra->port_speed);

	/* Enable host mode */
	tdi_reset(ehci);

	/* Enable Port Power */
	val = readl(&hw->port_status[0]);
	val |= PORT_POWER;
	writel(val, &hw->port_status[0]);
	udelay(10);

	/* Check if the phy resume from LP0. When the phy resume from LP0
	 * USB register will be reset. */
	if (!readl(&hw->async_next)) {
		/* Program the field PTC based on the saved speed mode */
		val = readl(&hw->port_status[0]);
		val &= ~PORT_TEST(~0);
		if (tegra->port_speed == TEGRA_USB_PHY_PORT_SPEED_HIGH)
			val |= PORT_TEST_FORCE;
		else if (tegra->port_speed == TEGRA_USB_PHY_PORT_SPEED_FULL)
			val |= PORT_TEST(6);
		else if (tegra->port_speed == TEGRA_USB_PHY_PORT_SPEED_LOW)
			val |= PORT_TEST(7);
		writel(val, &hw->port_status[0]);
		udelay(10);

		/* Disable test mode by setting PTC field to NORMAL_OP */
		val = readl(&hw->port_status[0]);
		val &= ~PORT_TEST(~0);
		writel(val, &hw->port_status[0]);
		udelay(10);
	}

	/* Poll until CCS is enabled */
	if (handshake(ehci, &hw->port_status[0], PORT_CONNECT,
						 PORT_CONNECT, 2000)) {
		pr_err("%s: timeout waiting for PORT_CONNECT\n", __func__);
		goto restart;
	}

	/* Poll until PE is enabled */
	if (handshake(ehci, &hw->port_status[0], PORT_PE,
						 PORT_PE, 2000)) {
		pr_err("%s: timeout waiting for USB_PORTSC1_PE\n", __func__);
		goto restart;
	}

	/* Clear the PCI status, to avoid an interrupt taken upon resume */
	val = readl(&hw->status);
	val |= STS_PCD;
	writel(val, &hw->status);

	/* Put controller in suspend mode by writing 1 to SUSP bit of PORTSC */
	val = readl(&hw->port_status[0]);
	if ((val & PORT_POWER) && (val & PORT_PE)) {
		val |= PORT_SUSPEND;
		writel(val, &hw->port_status[0]);
		/* Need a 4ms delay before the controller goes to suspend */
		mdelay(4);

		/* Wait until port suspend completes */
		if (handshake(ehci, &hw->port_status[0], PORT_SUSPEND,
							 PORT_SUSPEND, 1000)) {
			pr_err("%s: timeout waiting for PORT_SUSPEND\n",
								__func__);
			goto restart;
		}
	}

	tegra_ehci_phy_restore_end(tegra->phy);
	return 0;

restart:
	if (tegra->port_speed <= TEGRA_USB_PHY_PORT_SPEED_HIGH)
		tegra_ehci_phy_restore_end(tegra->phy);
	if (hsic) {
		val = readl(&hw->port_status[0]);
		if (!((val & PORT_POWER) && (val & PORT_PE))) {
			tegra_ehci_restart(hcd);
			usb_set_device_state(udev, USB_STATE_CONFIGURED);
		}
		tegra_usb_phy_bus_idle(tegra->phy);
		if (!tegra_usb_phy_is_device_connected(tegra->phy))
			schedule_delayed_work(&tegra->work, 50);
	} else {
		tegra_ehci_restart(hcd);
	}

	return 0;
}

static void tegra_ehci_shutdown(struct usb_hcd *hcd)
{
	struct tegra_ehci_hcd *tegra = dev_get_drvdata(hcd->self.controller);

	/* ehci_shutdown touches the USB controller registers, make sure
	 * controller has clocks to it */
	if (!tegra->host_resumed)
		tegra_ehci_power_up(hcd);

	ehci_shutdown(hcd);

	/* we are ready to shut down, powerdown the phy */
	tegra_ehci_power_down(hcd);
}

static int tegra_ehci_setup(struct usb_hcd *hcd)
{
	struct ehci_hcd *ehci = hcd_to_ehci(hcd);
	struct tegra_ehci_hcd *tegra = dev_get_drvdata(hcd->self.controller);
	int retval;

	/* EHCI registers start at offset 0x100 */
	ehci->caps = hcd->regs + 0x100;
	ehci->regs = hcd->regs + 0x100 +
		HC_LENGTH(readl(&ehci->caps->hc_capbase));

	dbg_hcs_params(ehci, "reset");
	dbg_hcc_params(ehci, "reset");

	/* cache this readonly data; minimize chip reads */
	ehci->hcs_params = readl(&ehci->caps->hcs_params);

#ifndef CONFIG_ARCH_TEGRA_2x_SOC
	ehci->has_hostpc = 1;
#endif

	/* switch to host mode */
	hcd->has_tt = 1;
	ehci_reset(ehci);
	tegra_ehci_post_reset(tegra->phy);

	retval = ehci_halt(ehci);
	if (retval)
		return retval;

	/* data structure init */
	retval = ehci_init(hcd);
	if (retval)
		return retval;

	ehci->sbrn = 0x20;

	ehci_port_power(ehci, 1);
	return retval;
}

#ifdef CONFIG_PM
static int tegra_ehci_bus_suspend(struct usb_hcd *hcd)
{
	struct tegra_ehci_hcd *tegra = dev_get_drvdata(hcd->self.controller);
	int error_status = 0;

	error_status = ehci_bus_suspend(hcd);
	if (!error_status && tegra->power_down_on_bus_suspend) {
		tegra_usb_suspend(hcd);
		tegra->bus_suspended = 1;
	}
	return error_status;
}

static int tegra_ehci_bus_resume(struct usb_hcd *hcd)
{
	struct tegra_ehci_hcd *tegra = dev_get_drvdata(hcd->self.controller);

	if (tegra->bus_suspended && tegra->power_down_on_bus_suspend) {
		tegra_usb_resume(hcd);
		tegra->bus_suspended = 0;
	}

	return ehci_bus_resume(hcd);
}
#endif

struct temp_buffer {
	void *kmalloc_ptr;
	void *old_xfer_buffer;
	u8 data[0];
};

static void free_temp_buffer(struct urb *urb)
{
	enum dma_data_direction dir;
	struct temp_buffer *temp;

	if (!(urb->transfer_flags & URB_ALIGNED_TEMP_BUFFER))
		return;

	dir = usb_urb_dir_in(urb) ? DMA_FROM_DEVICE : DMA_TO_DEVICE;

	temp = container_of(urb->transfer_buffer, struct temp_buffer,
			    data);

	if (dir == DMA_FROM_DEVICE)
		memcpy(temp->old_xfer_buffer, temp->data,
		       urb->transfer_buffer_length);
	urb->transfer_buffer = temp->old_xfer_buffer;
	kfree(temp->kmalloc_ptr);

	urb->transfer_flags &= ~URB_ALIGNED_TEMP_BUFFER;
}

static int alloc_temp_buffer(struct urb *urb, gfp_t mem_flags)
{
	enum dma_data_direction dir;
	struct temp_buffer *temp, *kmalloc_ptr;
	size_t kmalloc_size;

	if (urb->num_sgs || urb->sg ||
	    urb->transfer_buffer_length == 0 ||
	    !((uintptr_t)urb->transfer_buffer & (TEGRA_USB_DMA_ALIGN - 1)))
		return 0;

	dir = usb_urb_dir_in(urb) ? DMA_FROM_DEVICE : DMA_TO_DEVICE;

	/* Allocate a buffer with enough padding for alignment */
	kmalloc_size = urb->transfer_buffer_length +
		sizeof(struct temp_buffer) + TEGRA_USB_DMA_ALIGN - 1;

	kmalloc_ptr = kmalloc(kmalloc_size, mem_flags);
	if (!kmalloc_ptr)
		return -ENOMEM;

	/* Position our struct temp_buffer such that data is aligned */
	temp = PTR_ALIGN(kmalloc_ptr + 1, TEGRA_USB_DMA_ALIGN) - 1;

	temp->kmalloc_ptr = kmalloc_ptr;
	temp->old_xfer_buffer = urb->transfer_buffer;
	if (dir == DMA_TO_DEVICE)
		memcpy(temp->data, urb->transfer_buffer,
		       urb->transfer_buffer_length);
	urb->transfer_buffer = temp->data;

	urb->transfer_flags |= URB_ALIGNED_TEMP_BUFFER;

	return 0;
}

static int tegra_ehci_map_urb_for_dma(struct usb_hcd *hcd, struct urb *urb,
				      gfp_t mem_flags)
{
	int ret;

	ret = alloc_temp_buffer(urb, mem_flags);
	if (ret)
		return ret;

	ret = usb_hcd_map_urb_for_dma(hcd, urb, mem_flags);
	if (ret)
		free_temp_buffer(urb);

	return ret;
}

static void tegra_ehci_unmap_urb_for_dma(struct usb_hcd *hcd, struct urb *urb)
{
	usb_hcd_unmap_urb_for_dma(hcd, urb);
	free_temp_buffer(urb);
}

static void tegra_hsic_connection_work(struct work_struct *work)
{
	struct tegra_ehci_hcd *tegra =
		container_of(work, struct tegra_ehci_hcd, work.work);
	if (tegra_usb_phy_is_device_connected(tegra->phy)) {
		cancel_delayed_work(&tegra->work);
		return;
	}
	schedule_delayed_work(&tegra->work, jiffies + msecs_to_jiffies(50));
	return;
}

#ifdef CONFIG_USB_EHCI_ONOFF_FEATURE
/* Stored ehci handle for hsic insatnce */
struct usb_hcd *ehci_handle;
int ehci_tegra_irq;

static ssize_t show_ehci_power(struct device *dev,
			struct device_attribute *attr,
			char *buf)
{
	return sprintf(buf, "EHCI Power %s\n", (ehci_handle) ? "on" : "off");
}

static ssize_t store_ehci_power(struct device *dev,
		struct device_attribute *attr,
		const char *buf, size_t count)
{
	int power_on;
	int retval;
	struct tegra_ehci_hcd *tegra = dev_get_drvdata(dev);
	struct usb_hcd *hcd = ehci_to_hcd(tegra->ehci);

	if (sscanf(buf, "%d", &power_on) != 1)
		return -EINVAL;

	if (power_on == 0 && ehci_handle != NULL) {
		usb_remove_hcd(hcd);
		tegra_ehci_power_down(hcd);
		ehci_handle = NULL;
	} else if (power_on == 1) {
		if (ehci_handle)
			usb_remove_hcd(hcd);
		tegra_ehci_power_up(hcd);
		retval = usb_add_hcd(hcd, ehci_tegra_irq,
					IRQF_DISABLED | IRQF_SHARED);
		if (retval < 0)
			printk(KERN_ERR "power_on error\n");
		ehci_handle = hcd;
	}

	return count;
}

static DEVICE_ATTR(ehci_power, S_IRUSR | S_IRGRP | S_IWUSR | S_IWGRP,
		show_ehci_power, store_ehci_power);

static inline int create_ehci_sys_file(struct ehci_hcd *ehci)
{
	return device_create_file(ehci_to_hcd(ehci)->self.controller,
							&dev_attr_ehci_power);
}

static inline void remove_ehci_sys_file(struct ehci_hcd *ehci)
{
	device_remove_file(ehci_to_hcd(ehci)->self.controller,
						&dev_attr_ehci_power);
}

static int ehci_tegra_wait_register(void __iomem *reg, u32 mask, u32 result)
{
	unsigned long timeout = 50000;

	do {
		if ((readl(reg) & mask) == result)
			return 0;
		udelay(1);
		timeout--;
	} while (timeout);
	return -1;
}


void tegra_ehci_recover_rx_error(void)
{
	struct ehci_hcd *ehci;
	unsigned long val;
	struct usb_hcd *hcd = ehci_handle;

	if (hcd) {
		ehci  = hcd_to_ehci(ehci_handle);
		pr_info("{ RX_ERR_HANDLING_START \n");
		/* (0) set CLK_RST_..._LVL2_CLK_GATE_OVRB_0  USB2_CLK_OVR_ON = 1 */
		val = readl((IO_ADDRESS(TEGRA_CLK_RESET_BASE) + TEGRA_LVL2_CLK_GATE_OVRB));
		val |= TEGRA_USB2_CLK_OVR_ON;
		writel(val, (IO_ADDRESS(TEGRA_CLK_RESET_BASE) + TEGRA_LVL2_CLK_GATE_OVRB));
		/* (1) set PORTSC SUSP = 1 */
		val = ehci_readl(ehci, &ehci->regs->port_status[0]);
		ehci_writel(ehci, val | PORT_SUSPEND, &ehci->regs->port_status[0]);
		/* (2) wait until PORTSC SUSP = 1 */
		if (handshake(ehci, &ehci->regs->port_status[0], PORT_SUSPEND,
							PORT_SUSPEND, 5000)) {
			pr_err("%s: timeout waiting for PORT_SUSPEND = 1\n", __func__);
			return;
		}
		/* (3) set PORTSC PHCD = 1 */
		val = ehci_readl(ehci, &ehci->regs->port_status[0]);
		ehci_writel(ehci, val | TEGRA_USB_PORTSC_PHCD, &ehci->regs->port_status[0]);
		/* (4) wait until SUSP_CTRL PHY_VALID = 0 */
		if (ehci_tegra_wait_register(hcd->regs + TEGRA_USB_SUSP_CTRL_OFFSET,
				TEGRA_USB_PHY_CLK_VALID, 0) < 0) {
			pr_err("%s: timeout waiting for TEGRA_USB_PHY_CLK_VALID = 0\n", __func__);
			return;
		}
		/* (5) set SUSP_CTRL SUSP_CLR = 1 */
		val = readl(hcd->regs + TEGRA_USB_SUSP_CTRL_OFFSET);
		writel((val | TEGRA_USB_SUSP_CLR),
			(hcd->regs + TEGRA_USB_SUSP_CTRL_OFFSET));
		/* (6) set SUSP_CTRL SUSP_CLR = 0 */
		val = readl(hcd->regs + TEGRA_USB_SUSP_CTRL_OFFSET);
		val &= ~(TEGRA_USB_SUSP_CLR);
		writel(val, (hcd->regs + TEGRA_USB_SUSP_CTRL_OFFSET));
		/* (7) wait until SUSP_CTRL PHY_VALID = 1 */
		if (ehci_tegra_wait_register(hcd->regs + TEGRA_USB_SUSP_CTRL_OFFSET,
				TEGRA_USB_PHY_CLK_VALID, TEGRA_USB_PHY_CLK_VALID) < 0) {
			pr_err("%s: timeout waiting for TEGRA_USB_PHY_CLK_VALID = 1\n", __func__);
			return;
		}
		/* (8) set PORTSC SRT = 1 */
		val = ehci_readl(ehci, &ehci->regs->port_status[0]);
		ehci_writel(ehci, val | TEGRA_USB_SRT, &ehci->regs->port_status[0]);
		/* (9) set PORTSC FPR = 1 */
		val = ehci_readl(ehci, &ehci->regs->port_status[0]);
		ehci_writel(ehci, val | PORT_RESUME, &ehci->regs->port_status[0]);
		/* (10) wait until PORTSC FPR = 0 */
		if (handshake(ehci, &ehci->regs->port_status[0], PORT_RESUME,
								0, 5000)) {
			pr_err("%s: timeout waiting for PORT_RESUME = 1\n", __func__);
			return;
		}
		/* (11) set PORTSC SRT = 0 */
		val = ehci_readl(ehci, &ehci->regs->port_status[0]);
		val &= ~(TEGRA_USB_SRT);
		ehci_writel(ehci, val, &ehci->regs->port_status[0]);
		pr_info("} \n");
	}
}

EXPORT_SYMBOL(tegra_ehci_recover_rx_error);

#endif

static const struct hc_driver tegra_ehci_hc_driver = {
	.description		= hcd_name,
	.product_desc		= "Tegra EHCI Host Controller",
	.hcd_priv_size		= sizeof(struct ehci_hcd),

	.flags			= HCD_USB2 | HCD_MEMORY,

	.reset			= tegra_ehci_setup,
	.irq			= ehci_irq,

	.start			= ehci_run,
	.stop			= ehci_stop,
	.shutdown		= tegra_ehci_shutdown,
	.urb_enqueue		= ehci_urb_enqueue,
	.urb_dequeue		= ehci_urb_dequeue,
	.map_urb_for_dma	= tegra_ehci_map_urb_for_dma,
	.unmap_urb_for_dma	= tegra_ehci_unmap_urb_for_dma,
	.endpoint_disable	= ehci_endpoint_disable,
	.endpoint_reset		= ehci_endpoint_reset,
	.get_frame_number	= ehci_get_frame,
	.hub_status_data	= ehci_hub_status_data,
	.hub_control		= tegra_ehci_hub_control,
	.clear_tt_buffer_complete = ehci_clear_tt_buffer_complete,
#ifdef CONFIG_PM
	.bus_suspend		= tegra_ehci_bus_suspend,
	.bus_resume		= tegra_ehci_bus_resume,
#endif
	.relinquish_port	= ehci_relinquish_port,
	.port_handed_over	= ehci_port_handed_over,
};

static int tegra_ehci_probe(struct platform_device *pdev)
{
	struct resource *res;
	struct usb_hcd *hcd;
	struct tegra_ehci_hcd *tegra;
	struct tegra_ehci_platform_data *pdata;
	int err = 0;
	int irq;
	int instance = pdev->id;

	pdata = pdev->dev.platform_data;
	if (!pdata) {
		dev_err(&pdev->dev, "Platform data missing\n");
		return -EINVAL;
	}

	tegra = kzalloc(sizeof(struct tegra_ehci_hcd), GFP_KERNEL);
	if (!tegra)
		return -ENOMEM;

	hcd = usb_create_hcd(&tegra_ehci_hc_driver, &pdev->dev,
					dev_name(&pdev->dev));
	if (!hcd) {
		dev_err(&pdev->dev, "Unable to create HCD\n");
		err = -ENOMEM;
		goto fail_hcd;
	}

	platform_set_drvdata(pdev, tegra);

	tegra->clk = clk_get(&pdev->dev, NULL);
	if (IS_ERR(tegra->clk)) {
		dev_err(&pdev->dev, "Can't get ehci clock\n");
		err = PTR_ERR(tegra->clk);
		goto fail_clk;
	}

	err = clk_enable(tegra->clk);
	if (err)
		goto fail_clken;


	tegra->sclk_clk = clk_get(&pdev->dev, "sclk");
	if (IS_ERR(tegra->sclk_clk)) {
		dev_err(&pdev->dev, "Can't get sclk clock\n");
		err = PTR_ERR(tegra->sclk_clk);
		goto fail_sclk_clk;
	}

	clk_set_rate(tegra->sclk_clk, 80000000);
	clk_enable(tegra->sclk_clk);

	tegra->emc_clk = clk_get(&pdev->dev, "emc");
	if (IS_ERR(tegra->emc_clk)) {
		dev_err(&pdev->dev, "Can't get emc clock\n");
		err = PTR_ERR(tegra->emc_clk);
		goto fail_emc_clk;
	}

	clk_enable(tegra->emc_clk);
<<<<<<< HEAD
#ifdef CONFIG_ARCH_TEGRA_2x_SOC
	/* Set DDR busy hints to 150MHz. For Tegra 2x SOC, DDR rate is half of EMC rate */
	clk_set_rate(tegra->emc_clk, 300000000);
#else
	/* Set DDR busy hints to 150MHz. For Tegra 3x SOC DDR rate equals to EMC rate */
	clk_set_rate(tegra->emc_clk, 150000000);
#endif
=======
	clk_set_rate(tegra->emc_clk, 300000000);
>>>>>>> 5e1a8946

	res = platform_get_resource(pdev, IORESOURCE_MEM, 0);
	if (!res) {
		dev_err(&pdev->dev, "Failed to get I/O memory\n");
		err = -ENXIO;
		goto fail_io;
	}
	hcd->rsrc_start = res->start;
	hcd->rsrc_len = resource_size(res);
	hcd->regs = ioremap(res->start, resource_size(res));
	if (!hcd->regs) {
		dev_err(&pdev->dev, "Failed to remap I/O memory\n");
		err = -ENOMEM;
		goto fail_io;
	}

	INIT_DELAYED_WORK(&tegra->work, tegra_hsic_connection_work);

	tegra->phy = tegra_usb_phy_open(instance, hcd->regs, pdata->phy_config,
					TEGRA_USB_PHY_MODE_HOST, pdata->phy_type);
	if (IS_ERR(tegra->phy)) {
		dev_err(&pdev->dev, "Failed to open USB phy\n");
		err = -ENXIO;
		goto fail_phy;
	}

	err = tegra_usb_phy_power_on(tegra->phy);
	if (err) {
		dev_err(&pdev->dev, "Failed to power on the phy\n");
		goto fail;
	}

	tegra->host_resumed = 1;
	tegra->power_down_on_bus_suspend = pdata->power_down_on_bus_suspend;
	tegra->ehci = hcd_to_ehci(hcd);

	irq = platform_get_irq(pdev, 0);
	if (!irq) {
		dev_err(&pdev->dev, "Failed to get IRQ\n");
		err = -ENODEV;
		goto fail;
	}
	set_irq_flags(irq, IRQF_VALID);

#ifdef CONFIG_USB_EHCI_ONOFF_FEATURE
	if (instance == 1) {
		ehci_tegra_irq = irq;
		create_ehci_sys_file(tegra->ehci);
	}
#endif

#ifdef CONFIG_USB_OTG_UTILS
	if (pdata->operating_mode == TEGRA_USB_OTG) {
		tegra->transceiver = otg_get_transceiver();
		if (tegra->transceiver)
			otg_set_host(tegra->transceiver, &hcd->self);
	}
#endif

	err = usb_add_hcd(hcd, irq, IRQF_DISABLED | IRQF_SHARED);
	if (err) {
		dev_err(&pdev->dev, "Failed to add USB HCD\n");
		goto fail;
	}

#ifdef CONFIG_USB_EHCI_ONOFF_FEATURE
	if (instance == 1)
		ehci_handle = hcd;
#endif
	return err;

fail:
#ifdef CONFIG_USB_OTG_UTILS
	if (tegra->transceiver) {
		otg_set_host(tegra->transceiver, NULL);
		otg_put_transceiver(tegra->transceiver);
	}
#endif
	tegra_usb_phy_close(tegra->phy);
fail_phy:
	iounmap(hcd->regs);
fail_io:
	clk_disable(tegra->emc_clk);
	clk_put(tegra->emc_clk);
fail_emc_clk:
	clk_disable(tegra->sclk_clk);
	clk_put(tegra->sclk_clk);
fail_sclk_clk:
	clk_disable(tegra->clk);
fail_clken:
	clk_put(tegra->clk);
fail_clk:
	usb_put_hcd(hcd);
fail_hcd:
	kfree(tegra);
	return err;
}

#ifdef CONFIG_PM
static int tegra_ehci_resume(struct platform_device *pdev)
{
	struct tegra_ehci_hcd *tegra = platform_get_drvdata(pdev);
	struct usb_hcd *hcd = ehci_to_hcd(tegra->ehci);

	if ((tegra->bus_suspended) && (tegra->power_down_on_bus_suspend))
		return 0;

	return tegra_usb_resume(hcd);
}

static int tegra_ehci_suspend(struct platform_device *pdev, pm_message_t state)
{
	struct tegra_ehci_hcd *tegra = platform_get_drvdata(pdev);
	struct usb_hcd *hcd = ehci_to_hcd(tegra->ehci);

	if ((tegra->bus_suspended) && (tegra->power_down_on_bus_suspend))
		return 0;

	if (time_before(jiffies, tegra->ehci->next_statechange))
		msleep(10);

	return tegra_usb_suspend(hcd);
}
#endif

static int tegra_ehci_remove(struct platform_device *pdev)
{
	struct tegra_ehci_hcd *tegra = platform_get_drvdata(pdev);
	struct usb_hcd *hcd = ehci_to_hcd(tegra->ehci);

	if (tegra == NULL || hcd == NULL)
		return -EINVAL;

#ifdef CONFIG_USB_OTG_UTILS
	if (tegra->transceiver) {
		otg_set_host(tegra->transceiver, NULL);
		otg_put_transceiver(tegra->transceiver);
	}
#endif

#ifdef CONFIG_USB_EHCI_ONOFF_FEATURE
	if (tegra->phy->instance == 1) {
		remove_ehci_sys_file(hcd_to_ehci(hcd));
		ehci_handle = NULL;
	}
#endif

	/* Turn Off Interrupts */
	ehci_writel(tegra->ehci, 0, &tegra->ehci->regs->intr_enable);
	clear_bit(HCD_FLAG_HW_ACCESSIBLE, &hcd->flags);
	usb_remove_hcd(hcd);
	usb_put_hcd(hcd);
	cancel_delayed_work(&tegra->work);
	tegra_usb_phy_power_off(tegra->phy);
	tegra_usb_phy_close(tegra->phy);
	iounmap(hcd->regs);

	clk_disable(tegra->clk);
	clk_put(tegra->clk);

	clk_disable(tegra->sclk_clk);
	clk_put(tegra->sclk_clk);

	clk_disable(tegra->emc_clk);
	clk_put(tegra->emc_clk);

	kfree(tegra);
	return 0;
}

static void tegra_ehci_hcd_shutdown(struct platform_device *pdev)
{
	struct tegra_ehci_hcd *tegra = platform_get_drvdata(pdev);
	struct usb_hcd *hcd = ehci_to_hcd(tegra->ehci);

	if (hcd->driver->shutdown)
		hcd->driver->shutdown(hcd);
}

static struct platform_driver tegra_ehci_driver = {
	.probe		= tegra_ehci_probe,
	.remove		= tegra_ehci_remove,
#ifdef CONFIG_PM
	.suspend	= tegra_ehci_suspend,
	.resume		= tegra_ehci_resume,
#endif
	.shutdown	= tegra_ehci_hcd_shutdown,
	.driver		= {
		.name	= "tegra-ehci",
	}
};<|MERGE_RESOLUTION|>--- conflicted
+++ resolved
@@ -852,7 +852,6 @@
 	}
 
 	clk_enable(tegra->emc_clk);
-<<<<<<< HEAD
 #ifdef CONFIG_ARCH_TEGRA_2x_SOC
 	/* Set DDR busy hints to 150MHz. For Tegra 2x SOC, DDR rate is half of EMC rate */
 	clk_set_rate(tegra->emc_clk, 300000000);
@@ -860,9 +859,6 @@
 	/* Set DDR busy hints to 150MHz. For Tegra 3x SOC DDR rate equals to EMC rate */
 	clk_set_rate(tegra->emc_clk, 150000000);
 #endif
-=======
-	clk_set_rate(tegra->emc_clk, 300000000);
->>>>>>> 5e1a8946
 
 	res = platform_get_resource(pdev, IORESOURCE_MEM, 0);
 	if (!res) {
