/*
 * Copyright (c) 2001-2002 by David Brownell
 *
 * This program is free software; you can redistribute it and/or modify it
 * under the terms of the GNU General Public License as published by the
 * Free Software Foundation; either version 2 of the License, or (at your
 * option) any later version.
 *
 * This program is distributed in the hope that it will be useful, but
 * WITHOUT ANY WARRANTY; without even the implied warranty of MERCHANTABILITY
 * or FITNESS FOR A PARTICULAR PURPOSE.  See the GNU General Public License
 * for more details.
 *
 * You should have received a copy of the GNU General Public License
 * along with this program; if not, write to the Free Software Foundation,
 * Inc., 675 Mass Ave, Cambridge, MA 02139, USA.
 */

#ifndef __LINUX_EHCI_HCD_H
#define __LINUX_EHCI_HCD_H

/* definitions used for the EHCI driver */

/*
 * __hc32 and __hc16 are "Host Controller" types, they may be equivalent to
 * __leXX (normally) or __beXX (given EHCI_BIG_ENDIAN_DESC), depending on
 * the host controller implementation.
 *
 * To facilitate the strongest possible byte-order checking from "sparse"
 * and so on, we use __leXX unless that's not practical.
 */
#ifdef CONFIG_USB_EHCI_BIG_ENDIAN_DESC
typedef __u32 __bitwise __hc32;
typedef __u16 __bitwise __hc16;
#else
#define __hc32	__le32
#define __hc16	__le16
#endif

/* statistics can be kept for tuning/monitoring */
#ifdef DEBUG
#define EHCI_STATS
#endif

struct ehci_stats {
	/* irq usage */
	unsigned long		normal;
	unsigned long		error;
	unsigned long		iaa;
	unsigned long		lost_iaa;

	/* termination of urbs from core */
	unsigned long		complete;
	unsigned long		unlink;
};

/* ehci_hcd->lock guards shared data against other CPUs:
 *   ehci_hcd:	async, unlink, periodic (and shadow), ...
 *   usb_host_endpoint: hcpriv
 *   ehci_qh:	qh_next, qtd_list
 *   ehci_qtd:	qtd_list
 *
 * Also, hold this lock when talking to HC registers or
 * when updating hw_* fields in shared qh/qtd/... structures.
 */

#define	EHCI_MAX_ROOT_PORTS	15		/* see HCS_N_PORTS */

/*
 * ehci_rh_state values of EHCI_RH_RUNNING or above mean that the
 * controller may be doing DMA.  Lower values mean there's no DMA.
 */
enum ehci_rh_state {
	EHCI_RH_HALTED,
	EHCI_RH_SUSPENDED,
	EHCI_RH_RUNNING,
	EHCI_RH_STOPPING
};

/*
 * Timer events, ordered by increasing delay length.
 * Always update event_delays_ns[] and event_handlers[] (defined in
 * ehci-timer.c) in parallel with this list.
 */
enum ehci_hrtimer_event {
	EHCI_HRTIMER_POLL_ASS,		/* Poll for async schedule off */
	EHCI_HRTIMER_POLL_PSS,		/* Poll for periodic schedule off */
	EHCI_HRTIMER_POLL_DEAD,		/* Wait for dead controller to stop */
	EHCI_HRTIMER_UNLINK_INTR,	/* Wait for interrupt QH unlink */
	EHCI_HRTIMER_FREE_ITDS,		/* Wait for unused iTDs and siTDs */
	EHCI_HRTIMER_ASYNC_UNLINKS,	/* Unlink empty async QHs */
	EHCI_HRTIMER_IAA_WATCHDOG,	/* Handle lost IAA interrupts */
	EHCI_HRTIMER_DISABLE_PERIODIC,	/* Wait to disable periodic sched */
	EHCI_HRTIMER_DISABLE_ASYNC,	/* Wait to disable async sched */
	EHCI_HRTIMER_IO_WATCHDOG,	/* Check for missing IRQs */
	EHCI_HRTIMER_NUM_EVENTS		/* Must come last */
};
#define EHCI_HRTIMER_NO_EVENT	99

struct ehci_hcd {			/* one per controller */
	/* timing support */
	enum ehci_hrtimer_event	next_hrtimer_event;
	unsigned		enabled_hrtimer_events;
	ktime_t			hr_timeouts[EHCI_HRTIMER_NUM_EVENTS];
	struct hrtimer		hrtimer;

	int			PSS_poll_count;
	int			ASS_poll_count;
	int			died_poll_count;

	/* glue to PCI and HCD framework */
	struct ehci_caps __iomem *caps;
	struct ehci_regs __iomem *regs;
	struct ehci_dbg_port __iomem *debug;

	__u32			hcs_params;	/* cached register copy */
	spinlock_t		lock;
	enum ehci_rh_state	rh_state;

	/* general schedule support */
	bool			scanning:1;
	bool			need_rescan:1;
	bool			intr_unlinking:1;
	bool			iaa_in_progress:1;
	bool			async_unlinking:1;
	bool			shutdown:1;
	struct ehci_qh		*qh_scan_next;

	/* async schedule support */
	struct ehci_qh		*async;
	struct ehci_qh		*dummy;		/* For AMD quirk use */
	struct list_head	async_unlink;
	struct list_head	async_idle;
	unsigned		async_unlink_cycle;
	unsigned		async_count;	/* async activity count */

	/* periodic schedule support */
#define	DEFAULT_I_TDPS		1024		/* some HCs can do less */
	unsigned		periodic_size;
	__hc32			*periodic;	/* hw periodic table */
	dma_addr_t		periodic_dma;
	struct list_head	intr_qh_list;
	unsigned		i_thresh;	/* uframes HC might cache */

	union ehci_shadow	*pshadow;	/* mirror hw periodic table */
	struct list_head	intr_unlink;
	unsigned		intr_unlink_cycle;
	unsigned		now_frame;	/* frame from HC hardware */
	unsigned		last_iso_frame;	/* last frame scanned for iso */
	unsigned		intr_count;	/* intr activity count */
	unsigned		isoc_count;	/* isoc activity count */
	unsigned		periodic_count;	/* periodic activity count */
	unsigned		uframe_periodic_max; /* max periodic time per uframe */


	/* list of itds & sitds completed while now_frame was still active */
	struct list_head	cached_itd_list;
	struct ehci_itd		*last_itd_to_free;
	struct list_head	cached_sitd_list;
	struct ehci_sitd	*last_sitd_to_free;

	/* per root hub port */
	unsigned long		reset_done [EHCI_MAX_ROOT_PORTS];

	/* bit vectors (one bit per port) */
	unsigned long		bus_suspended;		/* which ports were
			already suspended at the start of a bus suspend */
	unsigned long		companion_ports;	/* which ports are
			dedicated to the companion controller */
	unsigned long		owned_ports;		/* which ports are
			owned by the companion during a bus suspend */
	unsigned long		port_c_suspend;		/* which ports have
			the change-suspend feature turned on */
	unsigned long		suspended_ports;	/* which ports are
			suspended */

	/* per-HC memory pools (could be per-bus, but ...) */
	struct dma_pool		*qh_pool;	/* qh per active urb */
	struct dma_pool		*qtd_pool;	/* one or more per qh */
	struct dma_pool		*itd_pool;	/* itd per iso urb */
	struct dma_pool		*sitd_pool;	/* sitd per split iso urb */

	unsigned		random_frame;
	unsigned long		next_statechange;
	ktime_t			last_periodic_enable;
	u32			command;

	/* SILICON QUIRKS */
	unsigned		no_selective_suspend:1;
	unsigned		has_fsl_port_bug:1; /* FreeScale */
	unsigned		big_endian_mmio:1;
	unsigned		big_endian_desc:1;
	unsigned		big_endian_capbase:1;
	unsigned		has_amcc_usb23:1;
	unsigned		need_io_watchdog:1;
	unsigned		amd_pll_fix:1;
	unsigned		use_dummy_qh:1;	/* AMD Frame List table quirk*/
	unsigned		has_synopsys_hc_bug:1; /* Synopsys HC */
	unsigned		frame_index_bug:1; /* MosChip (AKA NetMos) */
	unsigned		need_oc_pp_cycle:1; /* MPC834X port power */
<<<<<<< HEAD
#ifdef CONFIG_USB_EHCI_TEGRA
	unsigned		controller_resets_phy:1;
	unsigned		controller_remote_wakeup:1;
	unsigned		broken_hostpc_phcd:1;
#endif
=======
	unsigned		imx28_write_fix:1; /* For Freescale i.MX28 */
>>>>>>> 6969595f

	/* required for usb32 quirk */
	#define OHCI_CTRL_HCFS          (3 << 6)
	#define OHCI_USB_OPER           (2 << 6)
	#define OHCI_USB_SUSPEND        (3 << 6)

	#define OHCI_HCCTRL_OFFSET      0x4
	#define OHCI_HCCTRL_LEN         0x4
	__hc32			*ohci_hcctrl_reg;
	unsigned		has_hostpc:1;
	unsigned		has_ppcd:1; /* support per-port change bits */
	u8			sbrn;		/* packed release number */

	/* irq statistics */
#ifdef EHCI_STATS
	struct ehci_stats	stats;
#	define COUNT(x) do { (x)++; } while (0)
#else
#	define COUNT(x) do {} while (0)
#endif

	/* debug files */
#ifdef DEBUG
	struct dentry		*debug_dir;
#endif

	/*
	 * OTG controllers and transceivers need software interaction
	 */
	struct usb_phy	*transceiver;

	/* platform-specific data -- must come last */
	unsigned long		priv[0] __aligned(sizeof(s64));
};

/* convert between an HCD pointer and the corresponding EHCI_HCD */
static inline struct ehci_hcd *hcd_to_ehci (struct usb_hcd *hcd)
{
	return (struct ehci_hcd *) (hcd->hcd_priv);
}
static inline struct usb_hcd *ehci_to_hcd (struct ehci_hcd *ehci)
{
	return container_of ((void *) ehci, struct usb_hcd, hcd_priv);
}

/*-------------------------------------------------------------------------*/

#include <linux/usb/ehci_def.h>

/*-------------------------------------------------------------------------*/

#define	QTD_NEXT(ehci, dma)	cpu_to_hc32(ehci, (u32)dma)

/*
 * EHCI Specification 0.95 Section 3.5
 * QTD: describe data transfer components (buffer, direction, ...)
 * See Fig 3-6 "Queue Element Transfer Descriptor Block Diagram".
 *
 * These are associated only with "QH" (Queue Head) structures,
 * used with control, bulk, and interrupt transfers.
 */
struct ehci_qtd {
	/* first part defined by EHCI spec */
	__hc32			hw_next;	/* see EHCI 3.5.1 */
	__hc32			hw_alt_next;    /* see EHCI 3.5.2 */
	__hc32			hw_token;       /* see EHCI 3.5.3 */
#define	QTD_TOGGLE	(1 << 31)	/* data toggle */
#define	QTD_LENGTH(tok)	(((tok)>>16) & 0x7fff)
#define	QTD_IOC		(1 << 15)	/* interrupt on complete */
#define	QTD_CERR(tok)	(((tok)>>10) & 0x3)
#define	QTD_PID(tok)	(((tok)>>8) & 0x3)
#define	QTD_STS_ACTIVE	(1 << 7)	/* HC may execute this */
#define	QTD_STS_HALT	(1 << 6)	/* halted on error */
#define	QTD_STS_DBE	(1 << 5)	/* data buffer error (in HC) */
#define	QTD_STS_BABBLE	(1 << 4)	/* device was babbling (qtd halted) */
#define	QTD_STS_XACT	(1 << 3)	/* device gave illegal response */
#define	QTD_STS_MMF	(1 << 2)	/* incomplete split transaction */
#define	QTD_STS_STS	(1 << 1)	/* split transaction state */
#define	QTD_STS_PING	(1 << 0)	/* issue PING? */

#define ACTIVE_BIT(ehci)	cpu_to_hc32(ehci, QTD_STS_ACTIVE)
#define HALT_BIT(ehci)		cpu_to_hc32(ehci, QTD_STS_HALT)
#define STATUS_BIT(ehci)	cpu_to_hc32(ehci, QTD_STS_STS)

	__hc32			hw_buf [5];        /* see EHCI 3.5.4 */
	__hc32			hw_buf_hi [5];        /* Appendix B */

	/* the rest is HCD-private */
	dma_addr_t		qtd_dma;		/* qtd address */
	struct list_head	qtd_list;		/* sw qtd list */
	struct urb		*urb;			/* qtd's urb */
	size_t			length;			/* length of buffer */
} __attribute__ ((aligned (32)));

/* mask NakCnt+T in qh->hw_alt_next */
#define QTD_MASK(ehci)	cpu_to_hc32 (ehci, ~0x1f)

#define IS_SHORT_READ(token) (QTD_LENGTH (token) != 0 && QTD_PID (token) == 1)

/*-------------------------------------------------------------------------*/

/* type tag from {qh,itd,sitd,fstn}->hw_next */
#define Q_NEXT_TYPE(ehci,dma)	((dma) & cpu_to_hc32(ehci, 3 << 1))

/*
 * Now the following defines are not converted using the
 * cpu_to_le32() macro anymore, since we have to support
 * "dynamic" switching between be and le support, so that the driver
 * can be used on one system with SoC EHCI controller using big-endian
 * descriptors as well as a normal little-endian PCI EHCI controller.
 */
/* values for that type tag */
#define Q_TYPE_ITD	(0 << 1)
#define Q_TYPE_QH	(1 << 1)
#define Q_TYPE_SITD	(2 << 1)
#define Q_TYPE_FSTN	(3 << 1)

/* next async queue entry, or pointer to interrupt/periodic QH */
#define QH_NEXT(ehci,dma)	(cpu_to_hc32(ehci, (((u32)dma)&~0x01f)|Q_TYPE_QH))

/* for periodic/async schedules and qtd lists, mark end of list */
#define EHCI_LIST_END(ehci)	cpu_to_hc32(ehci, 1) /* "null pointer" to hw */

/*
 * Entries in periodic shadow table are pointers to one of four kinds
 * of data structure.  That's dictated by the hardware; a type tag is
 * encoded in the low bits of the hardware's periodic schedule.  Use
 * Q_NEXT_TYPE to get the tag.
 *
 * For entries in the async schedule, the type tag always says "qh".
 */
union ehci_shadow {
	struct ehci_qh		*qh;		/* Q_TYPE_QH */
	struct ehci_itd		*itd;		/* Q_TYPE_ITD */
	struct ehci_sitd	*sitd;		/* Q_TYPE_SITD */
	struct ehci_fstn	*fstn;		/* Q_TYPE_FSTN */
	__hc32			*hw_next;	/* (all types) */
	void			*ptr;
};

/*-------------------------------------------------------------------------*/

/*
 * EHCI Specification 0.95 Section 3.6
 * QH: describes control/bulk/interrupt endpoints
 * See Fig 3-7 "Queue Head Structure Layout".
 *
 * These appear in both the async and (for interrupt) periodic schedules.
 */

/* first part defined by EHCI spec */
struct ehci_qh_hw {
	__hc32			hw_next;	/* see EHCI 3.6.1 */
	__hc32			hw_info1;       /* see EHCI 3.6.2 */
#define	QH_CONTROL_EP	(1 << 27)	/* FS/LS control endpoint */
#define	QH_HEAD		(1 << 15)	/* Head of async reclamation list */
#define	QH_TOGGLE_CTL	(1 << 14)	/* Data toggle control */
#define	QH_HIGH_SPEED	(2 << 12)	/* Endpoint speed */
#define	QH_LOW_SPEED	(1 << 12)
#define	QH_FULL_SPEED	(0 << 12)
#define	QH_INACTIVATE	(1 << 7)	/* Inactivate on next transaction */
	__hc32			hw_info2;        /* see EHCI 3.6.2 */
#define	QH_SMASK	0x000000ff
#define	QH_CMASK	0x0000ff00
#define	QH_HUBADDR	0x007f0000
#define	QH_HUBPORT	0x3f800000
#define	QH_MULT		0xc0000000
	__hc32			hw_current;	/* qtd list - see EHCI 3.6.4 */

	/* qtd overlay (hardware parts of a struct ehci_qtd) */
	__hc32			hw_qtd_next;
	__hc32			hw_alt_next;
	__hc32			hw_token;
	__hc32			hw_buf [5];
	__hc32			hw_buf_hi [5];
} __attribute__ ((aligned(32)));

struct ehci_qh {
	struct ehci_qh_hw	*hw;		/* Must come first */
	/* the rest is HCD-private */
	dma_addr_t		qh_dma;		/* address of qh */
	union ehci_shadow	qh_next;	/* ptr to qh; or periodic */
	struct list_head	qtd_list;	/* sw qtd list */
	struct list_head	intr_node;	/* list of intr QHs */
	struct ehci_qtd		*dummy;
	struct list_head	unlink_node;

	unsigned		unlink_cycle;

	u8			qh_state;
#define	QH_STATE_LINKED		1		/* HC sees this */
#define	QH_STATE_UNLINK		2		/* HC may still see this */
#define	QH_STATE_IDLE		3		/* HC doesn't see this */
#define	QH_STATE_UNLINK_WAIT	4		/* LINKED and on unlink q */
#define	QH_STATE_COMPLETING	5		/* don't touch token.HALT */

	u8			xacterrs;	/* XactErr retry counter */
#define	QH_XACTERR_MAX		32		/* XactErr retry limit */

	/* periodic schedule info */
	u8			usecs;		/* intr bandwidth */
	u8			gap_uf;		/* uframes split/csplit gap */
	u8			c_usecs;	/* ... split completion bw */
	u16			tt_usecs;	/* tt downstream bandwidth */
	unsigned short		period;		/* polling interval */
	unsigned short		start;		/* where polling starts */
#define NO_FRAME ((unsigned short)~0)			/* pick new start */

	struct usb_device	*dev;		/* access to TT */
	unsigned		is_out:1;	/* bulk or intr OUT */
	unsigned		clearing_tt:1;	/* Clear-TT-Buf in progress */
	unsigned		dequeue_during_giveback:1;
	unsigned		exception:1;	/* got a fault, or an unlink
						   was requested */
};

/*-------------------------------------------------------------------------*/

/* description of one iso transaction (up to 3 KB data if highspeed) */
struct ehci_iso_packet {
	/* These will be copied to iTD when scheduling */
	u64			bufp;		/* itd->hw_bufp{,_hi}[pg] |= */
	__hc32			transaction;	/* itd->hw_transaction[i] |= */
	u8			cross;		/* buf crosses pages */
	/* for full speed OUT splits */
	u32			buf1;
};

/* temporary schedule data for packets from iso urbs (both speeds)
 * each packet is one logical usb transaction to the device (not TT),
 * beginning at stream->next_uframe
 */
struct ehci_iso_sched {
	struct list_head	td_list;
	unsigned		span;
	struct ehci_iso_packet	packet [0];
};

/*
 * ehci_iso_stream - groups all (s)itds for this endpoint.
 * acts like a qh would, if EHCI had them for ISO.
 */
struct ehci_iso_stream {
	/* first field matches ehci_hq, but is NULL */
	struct ehci_qh_hw	*hw;

	u8			bEndpointAddress;
	u8			highspeed;
	struct list_head	td_list;	/* queued itds/sitds */
	struct list_head	free_list;	/* list of unused itds/sitds */
	struct usb_device	*udev;
	struct usb_host_endpoint *ep;

	/* output of (re)scheduling */
	int			next_uframe;
	__hc32			splits;

	/* the rest is derived from the endpoint descriptor,
	 * trusting urb->interval == f(epdesc->bInterval) and
	 * including the extra info for hw_bufp[0..2]
	 */
	u8			usecs, c_usecs;
	u16			interval;
	u16			tt_usecs;
	u16			maxp;
	u16			raw_mask;
	unsigned		bandwidth;

	/* This is used to initialize iTD's hw_bufp fields */
	__hc32			buf0;
	__hc32			buf1;
	__hc32			buf2;

	/* this is used to initialize sITD's tt info */
	__hc32			address;
};

/*-------------------------------------------------------------------------*/

/*
 * EHCI Specification 0.95 Section 3.3
 * Fig 3-4 "Isochronous Transaction Descriptor (iTD)"
 *
 * Schedule records for high speed iso xfers
 */
struct ehci_itd {
	/* first part defined by EHCI spec */
	__hc32			hw_next;           /* see EHCI 3.3.1 */
	__hc32			hw_transaction [8]; /* see EHCI 3.3.2 */
#define EHCI_ISOC_ACTIVE        (1<<31)        /* activate transfer this slot */
#define EHCI_ISOC_BUF_ERR       (1<<30)        /* Data buffer error */
#define EHCI_ISOC_BABBLE        (1<<29)        /* babble detected */
#define EHCI_ISOC_XACTERR       (1<<28)        /* XactErr - transaction error */
#define	EHCI_ITD_LENGTH(tok)	(((tok)>>16) & 0x0fff)
#define	EHCI_ITD_IOC		(1 << 15)	/* interrupt on complete */

#define ITD_ACTIVE(ehci)	cpu_to_hc32(ehci, EHCI_ISOC_ACTIVE)

	__hc32			hw_bufp [7];	/* see EHCI 3.3.3 */
	__hc32			hw_bufp_hi [7];	/* Appendix B */

	/* the rest is HCD-private */
	dma_addr_t		itd_dma;	/* for this itd */
	union ehci_shadow	itd_next;	/* ptr to periodic q entry */

	struct urb		*urb;
	struct ehci_iso_stream	*stream;	/* endpoint's queue */
	struct list_head	itd_list;	/* list of stream's itds */

	/* any/all hw_transactions here may be used by that urb */
	unsigned		frame;		/* where scheduled */
	unsigned		pg;
	unsigned		index[8];	/* in urb->iso_frame_desc */
} __attribute__ ((aligned (32)));

/*-------------------------------------------------------------------------*/

/*
 * EHCI Specification 0.95 Section 3.4
 * siTD, aka split-transaction isochronous Transfer Descriptor
 *       ... describe full speed iso xfers through TT in hubs
 * see Figure 3-5 "Split-transaction Isochronous Transaction Descriptor (siTD)
 */
struct ehci_sitd {
	/* first part defined by EHCI spec */
	__hc32			hw_next;
/* uses bit field macros above - see EHCI 0.95 Table 3-8 */
	__hc32			hw_fullspeed_ep;	/* EHCI table 3-9 */
	__hc32			hw_uframe;		/* EHCI table 3-10 */
	__hc32			hw_results;		/* EHCI table 3-11 */
#define	SITD_IOC	(1 << 31)	/* interrupt on completion */
#define	SITD_PAGE	(1 << 30)	/* buffer 0/1 */
#define	SITD_LENGTH(x)	(0x3ff & ((x)>>16))
#define	SITD_STS_ACTIVE	(1 << 7)	/* HC may execute this */
#define	SITD_STS_ERR	(1 << 6)	/* error from TT */
#define	SITD_STS_DBE	(1 << 5)	/* data buffer error (in HC) */
#define	SITD_STS_BABBLE	(1 << 4)	/* device was babbling */
#define	SITD_STS_XACT	(1 << 3)	/* illegal IN response */
#define	SITD_STS_MMF	(1 << 2)	/* incomplete split transaction */
#define	SITD_STS_STS	(1 << 1)	/* split transaction state */

#define SITD_ACTIVE(ehci)	cpu_to_hc32(ehci, SITD_STS_ACTIVE)

	__hc32			hw_buf [2];		/* EHCI table 3-12 */
	__hc32			hw_backpointer;		/* EHCI table 3-13 */
	__hc32			hw_buf_hi [2];		/* Appendix B */

	/* the rest is HCD-private */
	dma_addr_t		sitd_dma;
	union ehci_shadow	sitd_next;	/* ptr to periodic q entry */

	struct urb		*urb;
	struct ehci_iso_stream	*stream;	/* endpoint's queue */
	struct list_head	sitd_list;	/* list of stream's sitds */
	unsigned		frame;
	unsigned		index;
} __attribute__ ((aligned (32)));

/*-------------------------------------------------------------------------*/

/*
 * EHCI Specification 0.96 Section 3.7
 * Periodic Frame Span Traversal Node (FSTN)
 *
 * Manages split interrupt transactions (using TT) that span frame boundaries
 * into uframes 0/1; see 4.12.2.2.  In those uframes, a "save place" FSTN
 * makes the HC jump (back) to a QH to scan for fs/ls QH completions until
 * it hits a "restore" FSTN; then it returns to finish other uframe 0/1 work.
 */
struct ehci_fstn {
	__hc32			hw_next;	/* any periodic q entry */
	__hc32			hw_prev;	/* qh or EHCI_LIST_END */

	/* the rest is HCD-private */
	dma_addr_t		fstn_dma;
	union ehci_shadow	fstn_next;	/* ptr to periodic q entry */
} __attribute__ ((aligned (32)));

/*-------------------------------------------------------------------------*/

/* Prepare the PORTSC wakeup flags during controller suspend/resume */

#define ehci_prepare_ports_for_controller_suspend(ehci, do_wakeup)	\
		ehci_adjust_port_wakeup_flags(ehci, true, do_wakeup);

#define ehci_prepare_ports_for_controller_resume(ehci)			\
		ehci_adjust_port_wakeup_flags(ehci, false, false);

/*-------------------------------------------------------------------------*/

#ifdef CONFIG_USB_EHCI_ROOT_HUB_TT

/*
 * Some EHCI controllers have a Transaction Translator built into the
 * root hub. This is a non-standard feature.  Each controller will need
 * to add code to the following inline functions, and call them as
 * needed (mostly in root hub code).
 */

#define	ehci_is_TDI(e)			(ehci_to_hcd(e)->has_tt)

/* Returns the speed of a device attached to a port on the root hub. */
static inline unsigned int
ehci_port_speed(struct ehci_hcd *ehci, unsigned int portsc)
{
	if (ehci_is_TDI(ehci)) {
		switch ((portsc >> (ehci->has_hostpc ? 25 : 26)) & 3) {
		case 0:
			return 0;
		case 1:
			return USB_PORT_STAT_LOW_SPEED;
		case 2:
		default:
			return USB_PORT_STAT_HIGH_SPEED;
		}
	}
	return USB_PORT_STAT_HIGH_SPEED;
}

#else

#define	ehci_is_TDI(e)			(0)

#define	ehci_port_speed(ehci, portsc)	USB_PORT_STAT_HIGH_SPEED
#endif

/*-------------------------------------------------------------------------*/

#ifdef CONFIG_PPC_83xx
/* Some Freescale processors have an erratum in which the TT
 * port number in the queue head was 0..N-1 instead of 1..N.
 */
#define	ehci_has_fsl_portno_bug(e)		((e)->has_fsl_port_bug)
#else
#define	ehci_has_fsl_portno_bug(e)		(0)
#endif

/*
 * While most USB host controllers implement their registers in
 * little-endian format, a minority (celleb companion chip) implement
 * them in big endian format.
 *
 * This attempts to support either format at compile time without a
 * runtime penalty, or both formats with the additional overhead
 * of checking a flag bit.
 *
 * ehci_big_endian_capbase is a special quirk for controllers that
 * implement the HC capability registers as separate registers and not
 * as fields of a 32-bit register.
 */

#ifdef CONFIG_USB_EHCI_BIG_ENDIAN_MMIO
#define ehci_big_endian_mmio(e)		((e)->big_endian_mmio)
#define ehci_big_endian_capbase(e)	((e)->big_endian_capbase)
#else
#define ehci_big_endian_mmio(e)		0
#define ehci_big_endian_capbase(e)	0
#endif

/*
 * Big-endian read/write functions are arch-specific.
 * Other arches can be added if/when they're needed.
 */
#if defined(CONFIG_ARM) && defined(CONFIG_ARCH_IXP4XX)
#define readl_be(addr)		__raw_readl((__force unsigned *)addr)
#define writel_be(val, addr)	__raw_writel(val, (__force unsigned *)addr)
#endif

static inline unsigned int ehci_readl(const struct ehci_hcd *ehci,
		__u32 __iomem * regs)
{
#ifdef CONFIG_USB_EHCI_BIG_ENDIAN_MMIO
	return ehci_big_endian_mmio(ehci) ?
		readl_be(regs) :
		readl(regs);
#else
	return readl(regs);
#endif
}

#ifdef CONFIG_SOC_IMX28
static inline void imx28_ehci_writel(const unsigned int val,
		volatile __u32 __iomem *addr)
{
	__asm__ ("swp %0, %0, [%1]" : : "r"(val), "r"(addr));
}
#else
static inline void imx28_ehci_writel(const unsigned int val,
		volatile __u32 __iomem *addr)
{
}
#endif
static inline void ehci_writel(const struct ehci_hcd *ehci,
		const unsigned int val, __u32 __iomem *regs)
{
#ifdef CONFIG_USB_EHCI_BIG_ENDIAN_MMIO
	ehci_big_endian_mmio(ehci) ?
		writel_be(val, regs) :
		writel(val, regs);
#else
	if (ehci->imx28_write_fix)
		imx28_ehci_writel(val, regs);
	else
		writel(val, regs);
#endif
}

/*
 * On certain ppc-44x SoC there is a HW issue, that could only worked around with
 * explicit suspend/operate of OHCI. This function hereby makes sense only on that arch.
 * Other common bits are dependent on has_amcc_usb23 quirk flag.
 */
#ifdef CONFIG_44x
static inline void set_ohci_hcfs(struct ehci_hcd *ehci, int operational)
{
	u32 hc_control;

	hc_control = (readl_be(ehci->ohci_hcctrl_reg) & ~OHCI_CTRL_HCFS);
	if (operational)
		hc_control |= OHCI_USB_OPER;
	else
		hc_control |= OHCI_USB_SUSPEND;

	writel_be(hc_control, ehci->ohci_hcctrl_reg);
	(void) readl_be(ehci->ohci_hcctrl_reg);
}
#else
static inline void set_ohci_hcfs(struct ehci_hcd *ehci, int operational)
{ }
#endif

/*-------------------------------------------------------------------------*/

/*
 * The AMCC 440EPx not only implements its EHCI registers in big-endian
 * format, but also its DMA data structures (descriptors).
 *
 * EHCI controllers accessed through PCI work normally (little-endian
 * everywhere), so we won't bother supporting a BE-only mode for now.
 */
#ifdef CONFIG_USB_EHCI_BIG_ENDIAN_DESC
#define ehci_big_endian_desc(e)		((e)->big_endian_desc)

/* cpu to ehci */
static inline __hc32 cpu_to_hc32 (const struct ehci_hcd *ehci, const u32 x)
{
	return ehci_big_endian_desc(ehci)
		? (__force __hc32)cpu_to_be32(x)
		: (__force __hc32)cpu_to_le32(x);
}

/* ehci to cpu */
static inline u32 hc32_to_cpu (const struct ehci_hcd *ehci, const __hc32 x)
{
	return ehci_big_endian_desc(ehci)
		? be32_to_cpu((__force __be32)x)
		: le32_to_cpu((__force __le32)x);
}

static inline u32 hc32_to_cpup (const struct ehci_hcd *ehci, const __hc32 *x)
{
	return ehci_big_endian_desc(ehci)
		? be32_to_cpup((__force __be32 *)x)
		: le32_to_cpup((__force __le32 *)x);
}

#else

/* cpu to ehci */
static inline __hc32 cpu_to_hc32 (const struct ehci_hcd *ehci, const u32 x)
{
	return cpu_to_le32(x);
}

/* ehci to cpu */
static inline u32 hc32_to_cpu (const struct ehci_hcd *ehci, const __hc32 x)
{
	return le32_to_cpu(x);
}

static inline u32 hc32_to_cpup (const struct ehci_hcd *ehci, const __hc32 *x)
{
	return le32_to_cpup(x);
}

#endif

/*-------------------------------------------------------------------------*/

/*
 * Writing to dma coherent memory on ARM may be delayed via L2
 * writing buffer, so introduce the helper which can flush L2 writing
 * buffer into memory immediately, especially used to flush ehci
 * descriptor to memory.
 * */
#ifdef	CONFIG_ARM_DMA_MEM_BUFFERABLE
static inline void ehci_sync_mem(void)
{
	mb();
}

/*
 * DMA coherent memory on ARM which features speculative prefetcher doesn't
 * guarantee coherency, so introduce the helpers which can invalidate QH and
 * QTD in L1/L2 cache. It enforces CPU reads from memory directly.
 */
static inline void ehci_sync_qh(struct ehci_hcd *ehci, struct ehci_qh *qh)
{
	dma_sync_single_for_cpu(ehci_to_hcd(ehci)->self.controller, qh->qh_dma,
		sizeof(struct ehci_qh_hw), DMA_FROM_DEVICE);
}
static inline void ehci_sync_qtd(struct ehci_hcd *ehci, struct ehci_qtd *qtd)
{
	dma_sync_single_for_cpu(ehci_to_hcd(ehci)->self.controller,
		qtd->qtd_dma, sizeof(struct ehci_qtd), DMA_FROM_DEVICE);
}
#else
static inline void ehci_sync_mem(void)
{
}
static inline void ehci_sync_qh(struct ehci_hcd *ehci, struct ehci_qh *qh)
{
}
static inline void ehci_sync_qtd(struct ehci_hcd *ehci, struct ehci_qtd *qtd)
{
}
#endif

/*-------------------------------------------------------------------------*/

#define ehci_dbg(ehci, fmt, args...) \
	dev_dbg(ehci_to_hcd(ehci)->self.controller , fmt , ## args)
#define ehci_err(ehci, fmt, args...) \
	dev_err(ehci_to_hcd(ehci)->self.controller , fmt , ## args)
#define ehci_info(ehci, fmt, args...) \
	dev_info(ehci_to_hcd(ehci)->self.controller , fmt , ## args)
#define ehci_warn(ehci, fmt, args...) \
	dev_warn(ehci_to_hcd(ehci)->self.controller , fmt , ## args)

#ifdef VERBOSE_DEBUG
#	define ehci_vdbg ehci_dbg
#else
	static inline void ehci_vdbg(struct ehci_hcd *ehci, ...) {}
#endif

#ifndef DEBUG
#define STUB_DEBUG_FILES
#endif	/* DEBUG */

/*-------------------------------------------------------------------------*/

/* Declarations of things exported for use by ehci platform drivers */

struct ehci_driver_overrides {
	size_t		extra_priv_size;
	int		(*reset)(struct usb_hcd *hcd);
};

extern void	ehci_init_driver(struct hc_driver *drv,
				const struct ehci_driver_overrides *over);
extern int	ehci_setup(struct usb_hcd *hcd);

#ifdef CONFIG_PM
extern int	ehci_suspend(struct usb_hcd *hcd, bool do_wakeup);
extern int	ehci_resume(struct usb_hcd *hcd, bool hibernated);
#endif	/* CONFIG_PM */

#endif /* __LINUX_EHCI_HCD_H */<|MERGE_RESOLUTION|>--- conflicted
+++ resolved
@@ -198,15 +198,12 @@
 	unsigned		has_synopsys_hc_bug:1; /* Synopsys HC */
 	unsigned		frame_index_bug:1; /* MosChip (AKA NetMos) */
 	unsigned		need_oc_pp_cycle:1; /* MPC834X port power */
-<<<<<<< HEAD
 #ifdef CONFIG_USB_EHCI_TEGRA
 	unsigned		controller_resets_phy:1;
 	unsigned		controller_remote_wakeup:1;
 	unsigned		broken_hostpc_phcd:1;
 #endif
-=======
 	unsigned		imx28_write_fix:1; /* For Freescale i.MX28 */
->>>>>>> 6969595f
 
 	/* required for usb32 quirk */
 	#define OHCI_CTRL_HCFS          (3 << 6)
