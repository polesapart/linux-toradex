/*
 * USB device quirk handling logic and table
 *
 * Copyright (c) 2007 Oliver Neukum
 * Copyright (c) 2007 Greg Kroah-Hartman <gregkh@suse.de>
 *
 * This program is free software; you can redistribute it and/or modify it
 * under the terms of the GNU General Public License as published by the Free
 * Software Foundation, version 2.
 *
 *
 */

#include <linux/usb.h>
#include <linux/usb/quirks.h>
#include <linux/usb/hcd.h>
#include "usb.h"

/* Lists of quirky USB devices, split in device quirks and interface quirks.
 * Device quirks are applied at the very beginning of the enumeration process,
 * right after reading the device descriptor. They can thus only match on device
 * information.
 *
 * Interface quirks are applied after reading all the configuration descriptors.
 * They can match on both device and interface information.
 *
 * Note that the DELAY_INIT and HONOR_BNUMINTERFACES quirks do not make sense as
 * interface quirks, as they only influence the enumeration process which is run
 * before processing the interface quirks.
 *
 * Please keep the lists ordered by:
 * 	1) Vendor ID
 * 	2) Product ID
 * 	3) Class ID
 */
static const struct usb_device_id usb_quirk_list[] = {
	/* CBM - Flash disk */
	{ USB_DEVICE(0x0204, 0x6025), .driver_info = USB_QUIRK_RESET_RESUME },

	/* WORLDE easy key (easykey.25) MIDI controller  */
	{ USB_DEVICE(0x0218, 0x0401), .driver_info =
			USB_QUIRK_CONFIG_INTF_STRINGS },

	/* HP 5300/5370C scanner */
	{ USB_DEVICE(0x03f0, 0x0701), .driver_info =
			USB_QUIRK_STRING_FETCH_255 },

	/* Creative SB Audigy 2 NX */
	{ USB_DEVICE(0x041e, 0x3020), .driver_info = USB_QUIRK_RESET_RESUME },

	/* USB3503 */
	{ USB_DEVICE(0x0424, 0x3503), .driver_info = USB_QUIRK_RESET_RESUME },

	/* Microsoft Wireless Laser Mouse 6000 Receiver */
	{ USB_DEVICE(0x045e, 0x00e1), .driver_info = USB_QUIRK_RESET_RESUME },

	/* Microsoft LifeCam-VX700 v2.0 */
	{ USB_DEVICE(0x045e, 0x0770), .driver_info = USB_QUIRK_RESET_RESUME },

<<<<<<< HEAD
	/* Logitech HD Pro Webcams C920, C920-C and C930e */
=======
	/* Logitech HD Pro Webcams C920, C920-C, C925e and C930e */
>>>>>>> 2e4575e9
	{ USB_DEVICE(0x046d, 0x082d), .driver_info = USB_QUIRK_DELAY_INIT },
	{ USB_DEVICE(0x046d, 0x0841), .driver_info = USB_QUIRK_DELAY_INIT },
	{ USB_DEVICE(0x046d, 0x0843), .driver_info = USB_QUIRK_DELAY_INIT },
	{ USB_DEVICE(0x046d, 0x085b), .driver_info = USB_QUIRK_DELAY_INIT },

	/* Logitech ConferenceCam CC3000e */
	{ USB_DEVICE(0x046d, 0x0847), .driver_info = USB_QUIRK_DELAY_INIT },
	{ USB_DEVICE(0x046d, 0x0848), .driver_info = USB_QUIRK_DELAY_INIT },

	/* Logitech PTZ Pro Camera */
	{ USB_DEVICE(0x046d, 0x0853), .driver_info = USB_QUIRK_DELAY_INIT },

	/* Logitech Quickcam Fusion */
	{ USB_DEVICE(0x046d, 0x08c1), .driver_info = USB_QUIRK_RESET_RESUME },

	/* Logitech Quickcam Orbit MP */
	{ USB_DEVICE(0x046d, 0x08c2), .driver_info = USB_QUIRK_RESET_RESUME },

	/* Logitech Quickcam Pro for Notebook */
	{ USB_DEVICE(0x046d, 0x08c3), .driver_info = USB_QUIRK_RESET_RESUME },

	/* Logitech Quickcam Pro 5000 */
	{ USB_DEVICE(0x046d, 0x08c5), .driver_info = USB_QUIRK_RESET_RESUME },

	/* Logitech Quickcam OEM Dell Notebook */
	{ USB_DEVICE(0x046d, 0x08c6), .driver_info = USB_QUIRK_RESET_RESUME },

	/* Logitech Quickcam OEM Cisco VT Camera II */
	{ USB_DEVICE(0x046d, 0x08c7), .driver_info = USB_QUIRK_RESET_RESUME },

	/* Logitech Harmony 700-series */
	{ USB_DEVICE(0x046d, 0xc122), .driver_info = USB_QUIRK_DELAY_INIT },

	/* Philips PSC805 audio device */
	{ USB_DEVICE(0x0471, 0x0155), .driver_info = USB_QUIRK_RESET_RESUME },

	/* Plantronic Audio 655 DSP */
	{ USB_DEVICE(0x047f, 0xc008), .driver_info = USB_QUIRK_RESET_RESUME },

	/* Plantronic Audio 648 USB */
	{ USB_DEVICE(0x047f, 0xc013), .driver_info = USB_QUIRK_RESET_RESUME },

	/* Artisman Watchdog Dongle */
	{ USB_DEVICE(0x04b4, 0x0526), .driver_info =
			USB_QUIRK_CONFIG_INTF_STRINGS },

	/* Microchip Joss Optical infrared touchboard device */
	{ USB_DEVICE(0x04d8, 0x000c), .driver_info =
			USB_QUIRK_CONFIG_INTF_STRINGS },

	/* CarrolTouch 4000U */
	{ USB_DEVICE(0x04e7, 0x0009), .driver_info = USB_QUIRK_RESET_RESUME },

	/* CarrolTouch 4500U */
	{ USB_DEVICE(0x04e7, 0x0030), .driver_info = USB_QUIRK_RESET_RESUME },

	/* Samsung Android phone modem - ID conflict with SPH-I500 */
	{ USB_DEVICE(0x04e8, 0x6601), .driver_info =
			USB_QUIRK_CONFIG_INTF_STRINGS },

	/* Elan Touchscreen */
	{ USB_DEVICE(0x04f3, 0x0089), .driver_info =
			USB_QUIRK_DEVICE_QUALIFIER },

	{ USB_DEVICE(0x04f3, 0x009b), .driver_info =
			USB_QUIRK_DEVICE_QUALIFIER },

	{ USB_DEVICE(0x04f3, 0x010c), .driver_info =
			USB_QUIRK_DEVICE_QUALIFIER },

	{ USB_DEVICE(0x04f3, 0x0125), .driver_info =
			USB_QUIRK_DEVICE_QUALIFIER },

	{ USB_DEVICE(0x04f3, 0x016f), .driver_info =
			USB_QUIRK_DEVICE_QUALIFIER },

	{ USB_DEVICE(0x04f3, 0x0381), .driver_info =
			USB_QUIRK_NO_LPM },

	{ USB_DEVICE(0x04f3, 0x21b8), .driver_info =
			USB_QUIRK_DEVICE_QUALIFIER },

	/* Roland SC-8820 */
	{ USB_DEVICE(0x0582, 0x0007), .driver_info = USB_QUIRK_RESET_RESUME },

	/* Edirol SD-20 */
	{ USB_DEVICE(0x0582, 0x0027), .driver_info = USB_QUIRK_RESET_RESUME },

	/* Alcor Micro Corp. Hub */
	{ USB_DEVICE(0x058f, 0x9254), .driver_info = USB_QUIRK_RESET_RESUME },

	/* appletouch */
	{ USB_DEVICE(0x05ac, 0x021a), .driver_info = USB_QUIRK_RESET_RESUME },

<<<<<<< HEAD
=======
	/* Genesys Logic hub, internally used by KY-688 USB 3.1 Type-C Hub */
	{ USB_DEVICE(0x05e3, 0x0612), .driver_info = USB_QUIRK_NO_LPM },

	/* ELSA MicroLink 56K */
	{ USB_DEVICE(0x05cc, 0x2267), .driver_info = USB_QUIRK_RESET_RESUME },

>>>>>>> 2e4575e9
	/* Genesys Logic hub, internally used by Moshi USB to Ethernet Adapter */
	{ USB_DEVICE(0x05e3, 0x0616), .driver_info = USB_QUIRK_NO_LPM },

	/* Avision AV600U */
	{ USB_DEVICE(0x0638, 0x0a13), .driver_info =
	  USB_QUIRK_STRING_FETCH_255 },

	/* Saitek Cyborg Gold Joystick */
	{ USB_DEVICE(0x06a3, 0x0006), .driver_info =
			USB_QUIRK_CONFIG_INTF_STRINGS },

	/* Guillemot Webcam Hercules Dualpix Exchange (2nd ID) */
	{ USB_DEVICE(0x06f8, 0x0804), .driver_info = USB_QUIRK_RESET_RESUME },

	/* Guillemot Webcam Hercules Dualpix Exchange*/
	{ USB_DEVICE(0x06f8, 0x3005), .driver_info = USB_QUIRK_RESET_RESUME },

	/* Midiman M-Audio Keystation 88es */
	{ USB_DEVICE(0x0763, 0x0192), .driver_info = USB_QUIRK_RESET_RESUME },

	/* M-Systems Flash Disk Pioneers */
	{ USB_DEVICE(0x08ec, 0x1000), .driver_info = USB_QUIRK_RESET_RESUME },

	/* Baum Vario Ultra */
	{ USB_DEVICE(0x0904, 0x6101), .driver_info =
			USB_QUIRK_LINEAR_FRAME_INTR_BINTERVAL },
	{ USB_DEVICE(0x0904, 0x6102), .driver_info =
			USB_QUIRK_LINEAR_FRAME_INTR_BINTERVAL },
	{ USB_DEVICE(0x0904, 0x6103), .driver_info =
			USB_QUIRK_LINEAR_FRAME_INTR_BINTERVAL },

	/* Keytouch QWERTY Panel keyboard */
	{ USB_DEVICE(0x0926, 0x3333), .driver_info =
			USB_QUIRK_CONFIG_INTF_STRINGS },

	/* X-Rite/Gretag-Macbeth Eye-One Pro display colorimeter */
	{ USB_DEVICE(0x0971, 0x2000), .driver_info = USB_QUIRK_NO_SET_INTF },

	/* Broadcom BCM92035DGROM BT dongle */
	{ USB_DEVICE(0x0a5c, 0x2021), .driver_info = USB_QUIRK_RESET_RESUME },

	/* MAYA44USB sound device */
	{ USB_DEVICE(0x0a92, 0x0091), .driver_info = USB_QUIRK_RESET_RESUME },

	/* ASUS Base Station(T100) */
	{ USB_DEVICE(0x0b05, 0x17e0), .driver_info =
			USB_QUIRK_IGNORE_REMOTE_WAKEUP },

	/* Action Semiconductor flash disk */
	{ USB_DEVICE(0x10d6, 0x2200), .driver_info =
			USB_QUIRK_STRING_FETCH_255 },

	/* SKYMEDI USB_DRIVE */
	{ USB_DEVICE(0x1516, 0x8628), .driver_info = USB_QUIRK_RESET_RESUME },

	/* Razer - Razer Blade Keyboard */
	{ USB_DEVICE(0x1532, 0x0116), .driver_info =
			USB_QUIRK_LINEAR_UFRAME_INTR_BINTERVAL },

	/* BUILDWIN Photo Frame */
	{ USB_DEVICE(0x1908, 0x1315), .driver_info =
			USB_QUIRK_HONOR_BNUMINTERFACES },

	/* Protocol and OTG Electrical Test Device */
	{ USB_DEVICE(0x1a0a, 0x0200), .driver_info =
			USB_QUIRK_LINEAR_UFRAME_INTR_BINTERVAL },

	/* Corsair Strafe RGB */
	{ USB_DEVICE(0x1b1c, 0x1b20), .driver_info = USB_QUIRK_DELAY_INIT },

	/* Corsair K70 LUX */
	{ USB_DEVICE(0x1b1c, 0x1b36), .driver_info = USB_QUIRK_DELAY_INIT },

	/* MIDI keyboard WORLDE MINI */
	{ USB_DEVICE(0x1c75, 0x0204), .driver_info =
			USB_QUIRK_CONFIG_INTF_STRINGS },

	/* Acer C120 LED Projector */
	{ USB_DEVICE(0x1de1, 0xc102), .driver_info = USB_QUIRK_NO_LPM },

	/* Blackmagic Design Intensity Shuttle */
	{ USB_DEVICE(0x1edb, 0xbd3b), .driver_info = USB_QUIRK_NO_LPM },

	/* Blackmagic Design UltraStudio SDI */
	{ USB_DEVICE(0x1edb, 0xbd4f), .driver_info = USB_QUIRK_NO_LPM },

	/* Hauppauge HVR-950q */
	{ USB_DEVICE(0x2040, 0x7200), .driver_info =
			USB_QUIRK_CONFIG_INTF_STRINGS },

	/* INTEL VALUE SSD */
	{ USB_DEVICE(0x8086, 0xf1a5), .driver_info = USB_QUIRK_RESET_RESUME },

	{ }  /* terminating entry must be last */
};

static const struct usb_device_id usb_interface_quirk_list[] = {
	/* Logitech UVC Cameras */
	{ USB_VENDOR_AND_INTERFACE_INFO(0x046d, USB_CLASS_VIDEO, 1, 0),
	  .driver_info = USB_QUIRK_RESET_RESUME },

	{ }  /* terminating entry must be last */
};

static const struct usb_device_id usb_amd_resume_quirk_list[] = {
	/* Lenovo Mouse with Pixart controller */
	{ USB_DEVICE(0x17ef, 0x602e), .driver_info = USB_QUIRK_RESET_RESUME },

	/* Pixart Mouse */
	{ USB_DEVICE(0x093a, 0x2500), .driver_info = USB_QUIRK_RESET_RESUME },
	{ USB_DEVICE(0x093a, 0x2510), .driver_info = USB_QUIRK_RESET_RESUME },
	{ USB_DEVICE(0x093a, 0x2521), .driver_info = USB_QUIRK_RESET_RESUME },
	{ USB_DEVICE(0x03f0, 0x2b4a), .driver_info = USB_QUIRK_RESET_RESUME },

	/* Logitech Optical Mouse M90/M100 */
	{ USB_DEVICE(0x046d, 0xc05a), .driver_info = USB_QUIRK_RESET_RESUME },

	{ }  /* terminating entry must be last */
};

static bool usb_match_any_interface(struct usb_device *udev,
				    const struct usb_device_id *id)
{
	unsigned int i;

	for (i = 0; i < udev->descriptor.bNumConfigurations; ++i) {
		struct usb_host_config *cfg = &udev->config[i];
		unsigned int j;

		for (j = 0; j < cfg->desc.bNumInterfaces; ++j) {
			struct usb_interface_cache *cache;
			struct usb_host_interface *intf;

			cache = cfg->intf_cache[j];
			if (cache->num_altsetting == 0)
				continue;

			intf = &cache->altsetting[0];
			if (usb_match_one_id_intf(udev, intf, id))
				return true;
		}
	}

	return false;
}

static int usb_amd_resume_quirk(struct usb_device *udev)
{
	struct usb_hcd *hcd;

	hcd = bus_to_hcd(udev->bus);
	/* The device should be attached directly to root hub */
	if (udev->level == 1 && hcd->amd_resume_bug == 1)
		return 1;

	return 0;
}

static u32 __usb_detect_quirks(struct usb_device *udev,
			       const struct usb_device_id *id)
{
	u32 quirks = 0;

	for (; id->match_flags; id++) {
		if (!usb_match_device(udev, id))
			continue;

		if ((id->match_flags & USB_DEVICE_ID_MATCH_INT_INFO) &&
		    !usb_match_any_interface(udev, id))
			continue;

		quirks |= (u32)(id->driver_info);
	}

	return quirks;
}

/*
 * Detect any quirks the device has, and do any housekeeping for it if needed.
 */
void usb_detect_quirks(struct usb_device *udev)
{
	udev->quirks = __usb_detect_quirks(udev, usb_quirk_list);

	/*
	 * Pixart-based mice would trigger remote wakeup issue on AMD
	 * Yangtze chipset, so set them as RESET_RESUME flag.
	 */
	if (usb_amd_resume_quirk(udev))
		udev->quirks |= __usb_detect_quirks(udev,
				usb_amd_resume_quirk_list);

	if (udev->quirks)
		dev_dbg(&udev->dev, "USB quirks for this device: %x\n",
			udev->quirks);

#ifdef CONFIG_USB_DEFAULT_PERSIST
	if (!(udev->quirks & USB_QUIRK_RESET))
		udev->persist_enabled = 1;
#else
	/* Hubs are automatically enabled for USB-PERSIST */
	if (udev->descriptor.bDeviceClass == USB_CLASS_HUB)
		udev->persist_enabled = 1;
#endif	/* CONFIG_USB_DEFAULT_PERSIST */
}

void usb_detect_interface_quirks(struct usb_device *udev)
{
	u32 quirks;

	quirks = __usb_detect_quirks(udev, usb_interface_quirk_list);
	if (quirks == 0)
		return;

	dev_dbg(&udev->dev, "USB interface quirks for this device: %x\n",
		quirks);
	udev->quirks |= quirks;
}<|MERGE_RESOLUTION|>--- conflicted
+++ resolved
@@ -57,11 +57,7 @@
 	/* Microsoft LifeCam-VX700 v2.0 */
 	{ USB_DEVICE(0x045e, 0x0770), .driver_info = USB_QUIRK_RESET_RESUME },
 
-<<<<<<< HEAD
-	/* Logitech HD Pro Webcams C920, C920-C and C930e */
-=======
 	/* Logitech HD Pro Webcams C920, C920-C, C925e and C930e */
->>>>>>> 2e4575e9
 	{ USB_DEVICE(0x046d, 0x082d), .driver_info = USB_QUIRK_DELAY_INIT },
 	{ USB_DEVICE(0x046d, 0x0841), .driver_info = USB_QUIRK_DELAY_INIT },
 	{ USB_DEVICE(0x046d, 0x0843), .driver_info = USB_QUIRK_DELAY_INIT },
@@ -156,15 +152,12 @@
 	/* appletouch */
 	{ USB_DEVICE(0x05ac, 0x021a), .driver_info = USB_QUIRK_RESET_RESUME },
 
-<<<<<<< HEAD
-=======
 	/* Genesys Logic hub, internally used by KY-688 USB 3.1 Type-C Hub */
 	{ USB_DEVICE(0x05e3, 0x0612), .driver_info = USB_QUIRK_NO_LPM },
 
 	/* ELSA MicroLink 56K */
 	{ USB_DEVICE(0x05cc, 0x2267), .driver_info = USB_QUIRK_RESET_RESUME },
 
->>>>>>> 2e4575e9
 	/* Genesys Logic hub, internally used by Moshi USB to Ethernet Adapter */
 	{ USB_DEVICE(0x05e3, 0x0616), .driver_info = USB_QUIRK_NO_LPM },
 
