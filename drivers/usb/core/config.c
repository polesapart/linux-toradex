#include <linux/usb.h>
#include <linux/usb/ch9.h>
#include <linux/usb/hcd.h>
#include <linux/usb/quirks.h>
#include <linux/module.h>
#include <linux/slab.h>
#include <linux/device.h>
#include <asm/byteorder.h>
#include "usb.h"


#define USB_MAXALTSETTING		128	/* Hard limit */

#define USB_MAXCONFIG			8	/* Arbitrary limit */


static inline const char *plural(int n)
{
	return (n == 1 ? "" : "s");
}

static int find_next_descriptor(unsigned char *buffer, int size,
    int dt1, int dt2, int *num_skipped)
{
	struct usb_descriptor_header *h;
	int n = 0;
	unsigned char *buffer0 = buffer;

	/* Find the next descriptor of type dt1 or dt2 */
	while (size > 0) {
		h = (struct usb_descriptor_header *) buffer;
		if (h->bDescriptorType == dt1 || h->bDescriptorType == dt2)
			break;
		buffer += h->bLength;
		size -= h->bLength;
		++n;
	}

	/* Store the number of descriptors skipped and return the
	 * number of bytes skipped */
	if (num_skipped)
		*num_skipped = n;
	return buffer - buffer0;
}

static void usb_parse_ssp_isoc_endpoint_companion(struct device *ddev,
		int cfgno, int inum, int asnum, struct usb_host_endpoint *ep,
		unsigned char *buffer, int size)
{
	struct usb_ssp_isoc_ep_comp_descriptor *desc;

	/*
	 * The SuperSpeedPlus Isoc endpoint companion descriptor immediately
	 * follows the SuperSpeed Endpoint Companion descriptor
	 */
	desc = (struct usb_ssp_isoc_ep_comp_descriptor *) buffer;
	if (desc->bDescriptorType != USB_DT_SSP_ISOC_ENDPOINT_COMP ||
	    size < USB_DT_SSP_ISOC_EP_COMP_SIZE) {
		dev_warn(ddev, "Invalid SuperSpeedPlus isoc endpoint companion"
			 "for config %d interface %d altsetting %d ep %d.\n",
			 cfgno, inum, asnum, ep->desc.bEndpointAddress);
		return;
	}
	memcpy(&ep->ssp_isoc_ep_comp, desc, USB_DT_SSP_ISOC_EP_COMP_SIZE);
}

static void usb_parse_ss_endpoint_companion(struct device *ddev, int cfgno,
		int inum, int asnum, struct usb_host_endpoint *ep,
		unsigned char *buffer, int size)
{
	struct usb_ss_ep_comp_descriptor *desc;
	int max_tx;

	/* The SuperSpeed endpoint companion descriptor is supposed to
	 * be the first thing immediately following the endpoint descriptor.
	 */
	desc = (struct usb_ss_ep_comp_descriptor *) buffer;

	if (desc->bDescriptorType != USB_DT_SS_ENDPOINT_COMP ||
			size < USB_DT_SS_EP_COMP_SIZE) {
		dev_warn(ddev, "No SuperSpeed endpoint companion for config %d "
				" interface %d altsetting %d ep %d: "
				"using minimum values\n",
				cfgno, inum, asnum, ep->desc.bEndpointAddress);

		/* Fill in some default values.
		 * Leave bmAttributes as zero, which will mean no streams for
		 * bulk, and isoc won't support multiple bursts of packets.
		 * With bursts of only one packet, and a Mult of 1, the max
		 * amount of data moved per endpoint service interval is one
		 * packet.
		 */
		ep->ss_ep_comp.bLength = USB_DT_SS_EP_COMP_SIZE;
		ep->ss_ep_comp.bDescriptorType = USB_DT_SS_ENDPOINT_COMP;
		if (usb_endpoint_xfer_isoc(&ep->desc) ||
				usb_endpoint_xfer_int(&ep->desc))
			ep->ss_ep_comp.wBytesPerInterval =
					ep->desc.wMaxPacketSize;
		return;
	}
	buffer += desc->bLength;
	size -= desc->bLength;
	memcpy(&ep->ss_ep_comp, desc, USB_DT_SS_EP_COMP_SIZE);

	/* Check the various values */
	if (usb_endpoint_xfer_control(&ep->desc) && desc->bMaxBurst != 0) {
		dev_warn(ddev, "Control endpoint with bMaxBurst = %d in "
				"config %d interface %d altsetting %d ep %d: "
				"setting to zero\n", desc->bMaxBurst,
				cfgno, inum, asnum, ep->desc.bEndpointAddress);
		ep->ss_ep_comp.bMaxBurst = 0;
	} else if (desc->bMaxBurst > 15) {
		dev_warn(ddev, "Endpoint with bMaxBurst = %d in "
				"config %d interface %d altsetting %d ep %d: "
				"setting to 15\n", desc->bMaxBurst,
				cfgno, inum, asnum, ep->desc.bEndpointAddress);
		ep->ss_ep_comp.bMaxBurst = 15;
	}

	if ((usb_endpoint_xfer_control(&ep->desc) ||
			usb_endpoint_xfer_int(&ep->desc)) &&
				desc->bmAttributes != 0) {
		dev_warn(ddev, "%s endpoint with bmAttributes = %d in "
				"config %d interface %d altsetting %d ep %d: "
				"setting to zero\n",
				usb_endpoint_xfer_control(&ep->desc) ? "Control" : "Bulk",
				desc->bmAttributes,
				cfgno, inum, asnum, ep->desc.bEndpointAddress);
		ep->ss_ep_comp.bmAttributes = 0;
	} else if (usb_endpoint_xfer_bulk(&ep->desc) &&
			desc->bmAttributes > 16) {
		dev_warn(ddev, "Bulk endpoint with more than 65536 streams in "
				"config %d interface %d altsetting %d ep %d: "
				"setting to max\n",
				cfgno, inum, asnum, ep->desc.bEndpointAddress);
		ep->ss_ep_comp.bmAttributes = 16;
	} else if (usb_endpoint_xfer_isoc(&ep->desc) &&
		   !USB_SS_SSP_ISOC_COMP(desc->bmAttributes) &&
		   USB_SS_MULT(desc->bmAttributes) > 3) {
		dev_warn(ddev, "Isoc endpoint has Mult of %d in "
				"config %d interface %d altsetting %d ep %d: "
				"setting to 3\n",
				USB_SS_MULT(desc->bmAttributes),
				cfgno, inum, asnum, ep->desc.bEndpointAddress);
		ep->ss_ep_comp.bmAttributes = 2;
	}

	if (usb_endpoint_xfer_isoc(&ep->desc))
		max_tx = (desc->bMaxBurst + 1) *
			(USB_SS_MULT(desc->bmAttributes)) *
			usb_endpoint_maxp(&ep->desc);
	else if (usb_endpoint_xfer_int(&ep->desc))
		max_tx = usb_endpoint_maxp(&ep->desc) *
			(desc->bMaxBurst + 1);
	else
		max_tx = 999999;
	if (le16_to_cpu(desc->wBytesPerInterval) > max_tx) {
		dev_warn(ddev, "%s endpoint with wBytesPerInterval of %d in "
				"config %d interface %d altsetting %d ep %d: "
				"setting to %d\n",
				usb_endpoint_xfer_isoc(&ep->desc) ? "Isoc" : "Int",
				le16_to_cpu(desc->wBytesPerInterval),
				cfgno, inum, asnum, ep->desc.bEndpointAddress,
				max_tx);
		ep->ss_ep_comp.wBytesPerInterval = cpu_to_le16(max_tx);
	}
	/* Parse a possible SuperSpeedPlus isoc ep companion descriptor */
	if (usb_endpoint_xfer_isoc(&ep->desc) &&
	    USB_SS_SSP_ISOC_COMP(desc->bmAttributes))
		usb_parse_ssp_isoc_endpoint_companion(ddev, cfgno, inum, asnum,
							ep, buffer, size);
}

static const unsigned short low_speed_maxpacket_maxes[4] = {
	[USB_ENDPOINT_XFER_CONTROL] = 8,
	[USB_ENDPOINT_XFER_ISOC] = 0,
	[USB_ENDPOINT_XFER_BULK] = 0,
	[USB_ENDPOINT_XFER_INT] = 8,
};
static const unsigned short full_speed_maxpacket_maxes[4] = {
	[USB_ENDPOINT_XFER_CONTROL] = 64,
	[USB_ENDPOINT_XFER_ISOC] = 1023,
	[USB_ENDPOINT_XFER_BULK] = 64,
	[USB_ENDPOINT_XFER_INT] = 64,
};
static const unsigned short high_speed_maxpacket_maxes[4] = {
	[USB_ENDPOINT_XFER_CONTROL] = 64,
	[USB_ENDPOINT_XFER_ISOC] = 1024,
	[USB_ENDPOINT_XFER_BULK] = 512,
	[USB_ENDPOINT_XFER_INT] = 1024,
};
static const unsigned short super_speed_maxpacket_maxes[4] = {
	[USB_ENDPOINT_XFER_CONTROL] = 512,
	[USB_ENDPOINT_XFER_ISOC] = 1024,
	[USB_ENDPOINT_XFER_BULK] = 1024,
	[USB_ENDPOINT_XFER_INT] = 1024,
};

static int usb_parse_endpoint(struct device *ddev, int cfgno, int inum,
    int asnum, struct usb_host_interface *ifp, int num_ep,
    unsigned char *buffer, int size)
{
	unsigned char *buffer0 = buffer;
	struct usb_endpoint_descriptor *d;
	struct usb_host_endpoint *endpoint;
	int n, i, j, retval;
	unsigned int maxp;
	const unsigned short *maxpacket_maxes;

	d = (struct usb_endpoint_descriptor *) buffer;
	buffer += d->bLength;
	size -= d->bLength;

	if (d->bLength >= USB_DT_ENDPOINT_AUDIO_SIZE)
		n = USB_DT_ENDPOINT_AUDIO_SIZE;
	else if (d->bLength >= USB_DT_ENDPOINT_SIZE)
		n = USB_DT_ENDPOINT_SIZE;
	else {
		dev_warn(ddev, "config %d interface %d altsetting %d has an "
		    "invalid endpoint descriptor of length %d, skipping\n",
		    cfgno, inum, asnum, d->bLength);
		goto skip_to_next_endpoint_or_interface_descriptor;
	}

	i = d->bEndpointAddress & ~USB_ENDPOINT_DIR_MASK;
	if (i >= 16 || i == 0) {
		dev_warn(ddev, "config %d interface %d altsetting %d has an "
		    "invalid endpoint with address 0x%X, skipping\n",
		    cfgno, inum, asnum, d->bEndpointAddress);
		goto skip_to_next_endpoint_or_interface_descriptor;
	}

	/* Only store as many endpoints as we have room for */
	if (ifp->desc.bNumEndpoints >= num_ep)
		goto skip_to_next_endpoint_or_interface_descriptor;

	/* Check for duplicate endpoint addresses */
	for (i = 0; i < ifp->desc.bNumEndpoints; ++i) {
		if (ifp->endpoint[i].desc.bEndpointAddress ==
		    d->bEndpointAddress) {
			dev_warn(ddev, "config %d interface %d altsetting %d has a duplicate endpoint with address 0x%X, skipping\n",
			    cfgno, inum, asnum, d->bEndpointAddress);
			goto skip_to_next_endpoint_or_interface_descriptor;
		}
	}

	endpoint = &ifp->endpoint[ifp->desc.bNumEndpoints];
	++ifp->desc.bNumEndpoints;

	memcpy(&endpoint->desc, d, n);
	INIT_LIST_HEAD(&endpoint->urb_list);

	/*
	 * Fix up bInterval values outside the legal range.
	 * Use 10 or 8 ms if no proper value can be guessed.
	 */
	i = 0;		/* i = min, j = max, n = default */
	j = 255;
	if (usb_endpoint_xfer_int(d)) {
		i = 1;
		switch (to_usb_device(ddev)->speed) {
		case USB_SPEED_SUPER_PLUS:
		case USB_SPEED_SUPER:
		case USB_SPEED_HIGH:
			/*
			 * Many device manufacturers are using full-speed
			 * bInterval values in high-speed interrupt endpoint
			 * descriptors. Try to fix those and fall back to an
			 * 8-ms default value otherwise.
			 */
			n = fls(d->bInterval*8);
			if (n == 0)
				n = 7;	/* 8 ms = 2^(7-1) uframes */
			j = 16;

			/*
			 * Adjust bInterval for quirked devices.
			 */
			/*
			 * This quirk fixes bIntervals reported in ms.
			 */
			if (to_usb_device(ddev)->quirks &
				USB_QUIRK_LINEAR_FRAME_INTR_BINTERVAL) {
				n = clamp(fls(d->bInterval) + 3, i, j);
				i = j = n;
			}
			/*
			 * This quirk fixes bIntervals reported in
			 * linear microframes.
			 */
			if (to_usb_device(ddev)->quirks &
				USB_QUIRK_LINEAR_UFRAME_INTR_BINTERVAL) {
				n = clamp(fls(d->bInterval), i, j);
				i = j = n;
			}
			break;
		default:		/* USB_SPEED_FULL or _LOW */
			/*
			 * For low-speed, 10 ms is the official minimum.
			 * But some "overclocked" devices might want faster
			 * polling so we'll allow it.
			 */
			n = 10;
			break;
		}
	} else if (usb_endpoint_xfer_isoc(d)) {
		i = 1;
		j = 16;
		switch (to_usb_device(ddev)->speed) {
		case USB_SPEED_HIGH:
			n = 7;		/* 8 ms = 2^(7-1) uframes */
			break;
		default:		/* USB_SPEED_FULL */
			n = 4;		/* 8 ms = 2^(4-1) frames */
			break;
		}
	}
	if (d->bInterval < i || d->bInterval > j) {
		dev_warn(ddev, "config %d interface %d altsetting %d "
		    "endpoint 0x%X has an invalid bInterval %d, "
		    "changing to %d\n",
		    cfgno, inum, asnum,
		    d->bEndpointAddress, d->bInterval, n);
		endpoint->desc.bInterval = n;
	}

	/* Some buggy low-speed devices have Bulk endpoints, which is
	 * explicitly forbidden by the USB spec.  In an attempt to make
	 * them usable, we will try treating them as Interrupt endpoints.
	 */
	if (to_usb_device(ddev)->speed == USB_SPEED_LOW &&
			usb_endpoint_xfer_bulk(d)) {
		dev_warn(ddev, "config %d interface %d altsetting %d "
		    "endpoint 0x%X is Bulk; changing to Interrupt\n",
		    cfgno, inum, asnum, d->bEndpointAddress);
		endpoint->desc.bmAttributes = USB_ENDPOINT_XFER_INT;
		endpoint->desc.bInterval = 1;
		if (usb_endpoint_maxp(&endpoint->desc) > 8)
			endpoint->desc.wMaxPacketSize = cpu_to_le16(8);
	}

	/* Validate the wMaxPacketSize field */
	maxp = usb_endpoint_maxp(&endpoint->desc);

	/* Find the highest legal maxpacket size for this endpoint */
	i = 0;		/* additional transactions per microframe */
	switch (to_usb_device(ddev)->speed) {
	case USB_SPEED_LOW:
		maxpacket_maxes = low_speed_maxpacket_maxes;
		break;
	case USB_SPEED_FULL:
		maxpacket_maxes = full_speed_maxpacket_maxes;
		break;
	case USB_SPEED_HIGH:
		/* Bits 12..11 are allowed only for HS periodic endpoints */
		if (usb_endpoint_xfer_int(d) || usb_endpoint_xfer_isoc(d)) {
			i = maxp & (BIT(12) | BIT(11));
			maxp &= ~i;
		}
		/* fallthrough */
	default:
		maxpacket_maxes = high_speed_maxpacket_maxes;
		break;
	case USB_SPEED_SUPER:
	case USB_SPEED_SUPER_PLUS:
		maxpacket_maxes = super_speed_maxpacket_maxes;
		break;
	}
	j = maxpacket_maxes[usb_endpoint_type(&endpoint->desc)];

	if (maxp > j) {
		dev_warn(ddev, "config %d interface %d altsetting %d endpoint 0x%X has invalid maxpacket %d, setting to %d\n",
		    cfgno, inum, asnum, d->bEndpointAddress, maxp, j);
		maxp = j;
		endpoint->desc.wMaxPacketSize = cpu_to_le16(i | maxp);
	}

	/*
	 * Some buggy high speed devices have bulk endpoints using
	 * maxpacket sizes other than 512.  High speed HCDs may not
	 * be able to handle that particular bug, so let's warn...
	 */
	if (to_usb_device(ddev)->speed == USB_SPEED_HIGH
			&& usb_endpoint_xfer_bulk(d)) {
		if (maxp != 512)
			dev_warn(ddev, "config %d interface %d altsetting %d "
				"bulk endpoint 0x%X has invalid maxpacket %d\n",
				cfgno, inum, asnum, d->bEndpointAddress,
				maxp);
	}

	/* Parse a possible SuperSpeed endpoint companion descriptor */
	if (to_usb_device(ddev)->speed >= USB_SPEED_SUPER)
		usb_parse_ss_endpoint_companion(ddev, cfgno,
				inum, asnum, endpoint, buffer, size);

	/* Skip over any Class Specific or Vendor Specific descriptors;
	 * find the next endpoint or interface descriptor */
	endpoint->extra = buffer;
	i = find_next_descriptor(buffer, size, USB_DT_ENDPOINT,
			USB_DT_INTERFACE, &n);
	endpoint->extralen = i;
	retval = buffer - buffer0 + i;
	if (n > 0)
		dev_dbg(ddev, "skipped %d descriptor%s after %s\n",
		    n, plural(n), "endpoint");
	return retval;

skip_to_next_endpoint_or_interface_descriptor:
	i = find_next_descriptor(buffer, size, USB_DT_ENDPOINT,
	    USB_DT_INTERFACE, NULL);
	return buffer - buffer0 + i;
}

void usb_release_interface_cache(struct kref *ref)
{
	struct usb_interface_cache *intfc = ref_to_usb_interface_cache(ref);
	int j;

	for (j = 0; j < intfc->num_altsetting; j++) {
		struct usb_host_interface *alt = &intfc->altsetting[j];

		kfree(alt->endpoint);
		kfree(alt->string);
	}
	kfree(intfc);
}

static int usb_parse_interface(struct device *ddev, int cfgno,
    struct usb_host_config *config, unsigned char *buffer, int size,
    u8 inums[], u8 nalts[])
{
	unsigned char *buffer0 = buffer;
	struct usb_interface_descriptor	*d;
	int inum, asnum;
	struct usb_interface_cache *intfc;
	struct usb_host_interface *alt;
	int i, n;
	int len, retval;
	int num_ep, num_ep_orig;

	d = (struct usb_interface_descriptor *) buffer;
	buffer += d->bLength;
	size -= d->bLength;

	if (d->bLength < USB_DT_INTERFACE_SIZE)
		goto skip_to_next_interface_descriptor;

	/* Which interface entry is this? */
	intfc = NULL;
	inum = d->bInterfaceNumber;
	for (i = 0; i < config->desc.bNumInterfaces; ++i) {
		if (inums[i] == inum) {
			intfc = config->intf_cache[i];
			break;
		}
	}
	if (!intfc || intfc->num_altsetting >= nalts[i])
		goto skip_to_next_interface_descriptor;

	/* Check for duplicate altsetting entries */
	asnum = d->bAlternateSetting;
	for ((i = 0, alt = &intfc->altsetting[0]);
	      i < intfc->num_altsetting;
	     (++i, ++alt)) {
		if (alt->desc.bAlternateSetting == asnum) {
			dev_warn(ddev, "Duplicate descriptor for config %d "
			    "interface %d altsetting %d, skipping\n",
			    cfgno, inum, asnum);
			goto skip_to_next_interface_descriptor;
		}
	}

	++intfc->num_altsetting;
	memcpy(&alt->desc, d, USB_DT_INTERFACE_SIZE);

	/* Skip over any Class Specific or Vendor Specific descriptors;
	 * find the first endpoint or interface descriptor */
	alt->extra = buffer;
	i = find_next_descriptor(buffer, size, USB_DT_ENDPOINT,
	    USB_DT_INTERFACE, &n);
	alt->extralen = i;
	if (n > 0)
		dev_dbg(ddev, "skipped %d descriptor%s after %s\n",
		    n, plural(n), "interface");
	buffer += i;
	size -= i;

	/* Allocate space for the right(?) number of endpoints */
	num_ep = num_ep_orig = alt->desc.bNumEndpoints;
	alt->desc.bNumEndpoints = 0;		/* Use as a counter */
	if (num_ep > USB_MAXENDPOINTS) {
		dev_warn(ddev, "too many endpoints for config %d interface %d "
		    "altsetting %d: %d, using maximum allowed: %d\n",
		    cfgno, inum, asnum, num_ep, USB_MAXENDPOINTS);
		num_ep = USB_MAXENDPOINTS;
	}

	if (num_ep > 0) {
		/* Can't allocate 0 bytes */
		len = sizeof(struct usb_host_endpoint) * num_ep;
		alt->endpoint = kzalloc(len, GFP_KERNEL);
		if (!alt->endpoint)
			return -ENOMEM;
	}

	/* Parse all the endpoint descriptors */
	n = 0;
	while (size > 0) {
		if (((struct usb_descriptor_header *) buffer)->bDescriptorType
		     == USB_DT_INTERFACE)
			break;
		retval = usb_parse_endpoint(ddev, cfgno, inum, asnum, alt,
		    num_ep, buffer, size);
		if (retval < 0)
			return retval;
		++n;

		buffer += retval;
		size -= retval;
	}

	if (n != num_ep_orig)
		dev_warn(ddev, "config %d interface %d altsetting %d has %d "
		    "endpoint descriptor%s, different from the interface "
		    "descriptor's value: %d\n",
		    cfgno, inum, asnum, n, plural(n), num_ep_orig);
	return buffer - buffer0;

skip_to_next_interface_descriptor:
	i = find_next_descriptor(buffer, size, USB_DT_INTERFACE,
	    USB_DT_INTERFACE, NULL);
	return buffer - buffer0 + i;
}

static int usb_parse_configuration(struct usb_device *dev, int cfgidx,
    struct usb_host_config *config, unsigned char *buffer, int size)
{
	struct device *ddev = &dev->dev;
	unsigned char *buffer0 = buffer;
	int cfgno;
	int nintf, nintf_orig;
	int i, j, n;
	struct usb_interface_cache *intfc;
	unsigned char *buffer2;
	int size2;
	struct usb_descriptor_header *header;
	int len, retval;
	u8 inums[USB_MAXINTERFACES], nalts[USB_MAXINTERFACES];
	unsigned iad_num = 0;

	memcpy(&config->desc, buffer, USB_DT_CONFIG_SIZE);
	nintf = nintf_orig = config->desc.bNumInterfaces;
	config->desc.bNumInterfaces = 0;	// Adjusted later

	if (config->desc.bDescriptorType != USB_DT_CONFIG ||
	    config->desc.bLength < USB_DT_CONFIG_SIZE ||
	    config->desc.bLength > size) {
		dev_err(ddev, "invalid descriptor for config index %d: "
		    "type = 0x%X, length = %d\n", cfgidx,
		    config->desc.bDescriptorType, config->desc.bLength);
		return -EINVAL;
	}
	cfgno = config->desc.bConfigurationValue;

	buffer += config->desc.bLength;
	size -= config->desc.bLength;

	if (nintf > USB_MAXINTERFACES) {
		dev_warn(ddev, "config %d has too many interfaces: %d, "
		    "using maximum allowed: %d\n",
		    cfgno, nintf, USB_MAXINTERFACES);
		nintf = USB_MAXINTERFACES;
	}

	/* Go through the descriptors, checking their length and counting the
	 * number of altsettings for each interface */
	n = 0;
	for ((buffer2 = buffer, size2 = size);
	      size2 > 0;
	     (buffer2 += header->bLength, size2 -= header->bLength)) {

		if (size2 < sizeof(struct usb_descriptor_header)) {
			dev_warn(ddev, "config %d descriptor has %d excess "
			    "byte%s, ignoring\n",
			    cfgno, size2, plural(size2));
			break;
		}

		header = (struct usb_descriptor_header *) buffer2;
		if ((header->bLength > size2) || (header->bLength < 2)) {
			dev_warn(ddev, "config %d has an invalid descriptor "
			    "of length %d, skipping remainder of the config\n",
			    cfgno, header->bLength);
			break;
		}

		if (header->bDescriptorType == USB_DT_INTERFACE) {
			struct usb_interface_descriptor *d;
			int inum;

			d = (struct usb_interface_descriptor *) header;
			if (d->bLength < USB_DT_INTERFACE_SIZE) {
				dev_warn(ddev, "config %d has an invalid "
				    "interface descriptor of length %d, "
				    "skipping\n", cfgno, d->bLength);
				continue;
			}

			inum = d->bInterfaceNumber;

			if ((dev->quirks & USB_QUIRK_HONOR_BNUMINTERFACES) &&
			    n >= nintf_orig) {
				dev_warn(ddev, "config %d has more interface "
				    "descriptors, than it declares in "
				    "bNumInterfaces, ignoring interface "
				    "number: %d\n", cfgno, inum);
				continue;
			}

			if (inum >= nintf_orig)
				dev_warn(ddev, "config %d has an invalid "
				    "interface number: %d but max is %d\n",
				    cfgno, inum, nintf_orig - 1);

			/* Have we already encountered this interface?
			 * Count its altsettings */
			for (i = 0; i < n; ++i) {
				if (inums[i] == inum)
					break;
			}
			if (i < n) {
				if (nalts[i] < 255)
					++nalts[i];
			} else if (n < USB_MAXINTERFACES) {
				inums[n] = inum;
				nalts[n] = 1;
				++n;
			}

		} else if (header->bDescriptorType ==
				USB_DT_INTERFACE_ASSOCIATION) {
			struct usb_interface_assoc_descriptor *d;

			d = (struct usb_interface_assoc_descriptor *)header;
			if (d->bLength < USB_DT_INTERFACE_ASSOCIATION_SIZE) {
				dev_warn(ddev,
					 "config %d has an invalid interface association descriptor of length %d, skipping\n",
					 cfgno, d->bLength);
				continue;
			}

			if (iad_num == USB_MAXIADS) {
				dev_warn(ddev, "found more Interface "
					       "Association Descriptors "
					       "than allocated for in "
					       "configuration %d\n", cfgno);
			} else {
				config->intf_assoc[iad_num] = d;
				iad_num++;
			}

		} else if (header->bDescriptorType == USB_DT_DEVICE ||
			    header->bDescriptorType == USB_DT_CONFIG)
			dev_warn(ddev, "config %d contains an unexpected "
			    "descriptor of type 0x%X, skipping\n",
			    cfgno, header->bDescriptorType);

	}	/* for ((buffer2 = buffer, size2 = size); ...) */
	size = buffer2 - buffer;
	config->desc.wTotalLength = cpu_to_le16(buffer2 - buffer0);

	if (n != nintf)
		dev_warn(ddev, "config %d has %d interface%s, different from "
		    "the descriptor's value: %d\n",
		    cfgno, n, plural(n), nintf_orig);
	else if (n == 0)
		dev_warn(ddev, "config %d has no interfaces?\n", cfgno);
	config->desc.bNumInterfaces = nintf = n;

	/* Check for missing interface numbers */
	for (i = 0; i < nintf; ++i) {
		for (j = 0; j < nintf; ++j) {
			if (inums[j] == i)
				break;
		}
		if (j >= nintf)
			dev_warn(ddev, "config %d has no interface number "
			    "%d\n", cfgno, i);
	}

	/* Allocate the usb_interface_caches and altsetting arrays */
	for (i = 0; i < nintf; ++i) {
		j = nalts[i];
		if (j > USB_MAXALTSETTING) {
			dev_warn(ddev, "too many alternate settings for "
			    "config %d interface %d: %d, "
			    "using maximum allowed: %d\n",
			    cfgno, inums[i], j, USB_MAXALTSETTING);
			nalts[i] = j = USB_MAXALTSETTING;
		}

		len = sizeof(*intfc) + sizeof(struct usb_host_interface) * j;
		config->intf_cache[i] = intfc = kzalloc(len, GFP_KERNEL);
		if (!intfc)
			return -ENOMEM;
		kref_init(&intfc->ref);
	}

	/* FIXME: parse the BOS descriptor */

	/* Skip over any Class Specific or Vendor Specific descriptors;
	 * find the first interface descriptor */
	config->extra = buffer;
	i = find_next_descriptor(buffer, size, USB_DT_INTERFACE,
	    USB_DT_INTERFACE, &n);
	config->extralen = i;
	if (n > 0)
		dev_dbg(ddev, "skipped %d descriptor%s after %s\n",
		    n, plural(n), "configuration");
	buffer += i;
	size -= i;

	/* Parse all the interface/altsetting descriptors */
	while (size > 0) {
		retval = usb_parse_interface(ddev, cfgno, config,
		    buffer, size, inums, nalts);
		if (retval < 0)
			return retval;

		buffer += retval;
		size -= retval;
	}

	/* Check for missing altsettings */
	for (i = 0; i < nintf; ++i) {
		intfc = config->intf_cache[i];
		for (j = 0; j < intfc->num_altsetting; ++j) {
			for (n = 0; n < intfc->num_altsetting; ++n) {
				if (intfc->altsetting[n].desc.
				    bAlternateSetting == j)
					break;
			}
			if (n >= intfc->num_altsetting)
				dev_warn(ddev, "config %d interface %d has no "
				    "altsetting %d\n", cfgno, inums[i], j);
		}
	}

	return 0;
}

/* hub-only!! ... and only exported for reset/reinit path.
 * otherwise used internally on disconnect/destroy path
 */
void usb_destroy_configuration(struct usb_device *dev)
{
	int c, i;

	if (!dev->config)
		return;

	if (dev->rawdescriptors) {
		for (i = 0; i < dev->descriptor.bNumConfigurations; i++)
			kfree(dev->rawdescriptors[i]);

		kfree(dev->rawdescriptors);
		dev->rawdescriptors = NULL;
	}

	for (c = 0; c < dev->descriptor.bNumConfigurations; c++) {
		struct usb_host_config *cf = &dev->config[c];

		kfree(cf->string);
		for (i = 0; i < cf->desc.bNumInterfaces; i++) {
			if (cf->intf_cache[i])
				kref_put(&cf->intf_cache[i]->ref,
					  usb_release_interface_cache);
		}
	}
	kfree(dev->config);
	dev->config = NULL;
}


/*
 * Get the USB config descriptors, cache and parse'em
 *
 * hub-only!! ... and only in reset path, or usb_new_device()
 * (used by real hubs and virtual root hubs)
 */
int usb_get_configuration(struct usb_device *dev)
{
	struct device *ddev = &dev->dev;
	int ncfg = dev->descriptor.bNumConfigurations;
	int result = 0;
	unsigned int cfgno, length;
	unsigned char *bigbuffer;
	struct usb_config_descriptor *desc;

	cfgno = 0;
	result = -ENOMEM;
	if (ncfg > USB_MAXCONFIG) {
		dev_warn(ddev, "too many configurations: %d, "
		    "using maximum allowed: %d\n", ncfg, USB_MAXCONFIG);
		dev->descriptor.bNumConfigurations = ncfg = USB_MAXCONFIG;
	}

	if (ncfg < 1) {
		dev_err(ddev, "no configurations\n");
		return -EINVAL;
	}

	length = ncfg * sizeof(struct usb_host_config);
	dev->config = kzalloc(length, GFP_KERNEL);
	if (!dev->config)
		goto err2;

	length = ncfg * sizeof(char *);
	dev->rawdescriptors = kzalloc(length, GFP_KERNEL);
	if (!dev->rawdescriptors)
		goto err2;

	desc = kmalloc(USB_DT_CONFIG_SIZE, GFP_KERNEL);
	if (!desc)
		goto err2;

	result = 0;
	for (; cfgno < ncfg; cfgno++) {
		/* We grab just the first descriptor so we know how long
		 * the whole configuration is */
		result = usb_get_descriptor(dev, USB_DT_CONFIG, cfgno,
		    desc, USB_DT_CONFIG_SIZE);
		if (result < 0) {
			dev_err(ddev, "unable to read config index %d "
			    "descriptor/%s: %d\n", cfgno, "start", result);
			if (result != -EPIPE)
				goto err;
			dev_err(ddev, "chopping to %d config(s)\n", cfgno);
			dev->descriptor.bNumConfigurations = cfgno;
			break;
		} else if (result < 4) {
			dev_err(ddev, "config index %d descriptor too short "
			    "(expected %i, got %i)\n", cfgno,
			    USB_DT_CONFIG_SIZE, result);
			result = -EINVAL;
			goto err;
		}
		length = max((int) le16_to_cpu(desc->wTotalLength),
		    USB_DT_CONFIG_SIZE);

		/* Now that we know the length, get the whole thing */
		bigbuffer = kmalloc(length, GFP_KERNEL);
		if (!bigbuffer) {
			result = -ENOMEM;
			goto err;
		}

		if (dev->quirks & USB_QUIRK_DELAY_INIT)
			msleep(200);

		result = usb_get_descriptor(dev, USB_DT_CONFIG, cfgno,
		    bigbuffer, length);
		if (result < 0) {
			dev_err(ddev, "unable to read config index %d "
			    "descriptor/%s\n", cfgno, "all");
			kfree(bigbuffer);
			goto err;
		}
		if (result < length) {
			dev_warn(ddev, "config index %d descriptor too short "
			    "(expected %i, got %i)\n", cfgno, length, result);
			length = result;
		}

		dev->rawdescriptors[cfgno] = bigbuffer;

		result = usb_parse_configuration(dev, cfgno,
		    &dev->config[cfgno], bigbuffer, length);
		if (result < 0) {
			++cfgno;
			goto err;
		}
	}
	result = 0;

err:
	kfree(desc);
	dev->descriptor.bNumConfigurations = cfgno;
err2:
	if (result == -ENOMEM)
		dev_err(ddev, "out of memory\n");
	return result;
}

void usb_release_bos_descriptor(struct usb_device *dev)
{
	if (dev->bos) {
		kfree(dev->bos->desc);
		kfree(dev->bos);
		dev->bos = NULL;
	}
}

static const __u8 bos_desc_len[256] = {
	[USB_CAP_TYPE_WIRELESS_USB] = USB_DT_USB_WIRELESS_CAP_SIZE,
	[USB_CAP_TYPE_EXT]          = USB_DT_USB_EXT_CAP_SIZE,
	[USB_SS_CAP_TYPE]           = USB_DT_USB_SS_CAP_SIZE,
	[USB_SSP_CAP_TYPE]          = USB_DT_USB_SSP_CAP_SIZE(1),
	[CONTAINER_ID_TYPE]         = USB_DT_USB_SS_CONTN_ID_SIZE,
	[USB_PTM_CAP_TYPE]          = USB_DT_USB_PTM_ID_SIZE,
};

/* Get BOS descriptor set */
int usb_get_bos_descriptor(struct usb_device *dev)
{
	struct device *ddev = &dev->dev;
	struct usb_bos_descriptor *bos;
	struct usb_dev_cap_header *cap;
	struct usb_ssp_cap_descriptor *ssp_cap;
	unsigned char *buffer;
	int length, total_len, num, i, ssac;
	__u8 cap_type;
	int ret;

	bos = kzalloc(sizeof(struct usb_bos_descriptor), GFP_KERNEL);
	if (!bos)
		return -ENOMEM;

	/* Get BOS descriptor */
	ret = usb_get_descriptor(dev, USB_DT_BOS, 0, bos, USB_DT_BOS_SIZE);
	if (ret < USB_DT_BOS_SIZE) {
		dev_err(ddev, "unable to get BOS descriptor\n");
		if (ret >= 0)
			ret = -ENOMSG;
		kfree(bos);
		return ret;
	}

	length = bos->bLength;
	total_len = le16_to_cpu(bos->wTotalLength);
	num = bos->bNumDeviceCaps;
	kfree(bos);
	if (total_len < length)
		return -EINVAL;

	dev->bos = kzalloc(sizeof(struct usb_host_bos), GFP_KERNEL);
	if (!dev->bos)
		return -ENOMEM;

	/* Now let's get the whole BOS descriptor set */
	buffer = kzalloc(total_len, GFP_KERNEL);
	if (!buffer) {
		ret = -ENOMEM;
		goto err;
	}
	dev->bos->desc = (struct usb_bos_descriptor *)buffer;

	ret = usb_get_descriptor(dev, USB_DT_BOS, 0, buffer, total_len);
	if (ret < total_len) {
		dev_err(ddev, "unable to get BOS descriptor set\n");
		if (ret >= 0)
			ret = -ENOMSG;
		goto err;
	}
	total_len -= length;

	for (i = 0; i < num; i++) {
		buffer += length;
		cap = (struct usb_dev_cap_header *)buffer;

		if (total_len < sizeof(*cap) || total_len < cap->bLength) {
			dev->bos->desc->bNumDeviceCaps = i;
			break;
		}
<<<<<<< HEAD
		length = cap->bLength;
=======
		cap_type = cap->bDevCapabilityType;
		length = cap->bLength;
		if (bos_desc_len[cap_type] && length < bos_desc_len[cap_type]) {
			dev->bos->desc->bNumDeviceCaps = i;
			break;
		}

>>>>>>> 2e4575e9
		total_len -= length;

		if (cap->bDescriptorType != USB_DT_DEVICE_CAPABILITY) {
			dev_warn(ddev, "descriptor type invalid, skip\n");
			continue;
		}

		switch (cap_type) {
		case USB_CAP_TYPE_WIRELESS_USB:
			/* Wireless USB cap descriptor is handled by wusb */
			break;
		case USB_CAP_TYPE_EXT:
			dev->bos->ext_cap =
				(struct usb_ext_cap_descriptor *)buffer;
			break;
		case USB_SS_CAP_TYPE:
			dev->bos->ss_cap =
				(struct usb_ss_cap_descriptor *)buffer;
			break;
		case USB_SSP_CAP_TYPE:
			ssp_cap = (struct usb_ssp_cap_descriptor *)buffer;
			ssac = (le32_to_cpu(ssp_cap->bmAttributes) &
				USB_SSP_SUBLINK_SPEED_ATTRIBS);
			if (length >= USB_DT_USB_SSP_CAP_SIZE(ssac))
				dev->bos->ssp_cap = ssp_cap;
			break;
		case CONTAINER_ID_TYPE:
			dev->bos->ss_id =
				(struct usb_ss_container_id_descriptor *)buffer;
			break;
		case USB_PTM_CAP_TYPE:
			dev->bos->ptm_cap =
				(struct usb_ptm_cap_descriptor *)buffer;
		default:
			break;
		}
	}

	return 0;

err:
	usb_release_bos_descriptor(dev);
	return ret;
}<|MERGE_RESOLUTION|>--- conflicted
+++ resolved
@@ -973,9 +973,6 @@
 			dev->bos->desc->bNumDeviceCaps = i;
 			break;
 		}
-<<<<<<< HEAD
-		length = cap->bLength;
-=======
 		cap_type = cap->bDevCapabilityType;
 		length = cap->bLength;
 		if (bos_desc_len[cap_type] && length < bos_desc_len[cap_type]) {
@@ -983,7 +980,6 @@
 			break;
 		}
 
->>>>>>> 2e4575e9
 		total_len -= length;
 
 		if (cap->bDescriptorType != USB_DT_DEVICE_CAPABILITY) {
