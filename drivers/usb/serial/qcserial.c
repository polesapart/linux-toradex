/*
 * Qualcomm Serial USB driver
 *
 *	Copyright (c) 2008 QUALCOMM Incorporated.
 *	Copyright (c) 2009 Greg Kroah-Hartman <gregkh@suse.de>
 *	Copyright (c) 2009 Novell Inc.
 *
 *	This program is free software; you can redistribute it and/or
 *	modify it under the terms of the GNU General Public License version
 *	2 as published by the Free Software Foundation.
 *
 */

#include <linux/tty.h>
#include <linux/tty_flip.h>
#include <linux/module.h>
#include <linux/usb.h>
#include <linux/usb/serial.h>
#include <linux/slab.h>
#include "usb-wwan.h"

#define DRIVER_AUTHOR "Qualcomm Inc"
#define DRIVER_DESC "Qualcomm USB Serial driver"

#define QUECTEL_EC20_PID	0x9215

/* standard device layouts supported by this driver */
enum qcserial_layouts {
	QCSERIAL_G2K = 0,	/* Gobi 2000 */
	QCSERIAL_G1K = 1,	/* Gobi 1000 */
	QCSERIAL_SWI = 2,	/* Sierra Wireless */
	QCSERIAL_HWI = 3,	/* Huawei */
};

#define DEVICE_G1K(v, p) \
	USB_DEVICE(v, p), .driver_info = QCSERIAL_G1K
#define DEVICE_SWI(v, p) \
	USB_DEVICE(v, p), .driver_info = QCSERIAL_SWI
#define DEVICE_HWI(v, p) \
	USB_DEVICE(v, p), .driver_info = QCSERIAL_HWI

static const struct usb_device_id id_table[] = {
	/* Gobi 1000 devices */
	{DEVICE_G1K(0x05c6, 0x9211)},	/* Acer Gobi QDL device */
	{DEVICE_G1K(0x05c6, 0x9212)},	/* Acer Gobi Modem Device */
	{DEVICE_G1K(0x03f0, 0x1f1d)},	/* HP un2400 Gobi Modem Device */
	{DEVICE_G1K(0x03f0, 0x201d)},	/* HP un2400 Gobi QDL Device */
	{DEVICE_G1K(0x04da, 0x250d)},	/* Panasonic Gobi Modem device */
	{DEVICE_G1K(0x04da, 0x250c)},	/* Panasonic Gobi QDL device */
	{DEVICE_G1K(0x413c, 0x8172)},	/* Dell Gobi Modem device */
	{DEVICE_G1K(0x413c, 0x8171)},	/* Dell Gobi QDL device */
	{DEVICE_G1K(0x1410, 0xa001)},	/* Novatel/Verizon USB-1000 */
	{DEVICE_G1K(0x1410, 0xa002)},	/* Novatel Gobi Modem device */
	{DEVICE_G1K(0x1410, 0xa003)},	/* Novatel Gobi Modem device */
	{DEVICE_G1K(0x1410, 0xa004)},	/* Novatel Gobi Modem device */
	{DEVICE_G1K(0x1410, 0xa005)},	/* Novatel Gobi Modem device */
	{DEVICE_G1K(0x1410, 0xa006)},	/* Novatel Gobi Modem device */
	{DEVICE_G1K(0x1410, 0xa007)},	/* Novatel Gobi Modem device */
	{DEVICE_G1K(0x1410, 0xa008)},	/* Novatel Gobi QDL device */
	{DEVICE_G1K(0x0b05, 0x1776)},	/* Asus Gobi Modem device */
	{DEVICE_G1K(0x0b05, 0x1774)},	/* Asus Gobi QDL device */
	{DEVICE_G1K(0x19d2, 0xfff3)},	/* ONDA Gobi Modem device */
	{DEVICE_G1K(0x19d2, 0xfff2)},	/* ONDA Gobi QDL device */
	{DEVICE_G1K(0x1557, 0x0a80)},	/* OQO Gobi QDL device */
	{DEVICE_G1K(0x05c6, 0x9001)},   /* Generic Gobi Modem device */
	{DEVICE_G1K(0x05c6, 0x9002)},	/* Generic Gobi Modem device */
	{DEVICE_G1K(0x05c6, 0x9202)},	/* Generic Gobi Modem device */
	{DEVICE_G1K(0x05c6, 0x9203)},	/* Generic Gobi Modem device */
	{DEVICE_G1K(0x05c6, 0x9222)},	/* Generic Gobi Modem device */
	{DEVICE_G1K(0x05c6, 0x9008)},	/* Generic Gobi QDL device */
	{DEVICE_G1K(0x05c6, 0x9009)},	/* Generic Gobi Modem device */
	{DEVICE_G1K(0x05c6, 0x9201)},	/* Generic Gobi QDL device */
	{DEVICE_G1K(0x05c6, 0x9221)},	/* Generic Gobi QDL device */
	{DEVICE_G1K(0x05c6, 0x9231)},	/* Generic Gobi QDL device */
	{DEVICE_G1K(0x1f45, 0x0001)},	/* Unknown Gobi QDL device */
	{DEVICE_G1K(0x1bc7, 0x900e)},	/* Telit Gobi QDL device */

	/* Gobi 2000 devices */
	{USB_DEVICE(0x1410, 0xa010)},	/* Novatel Gobi 2000 QDL device */
	{USB_DEVICE(0x1410, 0xa011)},	/* Novatel Gobi 2000 QDL device */
	{USB_DEVICE(0x1410, 0xa012)},	/* Novatel Gobi 2000 QDL device */
	{USB_DEVICE(0x1410, 0xa013)},	/* Novatel Gobi 2000 QDL device */
	{USB_DEVICE(0x1410, 0xa014)},	/* Novatel Gobi 2000 QDL device */
	{USB_DEVICE(0x413c, 0x8185)},	/* Dell Gobi 2000 QDL device (N0218, VU936) */
	{USB_DEVICE(0x413c, 0x8186)},	/* Dell Gobi 2000 Modem device (N0218, VU936) */
	{USB_DEVICE(0x05c6, 0x9208)},	/* Generic Gobi 2000 QDL device */
	{USB_DEVICE(0x05c6, 0x920b)},	/* Generic Gobi 2000 Modem device */
	{USB_DEVICE(0x05c6, 0x9224)},	/* Sony Gobi 2000 QDL device (N0279, VU730) */
	{USB_DEVICE(0x05c6, 0x9225)},	/* Sony Gobi 2000 Modem device (N0279, VU730) */
	{USB_DEVICE(0x05c6, 0x9244)},	/* Samsung Gobi 2000 QDL device (VL176) */
	{USB_DEVICE(0x05c6, 0x9245)},	/* Samsung Gobi 2000 Modem device (VL176) */
	{USB_DEVICE(0x03f0, 0x241d)},	/* HP Gobi 2000 QDL device (VP412) */
	{USB_DEVICE(0x03f0, 0x251d)},	/* HP Gobi 2000 Modem device (VP412) */
	{USB_DEVICE(0x05c6, 0x9214)},	/* Acer Gobi 2000 QDL device (VP413) */
	{USB_DEVICE(0x05c6, 0x9215)},	/* Acer Gobi 2000 Modem device (VP413) */
	{USB_DEVICE(0x05c6, 0x9264)},	/* Asus Gobi 2000 QDL device (VR305) */
	{USB_DEVICE(0x05c6, 0x9265)},	/* Asus Gobi 2000 Modem device (VR305) */
	{USB_DEVICE(0x05c6, 0x9234)},	/* Top Global Gobi 2000 QDL device (VR306) */
	{USB_DEVICE(0x05c6, 0x9235)},	/* Top Global Gobi 2000 Modem device (VR306) */
	{USB_DEVICE(0x05c6, 0x9274)},	/* iRex Technologies Gobi 2000 QDL device (VR307) */
	{USB_DEVICE(0x05c6, 0x9275)},	/* iRex Technologies Gobi 2000 Modem device (VR307) */
	{USB_DEVICE(0x1199, 0x9000)},	/* Sierra Wireless Gobi 2000 QDL device (VT773) */
	{USB_DEVICE(0x1199, 0x9001)},	/* Sierra Wireless Gobi 2000 Modem device (VT773) */
	{USB_DEVICE(0x1199, 0x9002)},	/* Sierra Wireless Gobi 2000 Modem device (VT773) */
	{USB_DEVICE(0x1199, 0x9003)},	/* Sierra Wireless Gobi 2000 Modem device (VT773) */
	{USB_DEVICE(0x1199, 0x9004)},	/* Sierra Wireless Gobi 2000 Modem device (VT773) */
	{USB_DEVICE(0x1199, 0x9005)},	/* Sierra Wireless Gobi 2000 Modem device (VT773) */
	{USB_DEVICE(0x1199, 0x9006)},	/* Sierra Wireless Gobi 2000 Modem device (VT773) */
	{USB_DEVICE(0x1199, 0x9007)},	/* Sierra Wireless Gobi 2000 Modem device (VT773) */
	{USB_DEVICE(0x1199, 0x9008)},	/* Sierra Wireless Gobi 2000 Modem device (VT773) */
	{USB_DEVICE(0x1199, 0x9009)},	/* Sierra Wireless Gobi 2000 Modem device (VT773) */
	{USB_DEVICE(0x1199, 0x900a)},	/* Sierra Wireless Gobi 2000 Modem device (VT773) */
	{USB_DEVICE(0x1199, 0x9011)},   /* Sierra Wireless Gobi 2000 Modem device (MC8305) */
	{USB_DEVICE(0x16d8, 0x8001)},	/* CMDTech Gobi 2000 QDL device (VU922) */
	{USB_DEVICE(0x16d8, 0x8002)},	/* CMDTech Gobi 2000 Modem device (VU922) */
	{USB_DEVICE(0x05c6, 0x9204)},	/* Gobi 2000 QDL device */
	{USB_DEVICE(0x05c6, 0x9205)},	/* Gobi 2000 Modem device */

	/* Gobi 3000 devices */
	{USB_DEVICE(0x03f0, 0x371d)},	/* HP un2430 Gobi 3000 QDL */
	{USB_DEVICE(0x05c6, 0x920c)},	/* Gobi 3000 QDL */
	{USB_DEVICE(0x05c6, 0x920d)},	/* Gobi 3000 Composite */
	{USB_DEVICE(0x1410, 0xa020)},   /* Novatel Gobi 3000 QDL */
	{USB_DEVICE(0x1410, 0xa021)},	/* Novatel Gobi 3000 Composite */
	{USB_DEVICE(0x413c, 0x8193)},	/* Dell Gobi 3000 QDL */
	{USB_DEVICE(0x413c, 0x8194)},	/* Dell Gobi 3000 Composite */
	{USB_DEVICE(0x413c, 0x81a6)},	/* Dell DW5570 QDL (MC8805) */
	{USB_DEVICE(0x1199, 0x68a4)},	/* Sierra Wireless QDL */
	{USB_DEVICE(0x1199, 0x68a5)},	/* Sierra Wireless Modem */
	{USB_DEVICE(0x1199, 0x68a8)},	/* Sierra Wireless QDL */
	{USB_DEVICE(0x1199, 0x68a9)},	/* Sierra Wireless Modem */
	{USB_DEVICE(0x1199, 0x9010)},	/* Sierra Wireless Gobi 3000 QDL */
	{USB_DEVICE(0x1199, 0x9012)},	/* Sierra Wireless Gobi 3000 QDL */
	{USB_DEVICE(0x1199, 0x9013)},	/* Sierra Wireless Gobi 3000 Modem device (MC8355) */
	{USB_DEVICE(0x1199, 0x9014)},	/* Sierra Wireless Gobi 3000 QDL */
	{USB_DEVICE(0x1199, 0x9015)},	/* Sierra Wireless Gobi 3000 Modem device */
	{USB_DEVICE(0x1199, 0x9018)},	/* Sierra Wireless Gobi 3000 QDL */
	{USB_DEVICE(0x1199, 0x9019)},	/* Sierra Wireless Gobi 3000 Modem device */
	{USB_DEVICE(0x1199, 0x901b)},	/* Sierra Wireless MC7770 */
	{USB_DEVICE(0x12D1, 0x14F0)},	/* Sony Gobi 3000 QDL */
	{USB_DEVICE(0x12D1, 0x14F1)},	/* Sony Gobi 3000 Composite */
	{USB_DEVICE(0x0AF0, 0x8120)},	/* Option GTM681W */

	/* non-Gobi Sierra Wireless devices */
	{DEVICE_SWI(0x03f0, 0x4e1d)},	/* HP lt4111 LTE/EV-DO/HSPA+ Gobi 4G Module */
	{DEVICE_SWI(0x0f3d, 0x68a2)},	/* Sierra Wireless MC7700 */
	{DEVICE_SWI(0x114f, 0x68a2)},	/* Sierra Wireless MC7750 */
	{DEVICE_SWI(0x1199, 0x68a2)},	/* Sierra Wireless MC7710 */
	{DEVICE_SWI(0x1199, 0x68c0)},	/* Sierra Wireless MC7304/MC7354 */
	{DEVICE_SWI(0x1199, 0x901c)},	/* Sierra Wireless EM7700 */
	{DEVICE_SWI(0x1199, 0x901e)},	/* Sierra Wireless EM7355 QDL */
	{DEVICE_SWI(0x1199, 0x901f)},	/* Sierra Wireless EM7355 */
	{DEVICE_SWI(0x1199, 0x9040)},	/* Sierra Wireless Modem */
	{DEVICE_SWI(0x1199, 0x9041)},	/* Sierra Wireless MC7305/MC7355 */
	{DEVICE_SWI(0x1199, 0x9051)},	/* Netgear AirCard 340U */
	{DEVICE_SWI(0x1199, 0x9053)},	/* Sierra Wireless Modem */
	{DEVICE_SWI(0x1199, 0x9054)},	/* Sierra Wireless Modem */
	{DEVICE_SWI(0x1199, 0x9055)},	/* Netgear AirCard 341U */
	{DEVICE_SWI(0x1199, 0x9056)},	/* Sierra Wireless Modem */
	{DEVICE_SWI(0x1199, 0x9060)},	/* Sierra Wireless Modem */
	{DEVICE_SWI(0x1199, 0x9061)},	/* Sierra Wireless Modem */
	{DEVICE_SWI(0x1199, 0x9063)},	/* Sierra Wireless EM7305 */
	{DEVICE_SWI(0x1199, 0x9070)},	/* Sierra Wireless MC74xx */
	{DEVICE_SWI(0x1199, 0x9071)},	/* Sierra Wireless MC74xx */
	{DEVICE_SWI(0x1199, 0x9078)},	/* Sierra Wireless EM74xx */
	{DEVICE_SWI(0x1199, 0x9079)},	/* Sierra Wireless EM74xx */
	{DEVICE_SWI(0x1199, 0x907a)},	/* Sierra Wireless EM74xx QDL */
	{DEVICE_SWI(0x1199, 0x907b)},	/* Sierra Wireless EM74xx */
<<<<<<< HEAD
=======
	{DEVICE_SWI(0x1199, 0x9090)},	/* Sierra Wireless EM7565 QDL */
	{DEVICE_SWI(0x1199, 0x9091)},	/* Sierra Wireless EM7565 */
>>>>>>> 2e4575e9
	{DEVICE_SWI(0x413c, 0x81a2)},	/* Dell Wireless 5806 Gobi(TM) 4G LTE Mobile Broadband Card */
	{DEVICE_SWI(0x413c, 0x81a3)},	/* Dell Wireless 5570 HSPA+ (42Mbps) Mobile Broadband Card */
	{DEVICE_SWI(0x413c, 0x81a4)},	/* Dell Wireless 5570e HSPA+ (42Mbps) Mobile Broadband Card */
	{DEVICE_SWI(0x413c, 0x81a8)},	/* Dell Wireless 5808 Gobi(TM) 4G LTE Mobile Broadband Card */
	{DEVICE_SWI(0x413c, 0x81a9)},	/* Dell Wireless 5808e Gobi(TM) 4G LTE Mobile Broadband Card */
	{DEVICE_SWI(0x413c, 0x81b1)},	/* Dell Wireless 5809e Gobi(TM) 4G LTE Mobile Broadband Card */
	{DEVICE_SWI(0x413c, 0x81b3)},	/* Dell Wireless 5809e Gobi(TM) 4G LTE Mobile Broadband Card (rev3) */
	{DEVICE_SWI(0x413c, 0x81b5)},	/* Dell Wireless 5811e QDL */
	{DEVICE_SWI(0x413c, 0x81b6)},	/* Dell Wireless 5811e QDL */
	{DEVICE_SWI(0x413c, 0x81cf)},   /* Dell Wireless 5819 */
	{DEVICE_SWI(0x413c, 0x81d0)},   /* Dell Wireless 5819 */
	{DEVICE_SWI(0x413c, 0x81d1)},   /* Dell Wireless 5818 */
	{DEVICE_SWI(0x413c, 0x81d2)},   /* Dell Wireless 5818 */

	/* Huawei devices */
	{DEVICE_HWI(0x03f0, 0x581d)},	/* HP lt4112 LTE/HSPA+ Gobi 4G Modem (Huawei me906e) */

	{ }				/* Terminating entry */
};
MODULE_DEVICE_TABLE(usb, id_table);

static int handle_quectel_ec20(struct device *dev, int ifnum)
{
	int altsetting = 0;

	/*
	 * Quectel EC20 Mini PCIe LTE module layout:
	 * 0: DM/DIAG (use libqcdm from ModemManager for communication)
	 * 1: NMEA
	 * 2: AT-capable modem port
	 * 3: Modem interface
	 * 4: NDIS
	 */
	switch (ifnum) {
	case 0:
		dev_dbg(dev, "Quectel EC20 DM/DIAG interface found\n");
		break;
	case 1:
		dev_dbg(dev, "Quectel EC20 NMEA GPS interface found\n");
		break;
	case 2:
	case 3:
		dev_dbg(dev, "Quectel EC20 Modem port found\n");
		break;
	case 4:
		/* Don't claim the QMI/net interface */
		altsetting = -1;
		break;
	}

	return altsetting;
}

static int qcprobe(struct usb_serial *serial, const struct usb_device_id *id)
{
	struct usb_host_interface *intf = serial->interface->cur_altsetting;
	struct device *dev = &serial->dev->dev;
	int retval = -ENODEV;
	__u8 nintf;
	__u8 ifnum;
	int altsetting = -1;
	bool sendsetup = false;

	/* we only support vendor specific functions */
	if (intf->desc.bInterfaceClass != USB_CLASS_VENDOR_SPEC)
		goto done;

	nintf = serial->dev->actconfig->desc.bNumInterfaces;
	dev_dbg(dev, "Num Interfaces = %d\n", nintf);
	ifnum = intf->desc.bInterfaceNumber;
	dev_dbg(dev, "This Interface = %d\n", ifnum);

	if (nintf == 1) {
		/* QDL mode */
		/* Gobi 2000 has a single altsetting, older ones have two */
		if (serial->interface->num_altsetting == 2)
			intf = &serial->interface->altsetting[1];
		else if (serial->interface->num_altsetting > 2)
			goto done;

		if (intf->desc.bNumEndpoints == 2 &&
		    usb_endpoint_is_bulk_in(&intf->endpoint[0].desc) &&
		    usb_endpoint_is_bulk_out(&intf->endpoint[1].desc)) {
			dev_dbg(dev, "QDL port found\n");

			if (serial->interface->num_altsetting == 1)
				retval = 0; /* Success */
			else
				altsetting = 1;
		}
		goto done;

	}

	/* default to enabling interface */
	altsetting = 0;

	/*
	 * Composite mode; don't bind to the QMI/net interface as that
	 * gets handled by other drivers.
	 */

	switch (id->driver_info) {
	case QCSERIAL_G1K:
		/*
		 * Gobi 1K USB layout:
		 * 0: DM/DIAG (use libqcdm from ModemManager for communication)
		 * 1: serial port (doesn't respond)
		 * 2: AT-capable modem port
		 * 3: QMI/net
		 */
		if (nintf < 3 || nintf > 4) {
			dev_err(dev, "unknown number of interfaces: %d\n", nintf);
			altsetting = -1;
			goto done;
		}

		if (ifnum == 0) {
			dev_dbg(dev, "Gobi 1K DM/DIAG interface found\n");
			altsetting = 1;
		} else if (ifnum == 2)
			dev_dbg(dev, "Modem port found\n");
		else
			altsetting = -1;
		break;
	case QCSERIAL_G2K:
		/* handle non-standard layouts */
		if (nintf == 5 && id->idProduct == QUECTEL_EC20_PID) {
			altsetting = handle_quectel_ec20(dev, ifnum);
			goto done;
		}

		/*
		 * Gobi 2K+ USB layout:
		 * 0: QMI/net
		 * 1: DM/DIAG (use libqcdm from ModemManager for communication)
		 * 2: AT-capable modem port
		 * 3: NMEA
		 */
		if (nintf < 3 || nintf > 4) {
			dev_err(dev, "unknown number of interfaces: %d\n", nintf);
			altsetting = -1;
			goto done;
		}

		switch (ifnum) {
		case 0:
			/* Don't claim the QMI/net interface */
			altsetting = -1;
			break;
		case 1:
			dev_dbg(dev, "Gobi 2K+ DM/DIAG interface found\n");
			break;
		case 2:
			dev_dbg(dev, "Modem port found\n");
			break;
		case 3:
			/*
			 * NMEA (serial line 9600 8N1)
			 * # echo "\$GPS_START" > /dev/ttyUSBx
			 * # echo "\$GPS_STOP"  > /dev/ttyUSBx
			 */
			dev_dbg(dev, "Gobi 2K+ NMEA GPS interface found\n");
			break;
		}
		break;
	case QCSERIAL_SWI:
		/*
		 * Sierra Wireless layout:
		 * 0: DM/DIAG (use libqcdm from ModemManager for communication)
		 * 2: NMEA
		 * 3: AT-capable modem port
		 * 8: QMI/net
		 */
		switch (ifnum) {
		case 0:
			dev_dbg(dev, "DM/DIAG interface found\n");
			break;
		case 2:
			dev_dbg(dev, "NMEA GPS interface found\n");
			sendsetup = true;
			break;
		case 3:
			dev_dbg(dev, "Modem port found\n");
			sendsetup = true;
			break;
		default:
			/* don't claim any unsupported interface */
			altsetting = -1;
			break;
		}
		break;
	case QCSERIAL_HWI:
		/*
		 * Huawei devices map functions by subclass + protocol
		 * instead of interface numbers. The protocol identify
		 * a specific function, while the subclass indicate a
		 * specific firmware source
		 *
		 * This is a blacklist of functions known to be
		 * non-serial.  The rest are assumed to be serial and
		 * will be handled by this driver
		 */
		switch (intf->desc.bInterfaceProtocol) {
			/* QMI combined (qmi_wwan) */
		case 0x07:
		case 0x37:
		case 0x67:
			/* QMI data (qmi_wwan) */
		case 0x08:
		case 0x38:
		case 0x68:
			/* QMI control (qmi_wwan) */
		case 0x09:
		case 0x39:
		case 0x69:
			/* NCM like (huawei_cdc_ncm) */
		case 0x16:
		case 0x46:
		case 0x76:
			altsetting = -1;
			break;
		default:
			dev_dbg(dev, "Huawei type serial port found (%02x/%02x/%02x)\n",
				intf->desc.bInterfaceClass,
				intf->desc.bInterfaceSubClass,
				intf->desc.bInterfaceProtocol);
		}
		break;
	default:
		dev_err(dev, "unsupported device layout type: %lu\n",
			id->driver_info);
		break;
	}

done:
	if (altsetting >= 0) {
		retval = usb_set_interface(serial->dev, ifnum, altsetting);
		if (retval < 0) {
			dev_err(dev,
				"Could not set interface, error %d\n",
				retval);
			retval = -ENODEV;
		}
	}

	if (!retval)
		usb_set_serial_data(serial, (void *)(unsigned long)sendsetup);

	return retval;
}

static int qc_attach(struct usb_serial *serial)
{
	struct usb_wwan_intf_private *data;
	bool sendsetup;

	data = kzalloc(sizeof(*data), GFP_KERNEL);
	if (!data)
		return -ENOMEM;

	sendsetup = !!(unsigned long)(usb_get_serial_data(serial));
	if (sendsetup)
		data->use_send_setup = 1;

	spin_lock_init(&data->susp_lock);

	usb_set_serial_data(serial, data);

	return 0;
}

static void qc_release(struct usb_serial *serial)
{
	struct usb_wwan_intf_private *priv = usb_get_serial_data(serial);

	usb_set_serial_data(serial, NULL);
	kfree(priv);
}

static struct usb_serial_driver qcdevice = {
	.driver = {
		.owner     = THIS_MODULE,
		.name      = "qcserial",
	},
	.description         = "Qualcomm USB modem",
	.id_table            = id_table,
	.num_ports           = 1,
	.probe               = qcprobe,
	.open		     = usb_wwan_open,
	.close		     = usb_wwan_close,
	.dtr_rts	     = usb_wwan_dtr_rts,
	.write		     = usb_wwan_write,
	.write_room	     = usb_wwan_write_room,
	.chars_in_buffer     = usb_wwan_chars_in_buffer,
	.attach              = qc_attach,
	.release	     = qc_release,
	.port_probe          = usb_wwan_port_probe,
	.port_remove	     = usb_wwan_port_remove,
#ifdef CONFIG_PM
	.suspend	     = usb_wwan_suspend,
	.resume		     = usb_wwan_resume,
#endif
};

static struct usb_serial_driver * const serial_drivers[] = {
	&qcdevice, NULL
};

module_usb_serial_driver(serial_drivers, id_table);

MODULE_AUTHOR(DRIVER_AUTHOR);
MODULE_DESCRIPTION(DRIVER_DESC);
MODULE_LICENSE("GPL v2");<|MERGE_RESOLUTION|>--- conflicted
+++ resolved
@@ -166,11 +166,8 @@
 	{DEVICE_SWI(0x1199, 0x9079)},	/* Sierra Wireless EM74xx */
 	{DEVICE_SWI(0x1199, 0x907a)},	/* Sierra Wireless EM74xx QDL */
 	{DEVICE_SWI(0x1199, 0x907b)},	/* Sierra Wireless EM74xx */
-<<<<<<< HEAD
-=======
 	{DEVICE_SWI(0x1199, 0x9090)},	/* Sierra Wireless EM7565 QDL */
 	{DEVICE_SWI(0x1199, 0x9091)},	/* Sierra Wireless EM7565 */
->>>>>>> 2e4575e9
 	{DEVICE_SWI(0x413c, 0x81a2)},	/* Dell Wireless 5806 Gobi(TM) 4G LTE Mobile Broadband Card */
 	{DEVICE_SWI(0x413c, 0x81a3)},	/* Dell Wireless 5570 HSPA+ (42Mbps) Mobile Broadband Card */
 	{DEVICE_SWI(0x413c, 0x81a4)},	/* Dell Wireless 5570e HSPA+ (42Mbps) Mobile Broadband Card */
