--- conflicted
+++ resolved
@@ -21,19 +21,13 @@
 void ci_handle_vbus_connected(struct ci_hdrc *ci);
 static inline void ci_otg_queue_work(struct ci_hdrc *ci)
 {
-<<<<<<< HEAD
 	if (ci->wq) {
 		disable_irq_nosync(ci->irq);
-		if (!queue_work(ci->wq, &ci->work))
+		if (queue_work(ci->wq, &ci->work) == false)
 			enable_irq(ci->irq);
 	} else {
 		WARN_ON(!ci->wq);
 	}
-=======
-	disable_irq_nosync(ci->irq);
-	if (queue_work(ci->wq, &ci->work) == false)
-		enable_irq(ci->irq);
->>>>>>> 1aa861ff
 }
 
 #endif /* __DRIVERS_USB_CHIPIDEA_OTG_H */