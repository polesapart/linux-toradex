/*
 * Copyright (c) International Business Machines Corp., 2006
 * Copyright (c) Nokia Corporation, 2006, 2007
 *
 * This program is free software; you can redistribute it and/or modify
 * it under the terms of the GNU General Public License as published by
 * the Free Software Foundation; either version 2 of the License, or
 * (at your option) any later version.
 *
 * This program is distributed in the hope that it will be useful,
 * but WITHOUT ANY WARRANTY; without even the implied warranty of
 * MERCHANTABILITY or FITNESS FOR A PARTICULAR PURPOSE. See
 * the GNU General Public License for more details.
 *
 * You should have received a copy of the GNU General Public License
 * along with this program; if not, write to the Free Software
 * Foundation, Inc., 59 Temple Place, Suite 330, Boston, MA 02111-1307 USA
 *
 * Author: Artem Bityutskiy (Битюцкий Артём)
 */

#ifndef __UBI_UBI_H__
#define __UBI_UBI_H__

#include <linux/init.h>
#include <linux/types.h>
#include <linux/list.h>
#include <linux/rbtree.h>
#include <linux/sched.h>
#include <linux/wait.h>
#include <linux/mutex.h>
#include <linux/rwsem.h>
#include <linux/spinlock.h>
#include <linux/fs.h>
#include <linux/cdev.h>
#include <linux/device.h>
#include <linux/slab.h>
#include <linux/string.h>
#include <linux/vmalloc.h>
#include <linux/notifier.h>
#include <linux/mtd/mtd.h>
#include <linux/mtd/ubi.h>
#include <asm/pgtable.h>

#include "ubi-media.h"

/* Maximum number of supported UBI devices */
#define UBI_MAX_DEVICES 32

/* UBI name used for character devices, sysfs, etc */
#define UBI_NAME_STR "ubi"

/* Normal UBI messages */
#define ubi_msg(fmt, ...) pr_notice("UBI: " fmt "\n", ##__VA_ARGS__)
/* UBI warning messages */
#define ubi_warn(fmt, ...) pr_warn("UBI warning: %s: " fmt "\n",  \
				   __func__, ##__VA_ARGS__)
/* UBI error messages */
#define ubi_err(fmt, ...) pr_err("UBI error: %s: " fmt "\n",      \
				 __func__, ##__VA_ARGS__)

/* Background thread name pattern */
#define UBI_BGT_NAME_PATTERN "ubi_bgt%dd"

/*
 * This marker in the EBA table means that the LEB is um-mapped.
 * NOTE! It has to have the same value as %UBI_ALL.
 */
#define UBI_LEB_UNMAPPED -1

/*
 * In case of errors, UBI tries to repeat the operation several times before
 * returning error. The below constant defines how many times UBI re-tries.
 */
#define UBI_IO_RETRIES 3

/*
 * Length of the protection queue. The length is effectively equivalent to the
 * number of (global) erase cycles PEBs are protected from the wear-leveling
 * worker.
 */
#define UBI_PROT_QUEUE_LEN 10

/* The volume ID/LEB number/erase counter is unknown */
#define UBI_UNKNOWN -1

/*
 * The UBI debugfs directory name pattern and maximum name length (3 for "ubi"
 * + 2 for the number plus 1 for the trailing zero byte.
 */
#define UBI_DFS_DIR_NAME "ubi%d"
#define UBI_DFS_DIR_LEN  (3 + 2 + 1)

/*
 * Error codes returned by the I/O sub-system.
 *
 * UBI_IO_FF: the read region of flash contains only 0xFFs
 * UBI_IO_FF_BITFLIPS: the same as %UBI_IO_FF, but also also there was a data
 *                     integrity error reported by the MTD driver
 *                     (uncorrectable ECC error in case of NAND)
 * UBI_IO_BAD_HDR: the EC or VID header is corrupted (bad magic or CRC)
 * UBI_IO_BAD_HDR_EBADMSG: the same as %UBI_IO_BAD_HDR, but also there was a
 *                         data integrity error reported by the MTD driver
 *                         (uncorrectable ECC error in case of NAND)
 * UBI_IO_BITFLIPS: bit-flips were detected and corrected
 *
 * Note, it is probably better to have bit-flip and ebadmsg as flags which can
 * be or'ed with other error code. But this is a big change because there are
 * may callers, so it does not worth the risk of introducing a bug
 */
enum {
	UBI_IO_FF = 1,
	UBI_IO_FF_BITFLIPS,
	UBI_IO_BAD_HDR,
	UBI_IO_BAD_HDR_EBADMSG,
	UBI_IO_BITFLIPS,
};

/*
 * Return codes of the 'ubi_eba_copy_leb()' function.
 *
 * MOVE_CANCEL_RACE: canceled because the volume is being deleted, the source
 *                   PEB was put meanwhile, or there is I/O on the source PEB
 * MOVE_SOURCE_RD_ERR: canceled because there was a read error from the source
 *                     PEB
 * MOVE_TARGET_RD_ERR: canceled because there was a read error from the target
 *                     PEB
 * MOVE_TARGET_WR_ERR: canceled because there was a write error to the target
 *                     PEB
 * MOVE_TARGET_BITFLIPS: canceled because a bit-flip was detected in the
 *                       target PEB
 * MOVE_RETRY: retry scrubbing the PEB
 */
enum {
	MOVE_CANCEL_RACE = 1,
	MOVE_SOURCE_RD_ERR,
	MOVE_TARGET_RD_ERR,
	MOVE_TARGET_WR_ERR,
<<<<<<< HEAD
	MOVE_CANCEL_BITFLIPS,
	MOVE_RETRY,
=======
	MOVE_TARGET_BITFLIPS,
	MOVE_RETRY,
};

/*
 * Return codes of the fastmap sub-system
 *
 * UBI_NO_FASTMAP: No fastmap super block was found
 * UBI_BAD_FASTMAP: A fastmap was found but it's unusable
 */
enum {
	UBI_NO_FASTMAP = 1,
	UBI_BAD_FASTMAP,
>>>>>>> f1a60a56
};

/**
 * struct ubi_wl_entry - wear-leveling entry.
 * @u.rb: link in the corresponding (free/used) RB-tree
 * @u.list: link in the protection queue
 * @ec: erase counter
 * @pnum: physical eraseblock number
 *
 * This data structure is used in the WL sub-system. Each physical eraseblock
 * has a corresponding &struct wl_entry object which may be kept in different
 * RB-trees. See WL sub-system for details.
 */
struct ubi_wl_entry {
	union {
		struct rb_node rb;
		struct list_head list;
	} u;
	int ec;
	int pnum;
};

/**
 * struct ubi_ltree_entry - an entry in the lock tree.
 * @rb: links RB-tree nodes
 * @vol_id: volume ID of the locked logical eraseblock
 * @lnum: locked logical eraseblock number
 * @users: how many tasks are using this logical eraseblock or wait for it
 * @mutex: read/write mutex to implement read/write access serialization to
 *         the (@vol_id, @lnum) logical eraseblock
 *
 * This data structure is used in the EBA sub-system to implement per-LEB
 * locking. When a logical eraseblock is being locked - corresponding
 * &struct ubi_ltree_entry object is inserted to the lock tree (@ubi->ltree).
 * See EBA sub-system for details.
 */
struct ubi_ltree_entry {
	struct rb_node rb;
	int vol_id;
	int lnum;
	int users;
	struct rw_semaphore mutex;
};

/**
 * struct ubi_rename_entry - volume re-name description data structure.
 * @new_name_len: new volume name length
 * @new_name: new volume name
 * @remove: if not zero, this volume should be removed, not re-named
 * @desc: descriptor of the volume
 * @list: links re-name entries into a list
 *
 * This data structure is utilized in the multiple volume re-name code. Namely,
 * UBI first creates a list of &struct ubi_rename_entry objects from the
 * &struct ubi_rnvol_req request object, and then utilizes this list to do all
 * the job.
 */
struct ubi_rename_entry {
	int new_name_len;
	char new_name[UBI_VOL_NAME_MAX + 1];
	int remove;
	struct ubi_volume_desc *desc;
	struct list_head list;
};

struct ubi_volume_desc;

/**
 * struct ubi_fastmap_layout - in-memory fastmap data structure.
 * @e: PEBs used by the current fastmap
 * @to_be_tortured: if non-zero tortured this PEB
 * @used_blocks: number of used PEBs
 * @max_pool_size: maximal size of the user pool
 * @max_wl_pool_size: maximal size of the pool used by the WL sub-system
 */
struct ubi_fastmap_layout {
	struct ubi_wl_entry *e[UBI_FM_MAX_BLOCKS];
	int to_be_tortured[UBI_FM_MAX_BLOCKS];
	int used_blocks;
	int max_pool_size;
	int max_wl_pool_size;
};

/**
 * struct ubi_fm_pool - in-memory fastmap pool
 * @pebs: PEBs in this pool
 * @used: number of used PEBs
 * @size: total number of PEBs in this pool
 * @max_size: maximal size of the pool
 *
 * A pool gets filled with up to max_size.
 * If all PEBs within the pool are used a new fastmap will be written
 * to the flash and the pool gets refilled with empty PEBs.
 *
 */
struct ubi_fm_pool {
	int pebs[UBI_FM_MAX_POOL_SIZE];
	int used;
	int size;
	int max_size;
};

/**
 * struct ubi_volume - UBI volume description data structure.
 * @dev: device object to make use of the the Linux device model
 * @cdev: character device object to create character device
 * @ubi: reference to the UBI device description object
 * @vol_id: volume ID
 * @ref_count: volume reference count
 * @readers: number of users holding this volume in read-only mode
 * @writers: number of users holding this volume in read-write mode
 * @exclusive: whether somebody holds this volume in exclusive mode
 *
 * @reserved_pebs: how many physical eraseblocks are reserved for this volume
 * @vol_type: volume type (%UBI_DYNAMIC_VOLUME or %UBI_STATIC_VOLUME)
 * @usable_leb_size: logical eraseblock size without padding
 * @used_ebs: how many logical eraseblocks in this volume contain data
 * @last_eb_bytes: how many bytes are stored in the last logical eraseblock
 * @used_bytes: how many bytes of data this volume contains
 * @alignment: volume alignment
 * @data_pad: how many bytes are not used at the end of physical eraseblocks to
 *            satisfy the requested alignment
 * @name_len: volume name length
 * @name: volume name
 *
 * @upd_ebs: how many eraseblocks are expected to be updated
 * @ch_lnum: LEB number which is being changing by the atomic LEB change
 *           operation
 * @upd_bytes: how many bytes are expected to be received for volume update or
 *             atomic LEB change
 * @upd_received: how many bytes were already received for volume update or
 *                atomic LEB change
 * @upd_buf: update buffer which is used to collect update data or data for
 *           atomic LEB change
 *
 * @eba_tbl: EBA table of this volume (LEB->PEB mapping)
 * @checked: %1 if this static volume was checked
 * @corrupted: %1 if the volume is corrupted (static volumes only)
 * @upd_marker: %1 if the update marker is set for this volume
 * @updating: %1 if the volume is being updated
 * @changing_leb: %1 if the atomic LEB change ioctl command is in progress
 * @direct_writes: %1 if direct writes are enabled for this volume
 *
 * The @corrupted field indicates that the volume's contents is corrupted.
 * Since UBI protects only static volumes, this field is not relevant to
 * dynamic volumes - it is user's responsibility to assure their data
 * integrity.
 *
 * The @upd_marker flag indicates that this volume is either being updated at
 * the moment or is damaged because of an unclean reboot.
 */
struct ubi_volume {
	struct device dev;
	struct cdev cdev;
	struct ubi_device *ubi;
	int vol_id;
	int ref_count;
	int readers;
	int writers;
	int exclusive;

	int reserved_pebs;
	int vol_type;
	int usable_leb_size;
	int used_ebs;
	int last_eb_bytes;
	long long used_bytes;
	int alignment;
	int data_pad;
	int name_len;
	char name[UBI_VOL_NAME_MAX + 1];

	int upd_ebs;
	int ch_lnum;
	long long upd_bytes;
	long long upd_received;
	void *upd_buf;

	int *eba_tbl;
	unsigned int checked:1;
	unsigned int corrupted:1;
	unsigned int upd_marker:1;
	unsigned int updating:1;
	unsigned int changing_leb:1;
	unsigned int direct_writes:1;
};

/**
 * struct ubi_volume_desc - UBI volume descriptor returned when it is opened.
 * @vol: reference to the corresponding volume description object
 * @mode: open mode (%UBI_READONLY, %UBI_READWRITE, or %UBI_EXCLUSIVE)
 */
struct ubi_volume_desc {
	struct ubi_volume *vol;
	int mode;
};

struct ubi_wl_entry;

/**
 * struct ubi_debug_info - debugging information for an UBI device.
 *
 * @chk_gen: if UBI general extra checks are enabled
 * @chk_io: if UBI I/O extra checks are enabled
 * @disable_bgt: disable the background task for testing purposes
 * @emulate_bitflips: emulate bit-flips for testing purposes
 * @emulate_io_failures: emulate write/erase failures for testing purposes
 * @dfs_dir_name: name of debugfs directory containing files of this UBI device
 * @dfs_dir: direntry object of the UBI device debugfs directory
 * @dfs_chk_gen: debugfs knob to enable UBI general extra checks
 * @dfs_chk_io: debugfs knob to enable UBI I/O extra checks
 * @dfs_disable_bgt: debugfs knob to disable the background task
 * @dfs_emulate_bitflips: debugfs knob to emulate bit-flips
 * @dfs_emulate_io_failures: debugfs knob to emulate write/erase failures
 */
struct ubi_debug_info {
	unsigned int chk_gen:1;
	unsigned int chk_io:1;
	unsigned int disable_bgt:1;
	unsigned int emulate_bitflips:1;
	unsigned int emulate_io_failures:1;
	char dfs_dir_name[UBI_DFS_DIR_LEN + 1];
	struct dentry *dfs_dir;
	struct dentry *dfs_chk_gen;
	struct dentry *dfs_chk_io;
	struct dentry *dfs_disable_bgt;
	struct dentry *dfs_emulate_bitflips;
	struct dentry *dfs_emulate_io_failures;
};

/**
 * struct ubi_device - UBI device description structure
 * @dev: UBI device object to use the the Linux device model
 * @cdev: character device object to create character device
 * @ubi_num: UBI device number
 * @ubi_name: UBI device name
 * @vol_count: number of volumes in this UBI device
 * @volumes: volumes of this UBI device
 * @volumes_lock: protects @volumes, @rsvd_pebs, @avail_pebs, beb_rsvd_pebs,
 *                @beb_rsvd_level, @bad_peb_count, @good_peb_count, @vol_count,
 *                @vol->readers, @vol->writers, @vol->exclusive,
 *                @vol->ref_count, @vol->mapping and @vol->eba_tbl.
 * @ref_count: count of references on the UBI device
 * @image_seq: image sequence number recorded on EC headers
 *
 * @rsvd_pebs: count of reserved physical eraseblocks
 * @avail_pebs: count of available physical eraseblocks
 * @beb_rsvd_pebs: how many physical eraseblocks are reserved for bad PEB
 *                 handling
 * @beb_rsvd_level: normal level of PEBs reserved for bad PEB handling
 *
 * @autoresize_vol_id: ID of the volume which has to be auto-resized at the end
 *                     of UBI initialization
 * @vtbl_slots: how many slots are available in the volume table
 * @vtbl_size: size of the volume table in bytes
 * @vtbl: in-RAM volume table copy
 * @device_mutex: protects on-flash volume table and serializes volume
 *                creation, deletion, update, re-size, re-name and set
 *                property
 *
 * @max_ec: current highest erase counter value
 * @mean_ec: current mean erase counter value
 *
 * @global_sqnum: global sequence number
 * @ltree_lock: protects the lock tree and @global_sqnum
 * @ltree: the lock tree
 * @alc_mutex: serializes "atomic LEB change" operations
 *
 * @fm_disabled: non-zero if fastmap is disabled (default)
 * @fm: in-memory data structure of the currently used fastmap
 * @fm_pool: in-memory data structure of the fastmap pool
 * @fm_wl_pool: in-memory data structure of the fastmap pool used by the WL
 *		sub-system
 * @fm_mutex: serializes ubi_update_fastmap() and protects @fm_buf
 * @fm_buf: vmalloc()'d buffer which holds the raw fastmap
 * @fm_size: fastmap size in bytes
 * @fm_sem: allows ubi_update_fastmap() to block EBA table changes
 * @fm_work: fastmap work queue
 *
 * @used: RB-tree of used physical eraseblocks
 * @erroneous: RB-tree of erroneous used physical eraseblocks
 * @free: RB-tree of free physical eraseblocks
 * @free_count: Contains the number of elements in @free
 * @scrub: RB-tree of physical eraseblocks which need scrubbing
 * @pq: protection queue (contain physical eraseblocks which are temporarily
 *      protected from the wear-leveling worker)
 * @pq_head: protection queue head
 * @wl_lock: protects the @used, @free, @pq, @pq_head, @lookuptbl, @move_from,
 *	     @move_to, @move_to_put @erase_pending, @wl_scheduled, @works,
 *	     @erroneous, and @erroneous_peb_count fields
 * @move_mutex: serializes eraseblock moves
 * @work_sem: synchronizes the WL worker with use tasks
 * @wl_scheduled: non-zero if the wear-leveling was scheduled
 * @lookuptbl: a table to quickly find a &struct ubi_wl_entry object for any
 *             physical eraseblock
 * @move_from: physical eraseblock from where the data is being moved
 * @move_to: physical eraseblock where the data is being moved to
 * @move_to_put: if the "to" PEB was put
 * @works: list of pending works
 * @works_count: count of pending works
 * @bgt_thread: background thread description object
 * @thread_enabled: if the background thread is enabled
 * @bgt_name: background thread name
 *
 * @flash_size: underlying MTD device size (in bytes)
 * @peb_count: count of physical eraseblocks on the MTD device
 * @peb_size: physical eraseblock size
 * @bad_peb_limit: top limit of expected bad physical eraseblocks
 * @bad_peb_count: count of bad physical eraseblocks
 * @good_peb_count: count of good physical eraseblocks
 * @corr_peb_count: count of corrupted physical eraseblocks (preserved and not
 *                  used by UBI)
 * @erroneous_peb_count: count of erroneous physical eraseblocks in @erroneous
 * @max_erroneous: maximum allowed amount of erroneous physical eraseblocks
 * @min_io_size: minimal input/output unit size of the underlying MTD device
 * @hdrs_min_io_size: minimal I/O unit size used for VID and EC headers
 * @ro_mode: if the UBI device is in read-only mode
 * @leb_size: logical eraseblock size
 * @leb_start: starting offset of logical eraseblocks within physical
 *             eraseblocks
 * @ec_hdr_alsize: size of the EC header aligned to @hdrs_min_io_size
 * @vid_hdr_alsize: size of the VID header aligned to @hdrs_min_io_size
 * @vid_hdr_offset: starting offset of the volume identifier header (might be
 *                  unaligned)
 * @vid_hdr_aloffset: starting offset of the VID header aligned to
 * @hdrs_min_io_size
 * @vid_hdr_shift: contains @vid_hdr_offset - @vid_hdr_aloffset
 * @bad_allowed: whether the MTD device admits of bad physical eraseblocks or
 *               not
 * @nor_flash: non-zero if working on top of NOR flash
 * @max_write_size: maximum amount of bytes the underlying flash can write at a
 *                  time (MTD write buffer size)
 * @mtd: MTD device descriptor
 *
 * @peb_buf: a buffer of PEB size used for different purposes
 * @buf_mutex: protects @peb_buf
 * @ckvol_mutex: serializes static volume checking when opening
 *
 * @dbg: debugging information for this UBI device
 */
struct ubi_device {
	struct cdev cdev;
	struct device dev;
	int ubi_num;
	char ubi_name[sizeof(UBI_NAME_STR)+5];
	int vol_count;
	struct ubi_volume *volumes[UBI_MAX_VOLUMES+UBI_INT_VOL_COUNT];
	spinlock_t volumes_lock;
	int ref_count;
	int image_seq;

	int rsvd_pebs;
	int avail_pebs;
	int beb_rsvd_pebs;
	int beb_rsvd_level;
	int bad_peb_limit;

	int autoresize_vol_id;
	int vtbl_slots;
	int vtbl_size;
	struct ubi_vtbl_record *vtbl;
	struct mutex device_mutex;

	int max_ec;
	/* Note, mean_ec is not updated run-time - should be fixed */
	int mean_ec;

	/* EBA sub-system's stuff */
	unsigned long long global_sqnum;
	spinlock_t ltree_lock;
	struct rb_root ltree;
	struct mutex alc_mutex;

	/* Fastmap stuff */
	int fm_disabled;
	struct ubi_fastmap_layout *fm;
	struct ubi_fm_pool fm_pool;
	struct ubi_fm_pool fm_wl_pool;
	struct rw_semaphore fm_sem;
	struct mutex fm_mutex;
	void *fm_buf;
	size_t fm_size;
	struct work_struct fm_work;

	/* Wear-leveling sub-system's stuff */
	struct rb_root used;
	struct rb_root erroneous;
	struct rb_root free;
	int free_count;
	struct rb_root scrub;
	struct list_head pq[UBI_PROT_QUEUE_LEN];
	int pq_head;
	spinlock_t wl_lock;
	struct mutex move_mutex;
	struct rw_semaphore work_sem;
	int wl_scheduled;
	struct ubi_wl_entry **lookuptbl;
	struct ubi_wl_entry *move_from;
	struct ubi_wl_entry *move_to;
	int move_to_put;
	struct list_head works;
	int works_count;
	struct task_struct *bgt_thread;
	int thread_enabled;
	char bgt_name[sizeof(UBI_BGT_NAME_PATTERN)+2];

	/* I/O sub-system's stuff */
	long long flash_size;
	int peb_count;
	int peb_size;
	int bad_peb_count;
	int good_peb_count;
	int corr_peb_count;
	int erroneous_peb_count;
	int max_erroneous;
	int min_io_size;
	int hdrs_min_io_size;
	int ro_mode;
	int leb_size;
	int leb_start;
	int ec_hdr_alsize;
	int vid_hdr_alsize;
	int vid_hdr_offset;
	int vid_hdr_aloffset;
	int vid_hdr_shift;
	unsigned int bad_allowed:1;
	unsigned int nor_flash:1;
	int max_write_size;
	struct mtd_info *mtd;

	void *peb_buf;
	struct mutex buf_mutex;
	struct mutex ckvol_mutex;

	struct ubi_debug_info dbg;
};

/**
 * struct ubi_ainf_peb - attach information about a physical eraseblock.
 * @ec: erase counter (%UBI_UNKNOWN if it is unknown)
 * @pnum: physical eraseblock number
 * @vol_id: ID of the volume this LEB belongs to
 * @lnum: logical eraseblock number
 * @scrub: if this physical eraseblock needs scrubbing
 * @copy_flag: this LEB is a copy (@copy_flag is set in VID header of this LEB)
 * @sqnum: sequence number
 * @u: unions RB-tree or @list links
 * @u.rb: link in the per-volume RB-tree of &struct ubi_ainf_peb objects
 * @u.list: link in one of the eraseblock lists
 *
 * One object of this type is allocated for each physical eraseblock when
 * attaching an MTD device. Note, if this PEB does not belong to any LEB /
 * volume, the @vol_id and @lnum fields are initialized to %UBI_UNKNOWN.
 */
struct ubi_ainf_peb {
	int ec;
	int pnum;
	int vol_id;
	int lnum;
	unsigned int scrub:1;
	unsigned int copy_flag:1;
	unsigned long long sqnum;
	union {
		struct rb_node rb;
		struct list_head list;
	} u;
};

/**
 * struct ubi_ainf_volume - attaching information about a volume.
 * @vol_id: volume ID
 * @highest_lnum: highest logical eraseblock number in this volume
 * @leb_count: number of logical eraseblocks in this volume
 * @vol_type: volume type
 * @used_ebs: number of used logical eraseblocks in this volume (only for
 *            static volumes)
 * @last_data_size: amount of data in the last logical eraseblock of this
 *                  volume (always equivalent to the usable logical eraseblock
 *                  size in case of dynamic volumes)
 * @data_pad: how many bytes at the end of logical eraseblocks of this volume
 *            are not used (due to volume alignment)
 * @compat: compatibility flags of this volume
 * @rb: link in the volume RB-tree
 * @root: root of the RB-tree containing all the eraseblock belonging to this
 *        volume (&struct ubi_ainf_peb objects)
 *
 * One object of this type is allocated for each volume when attaching an MTD
 * device.
 */
struct ubi_ainf_volume {
	int vol_id;
	int highest_lnum;
	int leb_count;
	int vol_type;
	int used_ebs;
	int last_data_size;
	int data_pad;
	int compat;
	struct rb_node rb;
	struct rb_root root;
};

/**
 * struct ubi_attach_info - MTD device attaching information.
 * @volumes: root of the volume RB-tree
 * @corr: list of corrupted physical eraseblocks
 * @free: list of free physical eraseblocks
 * @erase: list of physical eraseblocks which have to be erased
 * @alien: list of physical eraseblocks which should not be used by UBI (e.g.,
 *         those belonging to "preserve"-compatible internal volumes)
 * @corr_peb_count: count of PEBs in the @corr list
 * @empty_peb_count: count of PEBs which are presumably empty (contain only
 *                   0xFF bytes)
 * @alien_peb_count: count of PEBs in the @alien list
 * @bad_peb_count: count of bad physical eraseblocks
 * @maybe_bad_peb_count: count of bad physical eraseblocks which are not marked
 *                       as bad yet, but which look like bad
 * @vols_found: number of volumes found
 * @highest_vol_id: highest volume ID
 * @is_empty: flag indicating whether the MTD device is empty or not
 * @min_ec: lowest erase counter value
 * @max_ec: highest erase counter value
 * @max_sqnum: highest sequence number value
 * @mean_ec: mean erase counter value
 * @ec_sum: a temporary variable used when calculating @mean_ec
 * @ec_count: a temporary variable used when calculating @mean_ec
 * @aeb_slab_cache: slab cache for &struct ubi_ainf_peb objects
 *
 * This data structure contains the result of attaching an MTD device and may
 * be used by other UBI sub-systems to build final UBI data structures, further
 * error-recovery and so on.
 */
struct ubi_attach_info {
	struct rb_root volumes;
	struct list_head corr;
	struct list_head free;
	struct list_head erase;
	struct list_head alien;
	int corr_peb_count;
	int empty_peb_count;
	int alien_peb_count;
	int bad_peb_count;
	int maybe_bad_peb_count;
	int vols_found;
	int highest_vol_id;
	int is_empty;
	int min_ec;
	int max_ec;
	unsigned long long max_sqnum;
	int mean_ec;
	uint64_t ec_sum;
	int ec_count;
	struct kmem_cache *aeb_slab_cache;
};

/**
 * struct ubi_work - UBI work description data structure.
 * @list: a link in the list of pending works
 * @func: worker function
 * @e: physical eraseblock to erase
 * @vol_id: the volume ID on which this erasure is being performed
 * @lnum: the logical eraseblock number
 * @torture: if the physical eraseblock has to be tortured
 * @anchor: produce a anchor PEB to by used by fastmap
 *
 * The @func pointer points to the worker function. If the @cancel argument is
 * not zero, the worker has to free the resources and exit immediately. The
 * worker has to return zero in case of success and a negative error code in
 * case of failure.
 */
struct ubi_work {
	struct list_head list;
	int (*func)(struct ubi_device *ubi, struct ubi_work *wrk, int cancel);
	/* The below fields are only relevant to erasure works */
	struct ubi_wl_entry *e;
	int vol_id;
	int lnum;
	int torture;
	int anchor;
};

#include "debug.h"

extern struct kmem_cache *ubi_wl_entry_slab;
extern const struct file_operations ubi_ctrl_cdev_operations;
extern const struct file_operations ubi_cdev_operations;
extern const struct file_operations ubi_vol_cdev_operations;
extern struct class *ubi_class;
extern struct mutex ubi_devices_mutex;
extern struct blocking_notifier_head ubi_notifiers;

/* attach.c */
int ubi_add_to_av(struct ubi_device *ubi, struct ubi_attach_info *ai, int pnum,
		  int ec, const struct ubi_vid_hdr *vid_hdr, int bitflips);
struct ubi_ainf_volume *ubi_find_av(const struct ubi_attach_info *ai,
				    int vol_id);
void ubi_remove_av(struct ubi_attach_info *ai, struct ubi_ainf_volume *av);
struct ubi_ainf_peb *ubi_early_get_peb(struct ubi_device *ubi,
				       struct ubi_attach_info *ai);
int ubi_attach(struct ubi_device *ubi, int force_scan);
void ubi_destroy_ai(struct ubi_attach_info *ai);

/* vtbl.c */
int ubi_change_vtbl_record(struct ubi_device *ubi, int idx,
			   struct ubi_vtbl_record *vtbl_rec);
int ubi_vtbl_rename_volumes(struct ubi_device *ubi,
			    struct list_head *rename_list);
int ubi_read_volume_table(struct ubi_device *ubi, struct ubi_attach_info *ai);

/* vmt.c */
int ubi_create_volume(struct ubi_device *ubi, struct ubi_mkvol_req *req);
int ubi_remove_volume(struct ubi_volume_desc *desc, int no_vtbl);
int ubi_resize_volume(struct ubi_volume_desc *desc, int reserved_pebs);
int ubi_rename_volumes(struct ubi_device *ubi, struct list_head *rename_list);
int ubi_add_volume(struct ubi_device *ubi, struct ubi_volume *vol);
void ubi_free_volume(struct ubi_device *ubi, struct ubi_volume *vol);

/* upd.c */
int ubi_start_update(struct ubi_device *ubi, struct ubi_volume *vol,
		     long long bytes);
int ubi_more_update_data(struct ubi_device *ubi, struct ubi_volume *vol,
			 const void __user *buf, int count);
int ubi_start_leb_change(struct ubi_device *ubi, struct ubi_volume *vol,
			 const struct ubi_leb_change_req *req);
int ubi_more_leb_change_data(struct ubi_device *ubi, struct ubi_volume *vol,
			     const void __user *buf, int count);

/* misc.c */
int ubi_calc_data_len(const struct ubi_device *ubi, const void *buf,
		      int length);
int ubi_check_volume(struct ubi_device *ubi, int vol_id);
void ubi_update_reserved(struct ubi_device *ubi);
void ubi_calculate_reserved(struct ubi_device *ubi);
int ubi_check_pattern(const void *buf, uint8_t patt, int size);

/* eba.c */
int ubi_eba_unmap_leb(struct ubi_device *ubi, struct ubi_volume *vol,
		      int lnum);
int ubi_eba_read_leb(struct ubi_device *ubi, struct ubi_volume *vol, int lnum,
		     void *buf, int offset, int len, int check);
int ubi_eba_write_leb(struct ubi_device *ubi, struct ubi_volume *vol, int lnum,
		      const void *buf, int offset, int len);
int ubi_eba_write_leb_st(struct ubi_device *ubi, struct ubi_volume *vol,
			 int lnum, const void *buf, int len, int used_ebs);
int ubi_eba_atomic_leb_change(struct ubi_device *ubi, struct ubi_volume *vol,
			      int lnum, const void *buf, int len);
int ubi_eba_copy_leb(struct ubi_device *ubi, int from, int to,
		     struct ubi_vid_hdr *vid_hdr);
int ubi_eba_init(struct ubi_device *ubi, struct ubi_attach_info *ai);
unsigned long long ubi_next_sqnum(struct ubi_device *ubi);
int self_check_eba(struct ubi_device *ubi, struct ubi_attach_info *ai_fastmap,
		   struct ubi_attach_info *ai_scan);

/* wl.c */
int ubi_wl_get_peb(struct ubi_device *ubi);
int ubi_wl_put_peb(struct ubi_device *ubi, int vol_id, int lnum,
		   int pnum, int torture);
int ubi_wl_flush(struct ubi_device *ubi, int vol_id, int lnum);
int ubi_wl_scrub_peb(struct ubi_device *ubi, int pnum);
int ubi_wl_init(struct ubi_device *ubi, struct ubi_attach_info *ai);
void ubi_wl_close(struct ubi_device *ubi);
int ubi_thread(void *u);
struct ubi_wl_entry *ubi_wl_get_fm_peb(struct ubi_device *ubi, int anchor);
int ubi_wl_put_fm_peb(struct ubi_device *ubi, struct ubi_wl_entry *used_e,
		      int lnum, int torture);
int ubi_is_erase_work(struct ubi_work *wrk);
void ubi_refill_pools(struct ubi_device *ubi);
int ubi_ensure_anchor_pebs(struct ubi_device *ubi);

/* io.c */
int ubi_io_read(const struct ubi_device *ubi, void *buf, int pnum, int offset,
		int len);
int ubi_io_write(struct ubi_device *ubi, const void *buf, int pnum, int offset,
		 int len);
int ubi_io_sync_erase(struct ubi_device *ubi, int pnum, int torture);
int ubi_io_is_bad(const struct ubi_device *ubi, int pnum);
int ubi_io_mark_bad(const struct ubi_device *ubi, int pnum);
int ubi_io_read_ec_hdr(struct ubi_device *ubi, int pnum,
		       struct ubi_ec_hdr *ec_hdr, int verbose);
int ubi_io_write_ec_hdr(struct ubi_device *ubi, int pnum,
			struct ubi_ec_hdr *ec_hdr);
int ubi_io_read_vid_hdr(struct ubi_device *ubi, int pnum,
			struct ubi_vid_hdr *vid_hdr, int verbose);
int ubi_io_write_vid_hdr(struct ubi_device *ubi, int pnum,
			 struct ubi_vid_hdr *vid_hdr);

/* build.c */
int ubi_attach_mtd_dev(struct mtd_info *mtd, int ubi_num,
		       int vid_hdr_offset, int max_beb_per1024);
int ubi_detach_mtd_dev(int ubi_num, int anyway);
struct ubi_device *ubi_get_device(int ubi_num);
void ubi_put_device(struct ubi_device *ubi);
struct ubi_device *ubi_get_by_major(int major);
int ubi_major2num(int major);
int ubi_volume_notify(struct ubi_device *ubi, struct ubi_volume *vol,
		      int ntype);
int ubi_notify_all(struct ubi_device *ubi, int ntype,
		   struct notifier_block *nb);
int ubi_enumerate_volumes(struct notifier_block *nb);
void ubi_free_internal_volumes(struct ubi_device *ubi);

/* kapi.c */
void ubi_do_get_device_info(struct ubi_device *ubi, struct ubi_device_info *di);
void ubi_do_get_volume_info(struct ubi_device *ubi, struct ubi_volume *vol,
			    struct ubi_volume_info *vi);
/* scan.c */
int ubi_compare_lebs(struct ubi_device *ubi, const struct ubi_ainf_peb *aeb,
		      int pnum, const struct ubi_vid_hdr *vid_hdr);

/* fastmap.c */
size_t ubi_calc_fm_size(struct ubi_device *ubi);
int ubi_update_fastmap(struct ubi_device *ubi);
int ubi_scan_fastmap(struct ubi_device *ubi, struct ubi_attach_info *ai,
		     int fm_anchor);

/*
 * ubi_rb_for_each_entry - walk an RB-tree.
 * @rb: a pointer to type 'struct rb_node' to use as a loop counter
 * @pos: a pointer to RB-tree entry type to use as a loop counter
 * @root: RB-tree's root
 * @member: the name of the 'struct rb_node' within the RB-tree entry
 */
#define ubi_rb_for_each_entry(rb, pos, root, member)                         \
	for (rb = rb_first(root),                                            \
	     pos = (rb ? container_of(rb, typeof(*pos), member) : NULL);     \
	     rb;                                                             \
	     rb = rb_next(rb),                                               \
	     pos = (rb ? container_of(rb, typeof(*pos), member) : NULL))

/*
 * ubi_move_aeb_to_list - move a PEB from the volume tree to a list.
 *
 * @av: volume attaching information
 * @aeb: attaching eraseblock information
 * @list: the list to move to
 */
static inline void ubi_move_aeb_to_list(struct ubi_ainf_volume *av,
					 struct ubi_ainf_peb *aeb,
					 struct list_head *list)
{
		rb_erase(&aeb->u.rb, &av->root);
		list_add_tail(&aeb->u.list, list);
}

/**
 * ubi_zalloc_vid_hdr - allocate a volume identifier header object.
 * @ubi: UBI device description object
 * @gfp_flags: GFP flags to allocate with
 *
 * This function returns a pointer to the newly allocated and zero-filled
 * volume identifier header object in case of success and %NULL in case of
 * failure.
 */
static inline struct ubi_vid_hdr *
ubi_zalloc_vid_hdr(const struct ubi_device *ubi, gfp_t gfp_flags)
{
	void *vid_hdr;

	vid_hdr = kzalloc(ubi->vid_hdr_alsize, gfp_flags);
	if (!vid_hdr)
		return NULL;

	/*
	 * VID headers may be stored at un-aligned flash offsets, so we shift
	 * the pointer.
	 */
	return vid_hdr + ubi->vid_hdr_shift;
}

/**
 * ubi_free_vid_hdr - free a volume identifier header object.
 * @ubi: UBI device description object
 * @vid_hdr: the object to free
 */
static inline void ubi_free_vid_hdr(const struct ubi_device *ubi,
				    struct ubi_vid_hdr *vid_hdr)
{
	void *p = vid_hdr;

	if (!p)
		return;

	kfree(p - ubi->vid_hdr_shift);
}

/*
 * This function is equivalent to 'ubi_io_read()', but @offset is relative to
 * the beginning of the logical eraseblock, not to the beginning of the
 * physical eraseblock.
 */
static inline int ubi_io_read_data(const struct ubi_device *ubi, void *buf,
				   int pnum, int offset, int len)
{
	ubi_assert(offset >= 0);
	return ubi_io_read(ubi, buf, pnum, offset + ubi->leb_start, len);
}

/*
 * This function is equivalent to 'ubi_io_write()', but @offset is relative to
 * the beginning of the logical eraseblock, not to the beginning of the
 * physical eraseblock.
 */
static inline int ubi_io_write_data(struct ubi_device *ubi, const void *buf,
				    int pnum, int offset, int len)
{
	ubi_assert(offset >= 0);
	return ubi_io_write(ubi, buf, pnum, offset + ubi->leb_start, len);
}

/**
 * ubi_ro_mode - switch to read-only mode.
 * @ubi: UBI device description object
 */
static inline void ubi_ro_mode(struct ubi_device *ubi)
{
	if (!ubi->ro_mode) {
		ubi->ro_mode = 1;
		ubi_warn("switch to read-only mode");
		dump_stack();
	}
}

/**
 * vol_id2idx - get table index by volume ID.
 * @ubi: UBI device description object
 * @vol_id: volume ID
 */
static inline int vol_id2idx(const struct ubi_device *ubi, int vol_id)
{
	if (vol_id >= UBI_INTERNAL_VOL_START)
		return vol_id - UBI_INTERNAL_VOL_START + ubi->vtbl_slots;
	else
		return vol_id;
}

/**
 * idx2vol_id - get volume ID by table index.
 * @ubi: UBI device description object
 * @idx: table index
 */
static inline int idx2vol_id(const struct ubi_device *ubi, int idx)
{
	if (idx >= ubi->vtbl_slots)
		return idx - ubi->vtbl_slots + UBI_INTERNAL_VOL_START;
	else
		return idx;
}

#endif /* !__UBI_UBI_H__ */<|MERGE_RESOLUTION|>--- conflicted
+++ resolved
@@ -136,10 +136,6 @@
 	MOVE_SOURCE_RD_ERR,
 	MOVE_TARGET_RD_ERR,
 	MOVE_TARGET_WR_ERR,
-<<<<<<< HEAD
-	MOVE_CANCEL_BITFLIPS,
-	MOVE_RETRY,
-=======
 	MOVE_TARGET_BITFLIPS,
 	MOVE_RETRY,
 };
@@ -153,7 +149,6 @@
 enum {
 	UBI_NO_FASTMAP = 1,
 	UBI_BAD_FASTMAP,
->>>>>>> f1a60a56
 };
 
 /**
