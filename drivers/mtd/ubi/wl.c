--- conflicted
+++ resolved
@@ -1156,11 +1156,7 @@
 			scrubbing = 1;
 			goto out_not_moved;
 		}
-<<<<<<< HEAD
-		if (err == MOVE_CANCEL_BITFLIPS || err == MOVE_TARGET_WR_ERR ||
-=======
 		if (err == MOVE_TARGET_BITFLIPS || err == MOVE_TARGET_WR_ERR ||
->>>>>>> f1a60a56
 		    err == MOVE_TARGET_RD_ERR) {
 			/*
 			 * Target PEB had bit-flips or write error - torture it.
