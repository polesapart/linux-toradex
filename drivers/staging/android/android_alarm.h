/* include/linux/android_alarm.h
 *
 * Copyright (C) 2006-2007 Google, Inc.
 *
 * This software is licensed under the terms of the GNU General Public
 * License version 2, as published by the Free Software Foundation, and
 * may be copied, distributed, and modified under those terms.
 *
 * This program is distributed in the hope that it will be useful,
 * but WITHOUT ANY WARRANTY; without even the implied warranty of
 * MERCHANTABILITY or FITNESS FOR A PARTICULAR PURPOSE.  See the
 * GNU General Public License for more details.
 *
 */

#ifndef _LINUX_ANDROID_ALARM_H
#define _LINUX_ANDROID_ALARM_H

#include <linux/compat.h>
#include <linux/ioctl.h>

<<<<<<< HEAD
enum android_alarm_type {
	/* return code bit numbers or set alarm arg */
	ANDROID_ALARM_RTC_WAKEUP,
	ANDROID_ALARM_RTC,
	ANDROID_ALARM_ELAPSED_REALTIME_WAKEUP,
	ANDROID_ALARM_ELAPSED_REALTIME,
	ANDROID_ALARM_SYSTEMTIME,

	ANDROID_ALARM_TYPE_COUNT,

	ANDROID_ALARM_WAKENUP_BY_RTCCHIP = 11,

	/* return code bit numbers */
	/* ANDROID_ALARM_TIME_CHANGE = 16 */
};

enum android_alarm_return_flags {
	ANDROID_ALARM_RTC_WAKEUP_MASK = 1U << ANDROID_ALARM_RTC_WAKEUP,
	ANDROID_ALARM_RTC_MASK = 1U << ANDROID_ALARM_RTC,
	ANDROID_ALARM_ELAPSED_REALTIME_WAKEUP_MASK =
				1U << ANDROID_ALARM_ELAPSED_REALTIME_WAKEUP,
	ANDROID_ALARM_ELAPSED_REALTIME_MASK =
				1U << ANDROID_ALARM_ELAPSED_REALTIME,
	ANDROID_ALARM_SYSTEMTIME_MASK = 1U << ANDROID_ALARM_SYSTEMTIME,
	ANDROID_ALARM_WAKENUP_BY_RTCCHIP_MASK =
				1U << ANDROID_ALARM_WAKENUP_BY_RTCCHIP,
	ANDROID_ALARM_TIME_CHANGE_MASK = 1U << 16
};

/* Disable alarm */
#define ANDROID_ALARM_CLEAR(type)           _IO('a', 0 | ((type) << 4))

/* Ack last alarm and wait for next */
#define ANDROID_ALARM_WAIT                  _IO('a', 1)

#define ALARM_IOW(c, type, size)            _IOW('a', (c) | ((type) << 4), size)
/* Set alarm */
#define ANDROID_ALARM_SET(type)             ALARM_IOW(2, type, struct timespec)
#define ANDROID_ALARM_SET_AND_WAIT(type)    ALARM_IOW(3, type, struct timespec)
#define ANDROID_ALARM_GET_TIME(type)        ALARM_IOW(4, type, struct timespec)
#define ANDROID_ALARM_SET_RTC               _IOW('a', 5, struct timespec)
#define ANDROID_ALARM_BASE_CMD(cmd)         (cmd & ~(_IOC(0, 0, 0xf0, 0)))
#define ANDROID_ALARM_IOCTL_TO_TYPE(cmd)    (_IOC_NR(cmd) >> 4)

=======
#include "uapi/android_alarm.h"
>>>>>>> c5149b1e

#ifdef CONFIG_COMPAT
#define ANDROID_ALARM_SET_COMPAT(type)		ALARM_IOW(2, type, \
							struct compat_timespec)
#define ANDROID_ALARM_SET_AND_WAIT_COMPAT(type)	ALARM_IOW(3, type, \
							struct compat_timespec)
#define ANDROID_ALARM_GET_TIME_COMPAT(type)	ALARM_IOW(4, type, \
							struct compat_timespec)
#define ANDROID_ALARM_SET_RTC_COMPAT		_IOW('a', 5, \
							struct compat_timespec)
#define ANDROID_ALARM_IOCTL_NR(cmd)		(_IOC_NR(cmd) & ((1<<4)-1))
#define ANDROID_ALARM_COMPAT_TO_NORM(cmd)  \
				ALARM_IOW(ANDROID_ALARM_IOCTL_NR(cmd), \
					ANDROID_ALARM_IOCTL_TO_TYPE(cmd), \
					struct timespec)

#endif

#endif<|MERGE_RESOLUTION|>--- conflicted
+++ resolved
@@ -19,54 +19,7 @@
 #include <linux/compat.h>
 #include <linux/ioctl.h>
 
-<<<<<<< HEAD
-enum android_alarm_type {
-	/* return code bit numbers or set alarm arg */
-	ANDROID_ALARM_RTC_WAKEUP,
-	ANDROID_ALARM_RTC,
-	ANDROID_ALARM_ELAPSED_REALTIME_WAKEUP,
-	ANDROID_ALARM_ELAPSED_REALTIME,
-	ANDROID_ALARM_SYSTEMTIME,
-
-	ANDROID_ALARM_TYPE_COUNT,
-
-	ANDROID_ALARM_WAKENUP_BY_RTCCHIP = 11,
-
-	/* return code bit numbers */
-	/* ANDROID_ALARM_TIME_CHANGE = 16 */
-};
-
-enum android_alarm_return_flags {
-	ANDROID_ALARM_RTC_WAKEUP_MASK = 1U << ANDROID_ALARM_RTC_WAKEUP,
-	ANDROID_ALARM_RTC_MASK = 1U << ANDROID_ALARM_RTC,
-	ANDROID_ALARM_ELAPSED_REALTIME_WAKEUP_MASK =
-				1U << ANDROID_ALARM_ELAPSED_REALTIME_WAKEUP,
-	ANDROID_ALARM_ELAPSED_REALTIME_MASK =
-				1U << ANDROID_ALARM_ELAPSED_REALTIME,
-	ANDROID_ALARM_SYSTEMTIME_MASK = 1U << ANDROID_ALARM_SYSTEMTIME,
-	ANDROID_ALARM_WAKENUP_BY_RTCCHIP_MASK =
-				1U << ANDROID_ALARM_WAKENUP_BY_RTCCHIP,
-	ANDROID_ALARM_TIME_CHANGE_MASK = 1U << 16
-};
-
-/* Disable alarm */
-#define ANDROID_ALARM_CLEAR(type)           _IO('a', 0 | ((type) << 4))
-
-/* Ack last alarm and wait for next */
-#define ANDROID_ALARM_WAIT                  _IO('a', 1)
-
-#define ALARM_IOW(c, type, size)            _IOW('a', (c) | ((type) << 4), size)
-/* Set alarm */
-#define ANDROID_ALARM_SET(type)             ALARM_IOW(2, type, struct timespec)
-#define ANDROID_ALARM_SET_AND_WAIT(type)    ALARM_IOW(3, type, struct timespec)
-#define ANDROID_ALARM_GET_TIME(type)        ALARM_IOW(4, type, struct timespec)
-#define ANDROID_ALARM_SET_RTC               _IOW('a', 5, struct timespec)
-#define ANDROID_ALARM_BASE_CMD(cmd)         (cmd & ~(_IOC(0, 0, 0xf0, 0)))
-#define ANDROID_ALARM_IOCTL_TO_TYPE(cmd)    (_IOC_NR(cmd) >> 4)
-
-=======
 #include "uapi/android_alarm.h"
->>>>>>> c5149b1e
 
 #ifdef CONFIG_COMPAT
 #define ANDROID_ALARM_SET_COMPAT(type)		ALARM_IOW(2, type, \
