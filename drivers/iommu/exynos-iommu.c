/*
 * Copyright (c) 2011,2016 Samsung Electronics Co., Ltd.
 *		http://www.samsung.com
 *
 * This program is free software; you can redistribute it and/or modify
 * it under the terms of the GNU General Public License version 2 as
 * published by the Free Software Foundation.
 */

#ifdef CONFIG_EXYNOS_IOMMU_DEBUG
#define DEBUG
#endif

#include <linux/clk.h>
#include <linux/dma-mapping.h>
#include <linux/err.h>
#include <linux/io.h>
#include <linux/iommu.h>
#include <linux/interrupt.h>
#include <linux/list.h>
#include <linux/of.h>
#include <linux/of_iommu.h>
#include <linux/of_platform.h>
#include <linux/platform_device.h>
#include <linux/pm_runtime.h>
#include <linux/slab.h>
#include <linux/dma-iommu.h>

typedef u32 sysmmu_iova_t;
typedef u32 sysmmu_pte_t;

/* We do not consider super section mapping (16MB) */
#define SECT_ORDER 20
#define LPAGE_ORDER 16
#define SPAGE_ORDER 12

#define SECT_SIZE (1 << SECT_ORDER)
#define LPAGE_SIZE (1 << LPAGE_ORDER)
#define SPAGE_SIZE (1 << SPAGE_ORDER)

#define SECT_MASK (~(SECT_SIZE - 1))
#define LPAGE_MASK (~(LPAGE_SIZE - 1))
#define SPAGE_MASK (~(SPAGE_SIZE - 1))

#define lv1ent_fault(sent) ((*(sent) == ZERO_LV2LINK) || \
			   ((*(sent) & 3) == 0) || ((*(sent) & 3) == 3))
#define lv1ent_zero(sent) (*(sent) == ZERO_LV2LINK)
#define lv1ent_page_zero(sent) ((*(sent) & 3) == 1)
#define lv1ent_page(sent) ((*(sent) != ZERO_LV2LINK) && \
			  ((*(sent) & 3) == 1))
#define lv1ent_section(sent) ((*(sent) & 3) == 2)

#define lv2ent_fault(pent) ((*(pent) & 3) == 0)
#define lv2ent_small(pent) ((*(pent) & 2) == 2)
#define lv2ent_large(pent) ((*(pent) & 3) == 1)

#ifdef CONFIG_BIG_ENDIAN
#warning "revisit driver if we can enable big-endian ptes"
#endif

/*
 * v1.x - v3.x SYSMMU supports 32bit physical and 32bit virtual address spaces
 * v5.0 introduced support for 36bit physical address space by shifting
 * all page entry values by 4 bits.
 * All SYSMMU controllers in the system support the address spaces of the same
 * size, so PG_ENT_SHIFT can be initialized on first SYSMMU probe to proper
 * value (0 or 4).
 */
static short PG_ENT_SHIFT = -1;
#define SYSMMU_PG_ENT_SHIFT 0
#define SYSMMU_V5_PG_ENT_SHIFT 4

#define sect_to_phys(ent) (((phys_addr_t) ent) << PG_ENT_SHIFT)
#define section_phys(sent) (sect_to_phys(*(sent)) & SECT_MASK)
#define section_offs(iova) (iova & (SECT_SIZE - 1))
#define lpage_phys(pent) (sect_to_phys(*(pent)) & LPAGE_MASK)
#define lpage_offs(iova) (iova & (LPAGE_SIZE - 1))
#define spage_phys(pent) (sect_to_phys(*(pent)) & SPAGE_MASK)
#define spage_offs(iova) (iova & (SPAGE_SIZE - 1))

#define NUM_LV1ENTRIES 4096
#define NUM_LV2ENTRIES (SECT_SIZE / SPAGE_SIZE)

static u32 lv1ent_offset(sysmmu_iova_t iova)
{
	return iova >> SECT_ORDER;
}

static u32 lv2ent_offset(sysmmu_iova_t iova)
{
	return (iova >> SPAGE_ORDER) & (NUM_LV2ENTRIES - 1);
}

#define LV1TABLE_SIZE (NUM_LV1ENTRIES * sizeof(sysmmu_pte_t))
#define LV2TABLE_SIZE (NUM_LV2ENTRIES * sizeof(sysmmu_pte_t))

#define SPAGES_PER_LPAGE (LPAGE_SIZE / SPAGE_SIZE)
#define lv2table_base(sent) (sect_to_phys(*(sent) & 0xFFFFFFC0))

#define mk_lv1ent_sect(pa) ((pa >> PG_ENT_SHIFT) | 2)
#define mk_lv1ent_page(pa) ((pa >> PG_ENT_SHIFT) | 1)
#define mk_lv2ent_lpage(pa) ((pa >> PG_ENT_SHIFT) | 1)
#define mk_lv2ent_spage(pa) ((pa >> PG_ENT_SHIFT) | 2)

#define CTRL_ENABLE	0x5
#define CTRL_BLOCK	0x7
#define CTRL_DISABLE	0x0

#define CFG_LRU		0x1
#define CFG_QOS(n)	((n & 0xF) << 7)
#define CFG_ACGEN	(1 << 24) /* System MMU 3.3 only */
#define CFG_SYSSEL	(1 << 22) /* System MMU 3.2 only */
#define CFG_FLPDCACHE	(1 << 20) /* System MMU 3.2+ only */

/* common registers */
#define REG_MMU_CTRL		0x000
#define REG_MMU_CFG		0x004
#define REG_MMU_STATUS		0x008
#define REG_MMU_VERSION		0x034

#define MMU_MAJ_VER(val)	((val) >> 7)
#define MMU_MIN_VER(val)	((val) & 0x7F)
#define MMU_RAW_VER(reg)	(((reg) >> 21) & ((1 << 11) - 1)) /* 11 bits */

#define MAKE_MMU_VER(maj, min)	((((maj) & 0xF) << 7) | ((min) & 0x7F))

/* v1.x - v3.x registers */
#define REG_MMU_FLUSH		0x00C
#define REG_MMU_FLUSH_ENTRY	0x010
#define REG_PT_BASE_ADDR	0x014
#define REG_INT_STATUS		0x018
#define REG_INT_CLEAR		0x01C

#define REG_PAGE_FAULT_ADDR	0x024
#define REG_AW_FAULT_ADDR	0x028
#define REG_AR_FAULT_ADDR	0x02C
#define REG_DEFAULT_SLAVE_ADDR	0x030

/* v5.x registers */
#define REG_V5_PT_BASE_PFN	0x00C
#define REG_V5_MMU_FLUSH_ALL	0x010
#define REG_V5_MMU_FLUSH_ENTRY	0x014
#define REG_V5_INT_STATUS	0x060
#define REG_V5_INT_CLEAR	0x064
#define REG_V5_FAULT_AR_VA	0x070
#define REG_V5_FAULT_AW_VA	0x080

#define has_sysmmu(dev)		(dev->archdata.iommu != NULL)

static struct device *dma_dev;
static struct kmem_cache *lv2table_kmem_cache;
static sysmmu_pte_t *zero_lv2_table;
#define ZERO_LV2LINK mk_lv1ent_page(virt_to_phys(zero_lv2_table))

static sysmmu_pte_t *section_entry(sysmmu_pte_t *pgtable, sysmmu_iova_t iova)
{
	return pgtable + lv1ent_offset(iova);
}

static sysmmu_pte_t *page_entry(sysmmu_pte_t *sent, sysmmu_iova_t iova)
{
	return (sysmmu_pte_t *)phys_to_virt(
				lv2table_base(sent)) + lv2ent_offset(iova);
}

/*
 * IOMMU fault information register
 */
struct sysmmu_fault_info {
	unsigned int bit;	/* bit number in STATUS register */
	unsigned short addr_reg; /* register to read VA fault address */
	const char *name;	/* human readable fault name */
	unsigned int type;	/* fault type for report_iommu_fault */
};

static const struct sysmmu_fault_info sysmmu_faults[] = {
	{ 0, REG_PAGE_FAULT_ADDR, "PAGE", IOMMU_FAULT_READ },
	{ 1, REG_AR_FAULT_ADDR, "AR MULTI-HIT", IOMMU_FAULT_READ },
	{ 2, REG_AW_FAULT_ADDR, "AW MULTI-HIT", IOMMU_FAULT_WRITE },
	{ 3, REG_DEFAULT_SLAVE_ADDR, "BUS ERROR", IOMMU_FAULT_READ },
	{ 4, REG_AR_FAULT_ADDR, "AR SECURITY PROTECTION", IOMMU_FAULT_READ },
	{ 5, REG_AR_FAULT_ADDR, "AR ACCESS PROTECTION", IOMMU_FAULT_READ },
	{ 6, REG_AW_FAULT_ADDR, "AW SECURITY PROTECTION", IOMMU_FAULT_WRITE },
	{ 7, REG_AW_FAULT_ADDR, "AW ACCESS PROTECTION", IOMMU_FAULT_WRITE },
};

static const struct sysmmu_fault_info sysmmu_v5_faults[] = {
	{ 0, REG_V5_FAULT_AR_VA, "AR PTW", IOMMU_FAULT_READ },
	{ 1, REG_V5_FAULT_AR_VA, "AR PAGE", IOMMU_FAULT_READ },
	{ 2, REG_V5_FAULT_AR_VA, "AR MULTI-HIT", IOMMU_FAULT_READ },
	{ 3, REG_V5_FAULT_AR_VA, "AR ACCESS PROTECTION", IOMMU_FAULT_READ },
	{ 4, REG_V5_FAULT_AR_VA, "AR SECURITY PROTECTION", IOMMU_FAULT_READ },
	{ 16, REG_V5_FAULT_AW_VA, "AW PTW", IOMMU_FAULT_WRITE },
	{ 17, REG_V5_FAULT_AW_VA, "AW PAGE", IOMMU_FAULT_WRITE },
	{ 18, REG_V5_FAULT_AW_VA, "AW MULTI-HIT", IOMMU_FAULT_WRITE },
	{ 19, REG_V5_FAULT_AW_VA, "AW ACCESS PROTECTION", IOMMU_FAULT_WRITE },
	{ 20, REG_V5_FAULT_AW_VA, "AW SECURITY PROTECTION", IOMMU_FAULT_WRITE },
};

/*
 * This structure is attached to dev.archdata.iommu of the master device
 * on device add, contains a list of SYSMMU controllers defined by device tree,
 * which are bound to given master device. It is usually referenced by 'owner'
 * pointer.
*/
struct exynos_iommu_owner {
	struct list_head controllers;	/* list of sysmmu_drvdata.owner_node */
	struct iommu_domain *domain;	/* domain this device is attached */
};

/*
 * This structure exynos specific generalization of struct iommu_domain.
 * It contains list of SYSMMU controllers from all master devices, which has
 * been attached to this domain and page tables of IO address space defined by
 * it. It is usually referenced by 'domain' pointer.
 */
struct exynos_iommu_domain {
	struct list_head clients; /* list of sysmmu_drvdata.domain_node */
	sysmmu_pte_t *pgtable;	/* lv1 page table, 16KB */
	short *lv2entcnt;	/* free lv2 entry counter for each section */
	spinlock_t lock;	/* lock for modyfying list of clients */
	spinlock_t pgtablelock;	/* lock for modifying page table @ pgtable */
	struct iommu_domain domain; /* generic domain data structure */
};

/*
 * This structure hold all data of a single SYSMMU controller, this includes
 * hw resources like registers and clocks, pointers and list nodes to connect
 * it to all other structures, internal state and parameters read from device
 * tree. It is usually referenced by 'data' pointer.
 */
struct sysmmu_drvdata {
	struct device *sysmmu;		/* SYSMMU controller device */
	struct device *master;		/* master device (owner) */
	void __iomem *sfrbase;		/* our registers */
	struct clk *clk;		/* SYSMMU's clock */
	struct clk *aclk;		/* SYSMMU's aclk clock */
	struct clk *pclk;		/* SYSMMU's pclk clock */
	struct clk *clk_master;		/* master's device clock */
	int activations;		/* number of calls to sysmmu_enable */
	spinlock_t lock;		/* lock for modyfying state */
	struct exynos_iommu_domain *domain; /* domain we belong to */
	struct list_head domain_node;	/* node for domain clients list */
	struct list_head owner_node;	/* node for owner controllers list */
	phys_addr_t pgtable;		/* assigned page table structure */
	unsigned int version;		/* our version */
};

static struct exynos_iommu_domain *to_exynos_domain(struct iommu_domain *dom)
{
	return container_of(dom, struct exynos_iommu_domain, domain);
}

static bool set_sysmmu_active(struct sysmmu_drvdata *data)
{
	/* return true if the System MMU was not active previously
	   and it needs to be initialized */
	return ++data->activations == 1;
}

static bool set_sysmmu_inactive(struct sysmmu_drvdata *data)
{
	/* return true if the System MMU is needed to be disabled */
	BUG_ON(data->activations < 1);
	return --data->activations == 0;
}

static bool is_sysmmu_active(struct sysmmu_drvdata *data)
{
	return data->activations > 0;
}

static void sysmmu_unblock(struct sysmmu_drvdata *data)
{
	writel(CTRL_ENABLE, data->sfrbase + REG_MMU_CTRL);
}

static bool sysmmu_block(struct sysmmu_drvdata *data)
{
	int i = 120;

	writel(CTRL_BLOCK, data->sfrbase + REG_MMU_CTRL);
	while ((i > 0) && !(readl(data->sfrbase + REG_MMU_STATUS) & 1))
		--i;

	if (!(readl(data->sfrbase + REG_MMU_STATUS) & 1)) {
		sysmmu_unblock(data);
		return false;
	}

	return true;
}

static void __sysmmu_tlb_invalidate(struct sysmmu_drvdata *data)
{
	if (MMU_MAJ_VER(data->version) < 5)
		writel(0x1, data->sfrbase + REG_MMU_FLUSH);
	else
		writel(0x1, data->sfrbase + REG_V5_MMU_FLUSH_ALL);
}

static void __sysmmu_tlb_invalidate_entry(struct sysmmu_drvdata *data,
				sysmmu_iova_t iova, unsigned int num_inv)
{
	unsigned int i;

	for (i = 0; i < num_inv; i++) {
		if (MMU_MAJ_VER(data->version) < 5)
			writel((iova & SPAGE_MASK) | 1,
				     data->sfrbase + REG_MMU_FLUSH_ENTRY);
		else
			writel((iova & SPAGE_MASK) | 1,
				     data->sfrbase + REG_V5_MMU_FLUSH_ENTRY);
		iova += SPAGE_SIZE;
	}
}

static void __sysmmu_set_ptbase(struct sysmmu_drvdata *data, phys_addr_t pgd)
{
	if (MMU_MAJ_VER(data->version) < 5)
		writel(pgd, data->sfrbase + REG_PT_BASE_ADDR);
	else
		writel(pgd >> PAGE_SHIFT,
			     data->sfrbase + REG_V5_PT_BASE_PFN);

	__sysmmu_tlb_invalidate(data);
}

static void __sysmmu_enable_clocks(struct sysmmu_drvdata *data)
{
	BUG_ON(clk_prepare_enable(data->clk_master));
	BUG_ON(clk_prepare_enable(data->clk));
	BUG_ON(clk_prepare_enable(data->pclk));
	BUG_ON(clk_prepare_enable(data->aclk));
}

static void __sysmmu_disable_clocks(struct sysmmu_drvdata *data)
{
	clk_disable_unprepare(data->aclk);
	clk_disable_unprepare(data->pclk);
	clk_disable_unprepare(data->clk);
	clk_disable_unprepare(data->clk_master);
}

static void __sysmmu_get_version(struct sysmmu_drvdata *data)
{
	u32 ver;

	__sysmmu_enable_clocks(data);

	ver = readl(data->sfrbase + REG_MMU_VERSION);

	/* controllers on some SoCs don't report proper version */
	if (ver == 0x80000001u)
		data->version = MAKE_MMU_VER(1, 0);
	else
		data->version = MMU_RAW_VER(ver);

	dev_dbg(data->sysmmu, "hardware version: %d.%d\n",
		MMU_MAJ_VER(data->version), MMU_MIN_VER(data->version));

	__sysmmu_disable_clocks(data);
}

static void show_fault_information(struct sysmmu_drvdata *data,
				   const struct sysmmu_fault_info *finfo,
				   sysmmu_iova_t fault_addr)
{
	sysmmu_pte_t *ent;

	dev_err(data->sysmmu, "%s FAULT occurred at %#x (page table base: %pa)\n",
		finfo->name, fault_addr, &data->pgtable);
	ent = section_entry(phys_to_virt(data->pgtable), fault_addr);
	dev_err(data->sysmmu, "\tLv1 entry: %#x\n", *ent);
	if (lv1ent_page(ent)) {
		ent = page_entry(ent, fault_addr);
		dev_err(data->sysmmu, "\t Lv2 entry: %#x\n", *ent);
	}
}

static irqreturn_t exynos_sysmmu_irq(int irq, void *dev_id)
{
	/* SYSMMU is in blocked state when interrupt occurred. */
	struct sysmmu_drvdata *data = dev_id;
	const struct sysmmu_fault_info *finfo;
	unsigned int i, n, itype;
	sysmmu_iova_t fault_addr = -1;
	unsigned short reg_status, reg_clear;
	int ret = -ENOSYS;

	WARN_ON(!is_sysmmu_active(data));

	if (MMU_MAJ_VER(data->version) < 5) {
		reg_status = REG_INT_STATUS;
		reg_clear = REG_INT_CLEAR;
		finfo = sysmmu_faults;
		n = ARRAY_SIZE(sysmmu_faults);
	} else {
		reg_status = REG_V5_INT_STATUS;
		reg_clear = REG_V5_INT_CLEAR;
		finfo = sysmmu_v5_faults;
		n = ARRAY_SIZE(sysmmu_v5_faults);
	}

	spin_lock(&data->lock);

	clk_enable(data->clk_master);

	itype = __ffs(readl(data->sfrbase + reg_status));
	for (i = 0; i < n; i++, finfo++)
		if (finfo->bit == itype)
			break;
	/* unknown/unsupported fault */
	BUG_ON(i == n);

	/* print debug message */
	fault_addr = readl(data->sfrbase + finfo->addr_reg);
	show_fault_information(data, finfo, fault_addr);

	if (data->domain)
		ret = report_iommu_fault(&data->domain->domain,
					data->master, fault_addr, finfo->type);
	/* fault is not recovered by fault handler */
	BUG_ON(ret != 0);

	writel(1 << itype, data->sfrbase + reg_clear);

	sysmmu_unblock(data);

	clk_disable(data->clk_master);

	spin_unlock(&data->lock);

	return IRQ_HANDLED;
}

static void __sysmmu_disable_nocount(struct sysmmu_drvdata *data)
{
	clk_enable(data->clk_master);

	writel(CTRL_DISABLE, data->sfrbase + REG_MMU_CTRL);
	writel(0, data->sfrbase + REG_MMU_CFG);

	__sysmmu_disable_clocks(data);
}

static bool __sysmmu_disable(struct sysmmu_drvdata *data)
{
	bool disabled;
	unsigned long flags;

	spin_lock_irqsave(&data->lock, flags);

	disabled = set_sysmmu_inactive(data);

	if (disabled) {
		data->pgtable = 0;
		data->domain = NULL;

		__sysmmu_disable_nocount(data);

		dev_dbg(data->sysmmu, "Disabled\n");
	} else  {
		dev_dbg(data->sysmmu, "%d times left to disable\n",
					data->activations);
	}

	spin_unlock_irqrestore(&data->lock, flags);

	return disabled;
}

static void __sysmmu_init_config(struct sysmmu_drvdata *data)
{
	unsigned int cfg;

	if (data->version <= MAKE_MMU_VER(3, 1))
		cfg = CFG_LRU | CFG_QOS(15);
	else if (data->version <= MAKE_MMU_VER(3, 2))
		cfg = CFG_LRU | CFG_QOS(15) | CFG_FLPDCACHE | CFG_SYSSEL;
	else
		cfg = CFG_QOS(15) | CFG_FLPDCACHE | CFG_ACGEN;

	writel(cfg, data->sfrbase + REG_MMU_CFG);
}

static void __sysmmu_enable_nocount(struct sysmmu_drvdata *data)
{
	__sysmmu_enable_clocks(data);

	writel(CTRL_BLOCK, data->sfrbase + REG_MMU_CTRL);

	__sysmmu_init_config(data);

	__sysmmu_set_ptbase(data, data->pgtable);

	writel(CTRL_ENABLE, data->sfrbase + REG_MMU_CTRL);

	/*
	 * SYSMMU driver keeps master's clock enabled only for the short
	 * time, while accessing the registers. For performing address
	 * translation during DMA transaction it relies on the client
	 * driver to enable it.
	 */
	clk_disable(data->clk_master);
}

static int __sysmmu_enable(struct sysmmu_drvdata *data, phys_addr_t pgtable,
			   struct exynos_iommu_domain *domain)
{
	int ret = 0;
	unsigned long flags;

	spin_lock_irqsave(&data->lock, flags);
	if (set_sysmmu_active(data)) {
		data->pgtable = pgtable;
		data->domain = domain;

		__sysmmu_enable_nocount(data);

		dev_dbg(data->sysmmu, "Enabled\n");
	} else {
		ret = (pgtable == data->pgtable) ? 1 : -EBUSY;

		dev_dbg(data->sysmmu, "already enabled\n");
	}

	if (WARN_ON(ret < 0))
		set_sysmmu_inactive(data); /* decrement count */

	spin_unlock_irqrestore(&data->lock, flags);

	return ret;
}

static void sysmmu_tlb_invalidate_flpdcache(struct sysmmu_drvdata *data,
					    sysmmu_iova_t iova)
{
	unsigned long flags;


	spin_lock_irqsave(&data->lock, flags);
	if (is_sysmmu_active(data) && data->version >= MAKE_MMU_VER(3, 3)) {
		clk_enable(data->clk_master);
		if (sysmmu_block(data)) {
<<<<<<< HEAD
			__sysmmu_tlb_invalidate_entry(data, iova, 1);
=======
			if (data->version >= MAKE_MMU_VER(5, 0))
				__sysmmu_tlb_invalidate(data);
			else
				__sysmmu_tlb_invalidate_entry(data, iova, 1);
>>>>>>> 2e4575e9
			sysmmu_unblock(data);
		}
		clk_disable(data->clk_master);
	}
	spin_unlock_irqrestore(&data->lock, flags);

}

static void sysmmu_tlb_invalidate_entry(struct sysmmu_drvdata *data,
					sysmmu_iova_t iova, size_t size)
{
	unsigned long flags;

	spin_lock_irqsave(&data->lock, flags);
	if (is_sysmmu_active(data)) {
		unsigned int num_inv = 1;

		clk_enable(data->clk_master);

		/*
		 * L2TLB invalidation required
		 * 4KB page: 1 invalidation
		 * 64KB page: 16 invalidations
		 * 1MB page: 64 invalidations
		 * because it is set-associative TLB
		 * with 8-way and 64 sets.
		 * 1MB page can be cached in one of all sets.
		 * 64KB page can be one of 16 consecutive sets.
		 */
		if (MMU_MAJ_VER(data->version) == 2)
			num_inv = min_t(unsigned int, size / PAGE_SIZE, 64);

		if (sysmmu_block(data)) {
			__sysmmu_tlb_invalidate_entry(data, iova, num_inv);
			sysmmu_unblock(data);
		}
		clk_disable(data->clk_master);
	} else {
		dev_dbg(data->master,
			"disabled. Skipping TLB invalidation @ %#x\n", iova);
	}
	spin_unlock_irqrestore(&data->lock, flags);
}

static struct iommu_ops exynos_iommu_ops;

static int __init exynos_sysmmu_probe(struct platform_device *pdev)
{
	int irq, ret;
	struct device *dev = &pdev->dev;
	struct sysmmu_drvdata *data;
	struct resource *res;

	data = devm_kzalloc(dev, sizeof(*data), GFP_KERNEL);
	if (!data)
		return -ENOMEM;

	res = platform_get_resource(pdev, IORESOURCE_MEM, 0);
	data->sfrbase = devm_ioremap_resource(dev, res);
	if (IS_ERR(data->sfrbase))
		return PTR_ERR(data->sfrbase);

	irq = platform_get_irq(pdev, 0);
	if (irq <= 0) {
		dev_err(dev, "Unable to find IRQ resource\n");
		return irq;
	}

	ret = devm_request_irq(dev, irq, exynos_sysmmu_irq, 0,
				dev_name(dev), data);
	if (ret) {
		dev_err(dev, "Unabled to register handler of irq %d\n", irq);
		return ret;
	}

	data->clk = devm_clk_get(dev, "sysmmu");
	if (PTR_ERR(data->clk) == -ENOENT)
		data->clk = NULL;
	else if (IS_ERR(data->clk))
		return PTR_ERR(data->clk);

	data->aclk = devm_clk_get(dev, "aclk");
	if (PTR_ERR(data->aclk) == -ENOENT)
		data->aclk = NULL;
	else if (IS_ERR(data->aclk))
		return PTR_ERR(data->aclk);

	data->pclk = devm_clk_get(dev, "pclk");
	if (PTR_ERR(data->pclk) == -ENOENT)
		data->pclk = NULL;
	else if (IS_ERR(data->pclk))
		return PTR_ERR(data->pclk);

	if (!data->clk && (!data->aclk || !data->pclk)) {
		dev_err(dev, "Failed to get device clock(s)!\n");
		return -ENOSYS;
	}

	data->clk_master = devm_clk_get(dev, "master");
	if (PTR_ERR(data->clk_master) == -ENOENT)
		data->clk_master = NULL;
	else if (IS_ERR(data->clk_master))
		return PTR_ERR(data->clk_master);

	data->sysmmu = dev;
	spin_lock_init(&data->lock);

	platform_set_drvdata(pdev, data);

	__sysmmu_get_version(data);
	if (PG_ENT_SHIFT < 0) {
		if (MMU_MAJ_VER(data->version) < 5)
			PG_ENT_SHIFT = SYSMMU_PG_ENT_SHIFT;
		else
			PG_ENT_SHIFT = SYSMMU_V5_PG_ENT_SHIFT;
	}

	pm_runtime_enable(dev);

	of_iommu_set_ops(dev->of_node, &exynos_iommu_ops);

	return 0;
}

#ifdef CONFIG_PM_SLEEP
static int exynos_sysmmu_suspend(struct device *dev)
{
	struct sysmmu_drvdata *data = dev_get_drvdata(dev);

	dev_dbg(dev, "suspend\n");
	if (is_sysmmu_active(data)) {
		__sysmmu_disable_nocount(data);
		pm_runtime_put(dev);
	}
	return 0;
}

static int exynos_sysmmu_resume(struct device *dev)
{
	struct sysmmu_drvdata *data = dev_get_drvdata(dev);

	dev_dbg(dev, "resume\n");
	if (is_sysmmu_active(data)) {
		pm_runtime_get_sync(dev);
		__sysmmu_enable_nocount(data);
	}
	return 0;
}
#endif

static const struct dev_pm_ops sysmmu_pm_ops = {
	SET_LATE_SYSTEM_SLEEP_PM_OPS(exynos_sysmmu_suspend, exynos_sysmmu_resume)
};

static const struct of_device_id sysmmu_of_match[] __initconst = {
	{ .compatible	= "samsung,exynos-sysmmu", },
	{ },
};

static struct platform_driver exynos_sysmmu_driver __refdata = {
	.probe	= exynos_sysmmu_probe,
	.driver	= {
		.name		= "exynos-sysmmu",
		.of_match_table	= sysmmu_of_match,
		.pm		= &sysmmu_pm_ops,
		.suppress_bind_attrs = true,
	}
};

static inline void update_pte(sysmmu_pte_t *ent, sysmmu_pte_t val)
{
	dma_sync_single_for_cpu(dma_dev, virt_to_phys(ent), sizeof(*ent),
				DMA_TO_DEVICE);
	*ent = cpu_to_le32(val);
	dma_sync_single_for_device(dma_dev, virt_to_phys(ent), sizeof(*ent),
				   DMA_TO_DEVICE);
}

static struct iommu_domain *exynos_iommu_domain_alloc(unsigned type)
{
	struct exynos_iommu_domain *domain;
	dma_addr_t handle;
	int i;

	/* Check if correct PTE offsets are initialized */
	BUG_ON(PG_ENT_SHIFT < 0 || !dma_dev);

	domain = kzalloc(sizeof(*domain), GFP_KERNEL);
	if (!domain)
		return NULL;

	if (type == IOMMU_DOMAIN_DMA) {
		if (iommu_get_dma_cookie(&domain->domain) != 0)
			goto err_pgtable;
	} else if (type != IOMMU_DOMAIN_UNMANAGED) {
		goto err_pgtable;
	}

	domain->pgtable = (sysmmu_pte_t *)__get_free_pages(GFP_KERNEL, 2);
	if (!domain->pgtable)
		goto err_dma_cookie;

	domain->lv2entcnt = (short *)__get_free_pages(GFP_KERNEL | __GFP_ZERO, 1);
	if (!domain->lv2entcnt)
		goto err_counter;

	/* Workaround for System MMU v3.3 to prevent caching 1MiB mapping */
	for (i = 0; i < NUM_LV1ENTRIES; i += 8) {
		domain->pgtable[i + 0] = ZERO_LV2LINK;
		domain->pgtable[i + 1] = ZERO_LV2LINK;
		domain->pgtable[i + 2] = ZERO_LV2LINK;
		domain->pgtable[i + 3] = ZERO_LV2LINK;
		domain->pgtable[i + 4] = ZERO_LV2LINK;
		domain->pgtable[i + 5] = ZERO_LV2LINK;
		domain->pgtable[i + 6] = ZERO_LV2LINK;
		domain->pgtable[i + 7] = ZERO_LV2LINK;
	}

	handle = dma_map_single(dma_dev, domain->pgtable, LV1TABLE_SIZE,
				DMA_TO_DEVICE);
	/* For mapping page table entries we rely on dma == phys */
	BUG_ON(handle != virt_to_phys(domain->pgtable));

	spin_lock_init(&domain->lock);
	spin_lock_init(&domain->pgtablelock);
	INIT_LIST_HEAD(&domain->clients);

	domain->domain.geometry.aperture_start = 0;
	domain->domain.geometry.aperture_end   = ~0UL;
	domain->domain.geometry.force_aperture = true;

	return &domain->domain;

err_counter:
	free_pages((unsigned long)domain->pgtable, 2);
err_dma_cookie:
	if (type == IOMMU_DOMAIN_DMA)
		iommu_put_dma_cookie(&domain->domain);
err_pgtable:
	kfree(domain);
	return NULL;
}

static void exynos_iommu_domain_free(struct iommu_domain *iommu_domain)
{
	struct exynos_iommu_domain *domain = to_exynos_domain(iommu_domain);
	struct sysmmu_drvdata *data, *next;
	unsigned long flags;
	int i;

	WARN_ON(!list_empty(&domain->clients));

	spin_lock_irqsave(&domain->lock, flags);

	list_for_each_entry_safe(data, next, &domain->clients, domain_node) {
		if (__sysmmu_disable(data))
			data->master = NULL;
		list_del_init(&data->domain_node);
	}

	spin_unlock_irqrestore(&domain->lock, flags);

	if (iommu_domain->type == IOMMU_DOMAIN_DMA)
		iommu_put_dma_cookie(iommu_domain);

	dma_unmap_single(dma_dev, virt_to_phys(domain->pgtable), LV1TABLE_SIZE,
			 DMA_TO_DEVICE);

	for (i = 0; i < NUM_LV1ENTRIES; i++)
		if (lv1ent_page(domain->pgtable + i)) {
			phys_addr_t base = lv2table_base(domain->pgtable + i);

			dma_unmap_single(dma_dev, base, LV2TABLE_SIZE,
					 DMA_TO_DEVICE);
			kmem_cache_free(lv2table_kmem_cache,
					phys_to_virt(base));
		}

	free_pages((unsigned long)domain->pgtable, 2);
	free_pages((unsigned long)domain->lv2entcnt, 1);
	kfree(domain);
}

static void exynos_iommu_detach_device(struct iommu_domain *iommu_domain,
				    struct device *dev)
{
	struct exynos_iommu_owner *owner = dev->archdata.iommu;
	struct exynos_iommu_domain *domain = to_exynos_domain(iommu_domain);
	phys_addr_t pagetable = virt_to_phys(domain->pgtable);
	struct sysmmu_drvdata *data, *next;
	unsigned long flags;
	bool found = false;

	if (!has_sysmmu(dev) || owner->domain != iommu_domain)
		return;

	spin_lock_irqsave(&domain->lock, flags);
	list_for_each_entry_safe(data, next, &domain->clients, domain_node) {
		if (data->master == dev) {
			if (__sysmmu_disable(data)) {
				data->master = NULL;
				list_del_init(&data->domain_node);
			}
			pm_runtime_put(data->sysmmu);
			found = true;
		}
	}
	spin_unlock_irqrestore(&domain->lock, flags);

	owner->domain = NULL;

	if (found)
		dev_dbg(dev, "%s: Detached IOMMU with pgtable %pa\n",
					__func__, &pagetable);
	else
		dev_err(dev, "%s: No IOMMU is attached\n", __func__);
}

static int exynos_iommu_attach_device(struct iommu_domain *iommu_domain,
				   struct device *dev)
{
	struct exynos_iommu_owner *owner = dev->archdata.iommu;
	struct exynos_iommu_domain *domain = to_exynos_domain(iommu_domain);
	struct sysmmu_drvdata *data;
	phys_addr_t pagetable = virt_to_phys(domain->pgtable);
	unsigned long flags;
	int ret = -ENODEV;

	if (!has_sysmmu(dev))
		return -ENODEV;

	if (owner->domain)
		exynos_iommu_detach_device(owner->domain, dev);

	list_for_each_entry(data, &owner->controllers, owner_node) {
		pm_runtime_get_sync(data->sysmmu);
		ret = __sysmmu_enable(data, pagetable, domain);
		if (ret >= 0) {
			data->master = dev;

			spin_lock_irqsave(&domain->lock, flags);
			list_add_tail(&data->domain_node, &domain->clients);
			spin_unlock_irqrestore(&domain->lock, flags);
		}
	}

	if (ret < 0) {
		dev_err(dev, "%s: Failed to attach IOMMU with pgtable %pa\n",
					__func__, &pagetable);
		return ret;
	}

	owner->domain = iommu_domain;
	dev_dbg(dev, "%s: Attached IOMMU with pgtable %pa %s\n",
		__func__, &pagetable, (ret == 0) ? "" : ", again");

	return ret;
}

static sysmmu_pte_t *alloc_lv2entry(struct exynos_iommu_domain *domain,
		sysmmu_pte_t *sent, sysmmu_iova_t iova, short *pgcounter)
{
	if (lv1ent_section(sent)) {
		WARN(1, "Trying mapping on %#08x mapped with 1MiB page", iova);
		return ERR_PTR(-EADDRINUSE);
	}

	if (lv1ent_fault(sent)) {
		sysmmu_pte_t *pent;
		bool need_flush_flpd_cache = lv1ent_zero(sent);

		pent = kmem_cache_zalloc(lv2table_kmem_cache, GFP_ATOMIC);
		BUG_ON((uintptr_t)pent & (LV2TABLE_SIZE - 1));
		if (!pent)
			return ERR_PTR(-ENOMEM);

		update_pte(sent, mk_lv1ent_page(virt_to_phys(pent)));
		kmemleak_ignore(pent);
		*pgcounter = NUM_LV2ENTRIES;
		dma_map_single(dma_dev, pent, LV2TABLE_SIZE, DMA_TO_DEVICE);

		/*
		 * If pre-fetched SLPD is a faulty SLPD in zero_l2_table,
		 * FLPD cache may cache the address of zero_l2_table. This
		 * function replaces the zero_l2_table with new L2 page table
		 * to write valid mappings.
		 * Accessing the valid area may cause page fault since FLPD
		 * cache may still cache zero_l2_table for the valid area
		 * instead of new L2 page table that has the mapping
		 * information of the valid area.
		 * Thus any replacement of zero_l2_table with other valid L2
		 * page table must involve FLPD cache invalidation for System
		 * MMU v3.3.
		 * FLPD cache invalidation is performed with TLB invalidation
		 * by VPN without blocking. It is safe to invalidate TLB without
		 * blocking because the target address of TLB invalidation is
		 * not currently mapped.
		 */
		if (need_flush_flpd_cache) {
			struct sysmmu_drvdata *data;

			spin_lock(&domain->lock);
			list_for_each_entry(data, &domain->clients, domain_node)
				sysmmu_tlb_invalidate_flpdcache(data, iova);
			spin_unlock(&domain->lock);
		}
	}

	return page_entry(sent, iova);
}

static int lv1set_section(struct exynos_iommu_domain *domain,
			  sysmmu_pte_t *sent, sysmmu_iova_t iova,
			  phys_addr_t paddr, short *pgcnt)
{
	if (lv1ent_section(sent)) {
		WARN(1, "Trying mapping on 1MiB@%#08x that is mapped",
			iova);
		return -EADDRINUSE;
	}

	if (lv1ent_page(sent)) {
		if (*pgcnt != NUM_LV2ENTRIES) {
			WARN(1, "Trying mapping on 1MiB@%#08x that is mapped",
				iova);
			return -EADDRINUSE;
		}

		kmem_cache_free(lv2table_kmem_cache, page_entry(sent, 0));
		*pgcnt = 0;
	}

	update_pte(sent, mk_lv1ent_sect(paddr));

	spin_lock(&domain->lock);
	if (lv1ent_page_zero(sent)) {
		struct sysmmu_drvdata *data;
		/*
		 * Flushing FLPD cache in System MMU v3.3 that may cache a FLPD
		 * entry by speculative prefetch of SLPD which has no mapping.
		 */
		list_for_each_entry(data, &domain->clients, domain_node)
			sysmmu_tlb_invalidate_flpdcache(data, iova);
	}
	spin_unlock(&domain->lock);

	return 0;
}

static int lv2set_page(sysmmu_pte_t *pent, phys_addr_t paddr, size_t size,
								short *pgcnt)
{
	if (size == SPAGE_SIZE) {
		if (WARN_ON(!lv2ent_fault(pent)))
			return -EADDRINUSE;

		update_pte(pent, mk_lv2ent_spage(paddr));
		*pgcnt -= 1;
	} else { /* size == LPAGE_SIZE */
		int i;
		dma_addr_t pent_base = virt_to_phys(pent);

		dma_sync_single_for_cpu(dma_dev, pent_base,
					sizeof(*pent) * SPAGES_PER_LPAGE,
					DMA_TO_DEVICE);
		for (i = 0; i < SPAGES_PER_LPAGE; i++, pent++) {
			if (WARN_ON(!lv2ent_fault(pent))) {
				if (i > 0)
					memset(pent - i, 0, sizeof(*pent) * i);
				return -EADDRINUSE;
			}

			*pent = mk_lv2ent_lpage(paddr);
		}
		dma_sync_single_for_device(dma_dev, pent_base,
					   sizeof(*pent) * SPAGES_PER_LPAGE,
					   DMA_TO_DEVICE);
		*pgcnt -= SPAGES_PER_LPAGE;
	}

	return 0;
}

/*
 * *CAUTION* to the I/O virtual memory managers that support exynos-iommu:
 *
 * System MMU v3.x has advanced logic to improve address translation
 * performance with caching more page table entries by a page table walk.
 * However, the logic has a bug that while caching faulty page table entries,
 * System MMU reports page fault if the cached fault entry is hit even though
 * the fault entry is updated to a valid entry after the entry is cached.
 * To prevent caching faulty page table entries which may be updated to valid
 * entries later, the virtual memory manager should care about the workaround
 * for the problem. The following describes the workaround.
 *
 * Any two consecutive I/O virtual address regions must have a hole of 128KiB
 * at maximum to prevent misbehavior of System MMU 3.x (workaround for h/w bug).
 *
 * Precisely, any start address of I/O virtual region must be aligned with
 * the following sizes for System MMU v3.1 and v3.2.
 * System MMU v3.1: 128KiB
 * System MMU v3.2: 256KiB
 *
 * Because System MMU v3.3 caches page table entries more aggressively, it needs
 * more workarounds.
 * - Any two consecutive I/O virtual regions must have a hole of size larger
 *   than or equal to 128KiB.
 * - Start address of an I/O virtual region must be aligned by 128KiB.
 */
static int exynos_iommu_map(struct iommu_domain *iommu_domain,
			    unsigned long l_iova, phys_addr_t paddr, size_t size,
			    int prot)
{
	struct exynos_iommu_domain *domain = to_exynos_domain(iommu_domain);
	sysmmu_pte_t *entry;
	sysmmu_iova_t iova = (sysmmu_iova_t)l_iova;
	unsigned long flags;
	int ret = -ENOMEM;

	BUG_ON(domain->pgtable == NULL);

	spin_lock_irqsave(&domain->pgtablelock, flags);

	entry = section_entry(domain->pgtable, iova);

	if (size == SECT_SIZE) {
		ret = lv1set_section(domain, entry, iova, paddr,
				     &domain->lv2entcnt[lv1ent_offset(iova)]);
	} else {
		sysmmu_pte_t *pent;

		pent = alloc_lv2entry(domain, entry, iova,
				      &domain->lv2entcnt[lv1ent_offset(iova)]);

		if (IS_ERR(pent))
			ret = PTR_ERR(pent);
		else
			ret = lv2set_page(pent, paddr, size,
				       &domain->lv2entcnt[lv1ent_offset(iova)]);
	}

	if (ret)
		pr_err("%s: Failed(%d) to map %#zx bytes @ %#x\n",
			__func__, ret, size, iova);

	spin_unlock_irqrestore(&domain->pgtablelock, flags);

	return ret;
}

static void exynos_iommu_tlb_invalidate_entry(struct exynos_iommu_domain *domain,
					      sysmmu_iova_t iova, size_t size)
{
	struct sysmmu_drvdata *data;
	unsigned long flags;

	spin_lock_irqsave(&domain->lock, flags);

	list_for_each_entry(data, &domain->clients, domain_node)
		sysmmu_tlb_invalidate_entry(data, iova, size);

	spin_unlock_irqrestore(&domain->lock, flags);
}

static size_t exynos_iommu_unmap(struct iommu_domain *iommu_domain,
				 unsigned long l_iova, size_t size)
{
	struct exynos_iommu_domain *domain = to_exynos_domain(iommu_domain);
	sysmmu_iova_t iova = (sysmmu_iova_t)l_iova;
	sysmmu_pte_t *ent;
	size_t err_pgsize;
	unsigned long flags;

	BUG_ON(domain->pgtable == NULL);

	spin_lock_irqsave(&domain->pgtablelock, flags);

	ent = section_entry(domain->pgtable, iova);

	if (lv1ent_section(ent)) {
		if (WARN_ON(size < SECT_SIZE)) {
			err_pgsize = SECT_SIZE;
			goto err;
		}

		/* workaround for h/w bug in System MMU v3.3 */
		update_pte(ent, ZERO_LV2LINK);
		size = SECT_SIZE;
		goto done;
	}

	if (unlikely(lv1ent_fault(ent))) {
		if (size > SECT_SIZE)
			size = SECT_SIZE;
		goto done;
	}

	/* lv1ent_page(sent) == true here */

	ent = page_entry(ent, iova);

	if (unlikely(lv2ent_fault(ent))) {
		size = SPAGE_SIZE;
		goto done;
	}

	if (lv2ent_small(ent)) {
		update_pte(ent, 0);
		size = SPAGE_SIZE;
		domain->lv2entcnt[lv1ent_offset(iova)] += 1;
		goto done;
	}

	/* lv1ent_large(ent) == true here */
	if (WARN_ON(size < LPAGE_SIZE)) {
		err_pgsize = LPAGE_SIZE;
		goto err;
	}

	dma_sync_single_for_cpu(dma_dev, virt_to_phys(ent),
				sizeof(*ent) * SPAGES_PER_LPAGE,
				DMA_TO_DEVICE);
	memset(ent, 0, sizeof(*ent) * SPAGES_PER_LPAGE);
	dma_sync_single_for_device(dma_dev, virt_to_phys(ent),
				   sizeof(*ent) * SPAGES_PER_LPAGE,
				   DMA_TO_DEVICE);
	size = LPAGE_SIZE;
	domain->lv2entcnt[lv1ent_offset(iova)] += SPAGES_PER_LPAGE;
done:
	spin_unlock_irqrestore(&domain->pgtablelock, flags);

	exynos_iommu_tlb_invalidate_entry(domain, iova, size);

	return size;
err:
	spin_unlock_irqrestore(&domain->pgtablelock, flags);

	pr_err("%s: Failed: size(%#zx) @ %#x is smaller than page size %#zx\n",
		__func__, size, iova, err_pgsize);

	return 0;
}

static phys_addr_t exynos_iommu_iova_to_phys(struct iommu_domain *iommu_domain,
					  dma_addr_t iova)
{
	struct exynos_iommu_domain *domain = to_exynos_domain(iommu_domain);
	sysmmu_pte_t *entry;
	unsigned long flags;
	phys_addr_t phys = 0;

	spin_lock_irqsave(&domain->pgtablelock, flags);

	entry = section_entry(domain->pgtable, iova);

	if (lv1ent_section(entry)) {
		phys = section_phys(entry) + section_offs(iova);
	} else if (lv1ent_page(entry)) {
		entry = page_entry(entry, iova);

		if (lv2ent_large(entry))
			phys = lpage_phys(entry) + lpage_offs(iova);
		else if (lv2ent_small(entry))
			phys = spage_phys(entry) + spage_offs(iova);
	}

	spin_unlock_irqrestore(&domain->pgtablelock, flags);

	return phys;
}

static struct iommu_group *get_device_iommu_group(struct device *dev)
{
	struct iommu_group *group;

	group = iommu_group_get(dev);
	if (!group)
		group = iommu_group_alloc();

	return group;
}

static int exynos_iommu_add_device(struct device *dev)
{
	struct iommu_group *group;

	if (!has_sysmmu(dev))
		return -ENODEV;

	group = iommu_group_get_for_dev(dev);

	if (IS_ERR(group))
		return PTR_ERR(group);

	iommu_group_put(group);

	return 0;
}

static void exynos_iommu_remove_device(struct device *dev)
{
	if (!has_sysmmu(dev))
		return;

	iommu_group_remove_device(dev);
}

static int exynos_iommu_of_xlate(struct device *dev,
				 struct of_phandle_args *spec)
{
	struct exynos_iommu_owner *owner = dev->archdata.iommu;
	struct platform_device *sysmmu = of_find_device_by_node(spec->np);
	struct sysmmu_drvdata *data;

	if (!sysmmu)
		return -ENODEV;

	data = platform_get_drvdata(sysmmu);
	if (!data)
		return -ENODEV;

	if (!owner) {
		owner = kzalloc(sizeof(*owner), GFP_KERNEL);
		if (!owner)
			return -ENOMEM;

		INIT_LIST_HEAD(&owner->controllers);
		dev->archdata.iommu = owner;
	}

	list_add_tail(&data->owner_node, &owner->controllers);
	return 0;
}

static struct iommu_ops exynos_iommu_ops = {
	.domain_alloc = exynos_iommu_domain_alloc,
	.domain_free = exynos_iommu_domain_free,
	.attach_dev = exynos_iommu_attach_device,
	.detach_dev = exynos_iommu_detach_device,
	.map = exynos_iommu_map,
	.unmap = exynos_iommu_unmap,
	.map_sg = default_iommu_map_sg,
	.iova_to_phys = exynos_iommu_iova_to_phys,
	.device_group = get_device_iommu_group,
	.add_device = exynos_iommu_add_device,
	.remove_device = exynos_iommu_remove_device,
	.pgsize_bitmap = SECT_SIZE | LPAGE_SIZE | SPAGE_SIZE,
	.of_xlate = exynos_iommu_of_xlate,
};

static bool init_done;

static int __init exynos_iommu_init(void)
{
	int ret;

	lv2table_kmem_cache = kmem_cache_create("exynos-iommu-lv2table",
				LV2TABLE_SIZE, LV2TABLE_SIZE, 0, NULL);
	if (!lv2table_kmem_cache) {
		pr_err("%s: Failed to create kmem cache\n", __func__);
		return -ENOMEM;
	}

	ret = platform_driver_register(&exynos_sysmmu_driver);
	if (ret) {
		pr_err("%s: Failed to register driver\n", __func__);
		goto err_reg_driver;
	}

	zero_lv2_table = kmem_cache_zalloc(lv2table_kmem_cache, GFP_KERNEL);
	if (zero_lv2_table == NULL) {
		pr_err("%s: Failed to allocate zero level2 page table\n",
			__func__);
		ret = -ENOMEM;
		goto err_zero_lv2;
	}

	ret = bus_set_iommu(&platform_bus_type, &exynos_iommu_ops);
	if (ret) {
		pr_err("%s: Failed to register exynos-iommu driver.\n",
								__func__);
		goto err_set_iommu;
	}

	init_done = true;

	return 0;
err_set_iommu:
	kmem_cache_free(lv2table_kmem_cache, zero_lv2_table);
err_zero_lv2:
	platform_driver_unregister(&exynos_sysmmu_driver);
err_reg_driver:
	kmem_cache_destroy(lv2table_kmem_cache);
	return ret;
}

static int __init exynos_iommu_of_setup(struct device_node *np)
{
	struct platform_device *pdev;

	if (!init_done)
		exynos_iommu_init();

	pdev = of_platform_device_create(np, NULL, platform_bus_type.dev_root);
	if (!pdev)
		return -ENODEV;

	/*
	 * use the first registered sysmmu device for performing
	 * dma mapping operations on iommu page tables (cpu cache flush)
	 */
	if (!dma_dev)
		dma_dev = &pdev->dev;

	return 0;
}

IOMMU_OF_DECLARE(exynos_iommu_of, "samsung,exynos-sysmmu",
		 exynos_iommu_of_setup);<|MERGE_RESOLUTION|>--- conflicted
+++ resolved
@@ -543,14 +543,10 @@
 	if (is_sysmmu_active(data) && data->version >= MAKE_MMU_VER(3, 3)) {
 		clk_enable(data->clk_master);
 		if (sysmmu_block(data)) {
-<<<<<<< HEAD
-			__sysmmu_tlb_invalidate_entry(data, iova, 1);
-=======
 			if (data->version >= MAKE_MMU_VER(5, 0))
 				__sysmmu_tlb_invalidate(data);
 			else
 				__sysmmu_tlb_invalidate_entry(data, iova, 1);
->>>>>>> 2e4575e9
 			sysmmu_unblock(data);
 		}
 		clk_disable(data->clk_master);
