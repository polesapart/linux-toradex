--- conflicted
+++ resolved
@@ -5568,12 +5568,9 @@
 	{ PCI_DEVICE(0x1601, 0x0800), .driver_data = pbn_b0_4_1250000 },
 	{ PCI_DEVICE(0x1601, 0xa801), .driver_data = pbn_b0_4_1250000 },
 
-<<<<<<< HEAD
-=======
 	/* Amazon PCI serial device */
 	{ PCI_DEVICE(0x1d0f, 0x8250), .driver_data = pbn_b0_1_115200 },
 
->>>>>>> 2e4575e9
 	/*
 	 * These entries match devices with class COMMUNICATION_SERIAL,
 	 * COMMUNICATION_MODEM or COMMUNICATION_MULTISERIAL
