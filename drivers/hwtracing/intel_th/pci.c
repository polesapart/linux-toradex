/*
 * Intel(R) Trace Hub pci driver
 *
 * Copyright (C) 2014-2015 Intel Corporation.
 *
 * This program is free software; you can redistribute it and/or modify it
 * under the terms and conditions of the GNU General Public License,
 * version 2, as published by the Free Software Foundation.
 *
 * This program is distributed in the hope it will be useful, but WITHOUT
 * ANY WARRANTY; without even the implied warranty of MERCHANTABILITY or
 * FITNESS FOR A PARTICULAR PURPOSE.  See the GNU General Public License for
 * more details.
 */

#define pr_fmt(fmt)	KBUILD_MODNAME ": " fmt

#include <linux/types.h>
#include <linux/module.h>
#include <linux/device.h>
#include <linux/sysfs.h>
#include <linux/pci.h>

#include "intel_th.h"

#define DRIVER_NAME "intel_th_pci"

#define BAR_MASK (BIT(TH_MMIO_CONFIG) | BIT(TH_MMIO_SW))

static int intel_th_pci_probe(struct pci_dev *pdev,
			      const struct pci_device_id *id)
{
	struct intel_th *th;
	int err;

	err = pcim_enable_device(pdev);
	if (err)
		return err;

	err = pcim_iomap_regions_request_all(pdev, BAR_MASK, DRIVER_NAME);
	if (err)
		return err;

	th = intel_th_alloc(&pdev->dev, pdev->resource,
			    DEVICE_COUNT_RESOURCE, pdev->irq);
	if (IS_ERR(th))
		return PTR_ERR(th);

	return 0;
}

static void intel_th_pci_remove(struct pci_dev *pdev)
{
	struct intel_th *th = pci_get_drvdata(pdev);

	intel_th_free(th);
}

static const struct pci_device_id intel_th_pci_id_table[] = {
	{
		PCI_DEVICE(PCI_VENDOR_ID_INTEL, 0x9d26),
		.driver_data = (kernel_ulong_t)0,
	},
	{
		PCI_DEVICE(PCI_VENDOR_ID_INTEL, 0xa126),
		.driver_data = (kernel_ulong_t)0,
	},
	{
		/* Apollo Lake */
		PCI_DEVICE(PCI_VENDOR_ID_INTEL, 0x5a8e),
		.driver_data = (kernel_ulong_t)0,
	},
	{
		/* Broxton */
		PCI_DEVICE(PCI_VENDOR_ID_INTEL, 0x0a80),
		.driver_data = (kernel_ulong_t)0,
	},
	{
		/* Broxton B-step */
		PCI_DEVICE(PCI_VENDOR_ID_INTEL, 0x1a8e),
		.driver_data = (kernel_ulong_t)0,
	},
	{
		/* Kaby Lake PCH-H */
		PCI_DEVICE(PCI_VENDOR_ID_INTEL, 0xa2a6),
		.driver_data = (kernel_ulong_t)0,
	},
	{
		/* Cannon Lake H */
		PCI_DEVICE(PCI_VENDOR_ID_INTEL, 0xa326),
		.driver_data = (kernel_ulong_t)0,
	},
	{
		/* Cannon Lake LP */
		PCI_DEVICE(PCI_VENDOR_ID_INTEL, 0x9da6),
		.driver_data = (kernel_ulong_t)0,
	},
<<<<<<< HEAD
=======
	{
		/* Gemini Lake */
		PCI_DEVICE(PCI_VENDOR_ID_INTEL, 0x318e),
		.driver_data = (kernel_ulong_t)0,
	},
>>>>>>> 2e4575e9
	{ 0 },
};

MODULE_DEVICE_TABLE(pci, intel_th_pci_id_table);

static struct pci_driver intel_th_pci_driver = {
	.name		= DRIVER_NAME,
	.id_table	= intel_th_pci_id_table,
	.probe		= intel_th_pci_probe,
	.remove		= intel_th_pci_remove,
};

module_pci_driver(intel_th_pci_driver);

MODULE_LICENSE("GPL v2");
MODULE_DESCRIPTION("Intel(R) Trace Hub PCI controller driver");
MODULE_AUTHOR("Alexander Shishkin <alexander.shishkin@intel.com>");<|MERGE_RESOLUTION|>--- conflicted
+++ resolved
@@ -95,14 +95,11 @@
 		PCI_DEVICE(PCI_VENDOR_ID_INTEL, 0x9da6),
 		.driver_data = (kernel_ulong_t)0,
 	},
-<<<<<<< HEAD
-=======
 	{
 		/* Gemini Lake */
 		PCI_DEVICE(PCI_VENDOR_ID_INTEL, 0x318e),
 		.driver_data = (kernel_ulong_t)0,
 	},
->>>>>>> 2e4575e9
 	{ 0 },
 };
 
