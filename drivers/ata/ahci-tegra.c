--- conflicted
+++ resolved
@@ -258,13 +258,7 @@
 static int tegra_ahci_suspend(struct platform_device *pdev, pm_message_t mesg);
 static int tegra_ahci_resume(struct platform_device *pdev);
 static enum port_idle_status tegra_ahci_is_port_idle(struct ata_port *ap);
-<<<<<<< HEAD
-//static enum port_idle_status tegra_ahci_is_port_slumber(struct ata_port *ap);
 static bool tegra_ahci_are_all_ports_idle(struct ata_host *host);
-//static bool tegra_ahci_are_all_ports_slumber(struct ata_host *host);
-=======
-static bool tegra_ahci_are_all_ports_idle(struct ata_host *host);
->>>>>>> 1ff6b948
 #ifdef CONFIG_TEGRA_SATA_IDLE_POWERGATE
 static enum port_idle_status tegra_ahci_is_port_slumber(struct ata_port *ap);
 static bool tegra_ahci_are_all_ports_slumber(struct ata_host *host);
@@ -1629,9 +1623,6 @@
 	return PORT_IS_IDLE;
 }
 
-<<<<<<< HEAD
-#if 0
-=======
 /* check if all supported ports are idle (no outstanding commands) */
 static bool tegra_ahci_are_all_ports_idle(struct ata_host *host)
 {	int i;
@@ -1646,7 +1637,6 @@
 }
 
 #ifdef CONFIG_TEGRA_SATA_IDLE_POWERGATE
->>>>>>> 1ff6b948
 static enum port_idle_status tegra_ahci_is_port_slumber(struct ata_port *ap)
 {
 	void __iomem *port_mmio = ahci_port_base(ap);
@@ -1661,25 +1651,7 @@
 		return PORT_IS_SLUMBER;
 	return PORT_IS_IDLE_NOT_SLUMBER;
 }
-#endif
-
-<<<<<<< HEAD
-/* check if all supported ports are idle (no outstanding commands) */
-static bool tegra_ahci_are_all_ports_idle(struct ata_host *host)
-{	int i;
-	struct ata_port *ap;
-
-	for (i = 0; i < host->n_ports; i++) {
-		ap = host->ports[i];
-		if (ap && (tegra_ahci_is_port_idle(ap) == PORT_IS_NOT_IDLE))
-			return false;
-	}
-	return true;
-}
-
-#if 0
-=======
->>>>>>> 1ff6b948
+
 /* check if all supported ports are in slumber */
 static bool tegra_ahci_are_all_ports_slumber(struct ata_host *host)
 {	int i;
@@ -1692,7 +1664,6 @@
 	}
 	return true;
 }
-#endif
 
 static void tegra_ahci_to_add_idle_timer(struct ata_host *host)
 {
