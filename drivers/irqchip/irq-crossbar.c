/*
 *  drivers/irqchip/irq-crossbar.c
 *
 *  Copyright (C) 2013 Texas Instruments Incorporated - http://www.ti.com
 *  Author: Sricharan R <r.sricharan@ti.com>
 *
 * This program is free software; you can redistribute it and/or modify
 * it under the terms of the GNU General Public License version 2 as
 * published by the Free Software Foundation.
 *
 */
#include <linux/err.h>
#include <linux/io.h>
#include <linux/irqchip.h>
#include <linux/irqdomain.h>
#include <linux/of_address.h>
#include <linux/of_irq.h>
#include <linux/slab.h>

#define IRQ_FREE	-1
#define IRQ_RESERVED	-2
#define IRQ_SKIP	-3
#define GIC_IRQ_START	32

/**
 * struct crossbar_device - crossbar device description
 * @lock: spinlock serializing access to @irq_map
 * @int_max: maximum number of supported interrupts
 * @safe_map: safe default value to initialize the crossbar
 * @max_crossbar_sources: Maximum number of crossbar sources
 * @irq_map: array of interrupts to crossbar number mapping
 * @crossbar_base: crossbar base address
 * @register_offsets: offsets for each irq number
 * @write: register write function pointer
 */
struct crossbar_device {
	raw_spinlock_t lock;
	uint int_max;
	uint safe_map;
	uint max_crossbar_sources;
	uint *irq_map;
	void __iomem *crossbar_base;
	int *register_offsets;
	void (*write)(int, int);
};

static struct crossbar_device *cb;

static void crossbar_writel(int irq_no, int cb_no)
{
	writel(cb_no, cb->crossbar_base + cb->register_offsets[irq_no]);
}

static void crossbar_writew(int irq_no, int cb_no)
{
	writew(cb_no, cb->crossbar_base + cb->register_offsets[irq_no]);
}

static void crossbar_writeb(int irq_no, int cb_no)
{
	writeb(cb_no, cb->crossbar_base + cb->register_offsets[irq_no]);
}

static struct irq_chip crossbar_chip = {
	.name			= "CBAR",
	.irq_eoi		= irq_chip_eoi_parent,
	.irq_mask		= irq_chip_mask_parent,
	.irq_unmask		= irq_chip_unmask_parent,
	.irq_retrigger		= irq_chip_retrigger_hierarchy,
	.irq_set_type		= irq_chip_set_type_parent,
	.flags			= IRQCHIP_MASK_ON_SUSPEND |
				  IRQCHIP_SKIP_SET_WAKE,
#ifdef CONFIG_SMP
	.irq_set_affinity	= irq_chip_set_affinity_parent,
#endif
};

static int allocate_gic_irq(struct irq_domain *domain, unsigned virq,
			    irq_hw_number_t hwirq)
{
	struct irq_fwspec fwspec;
	int i;
	int err;

	if (!irq_domain_get_of_node(domain->parent))
		return -EINVAL;

	raw_spin_lock(&cb->lock);
	for (i = cb->int_max - 1; i >= 0; i--) {
		if (cb->irq_map[i] == IRQ_FREE) {
			cb->irq_map[i] = hwirq;
			break;
		}
	}
	raw_spin_unlock(&cb->lock);

	if (i < 0)
		return -ENODEV;

	fwspec.fwnode = domain->parent->fwnode;
	fwspec.param_count = 3;
	fwspec.param[0] = 0;	/* SPI */
	fwspec.param[1] = i;
	fwspec.param[2] = IRQ_TYPE_LEVEL_HIGH;

	err = irq_domain_alloc_irqs_parent(domain, virq, 1, &fwspec);
	if (err)
		cb->irq_map[i] = IRQ_FREE;
	else
		cb->write(i, hwirq);

	return err;
}

static int crossbar_domain_alloc(struct irq_domain *d, unsigned int virq,
				 unsigned int nr_irqs, void *data)
{
	struct irq_fwspec *fwspec = data;
	irq_hw_number_t hwirq;
	int i;

	if (fwspec->param_count != 3)
		return -EINVAL;	/* Not GIC compliant */
	if (fwspec->param[0] != 0)
		return -EINVAL;	/* No PPI should point to this domain */

	hwirq = fwspec->param[1];
	if ((hwirq + nr_irqs) > cb->max_crossbar_sources)
		return -EINVAL;	/* Can't deal with this */

	for (i = 0; i < nr_irqs; i++) {
		int err = allocate_gic_irq(d, virq + i, hwirq + i);

		if (err)
			return err;

		irq_domain_set_hwirq_and_chip(d, virq + i, hwirq + i,
					      &crossbar_chip, NULL);
	}

	return 0;
}

/**
 * crossbar_domain_free - unmap/free a crossbar<->irq connection
 * @domain: domain of irq to unmap
 * @virq: virq number
 * @nr_irqs: number of irqs to free
 *
 * We do not maintain a use count of total number of map/unmap
 * calls for a particular irq to find out if a irq can be really
 * unmapped. This is because unmap is called during irq_dispose_mapping(irq),
 * after which irq is anyways unusable. So an explicit map has to be called
 * after that.
 */
static void crossbar_domain_free(struct irq_domain *domain, unsigned int virq,
				 unsigned int nr_irqs)
{
	int i;

	raw_spin_lock(&cb->lock);
	for (i = 0; i < nr_irqs; i++) {
		struct irq_data *d = irq_domain_get_irq_data(domain, virq + i);

		irq_domain_reset_irq_data(d);
		cb->irq_map[d->hwirq] = IRQ_FREE;
		cb->write(d->hwirq, cb->safe_map);
	}
	raw_spin_unlock(&cb->lock);
}

static int crossbar_domain_translate(struct irq_domain *d,
				     struct irq_fwspec *fwspec,
				     unsigned long *hwirq,
				     unsigned int *type)
{
	if (is_of_node(fwspec->fwnode)) {
		if (fwspec->param_count != 3)
			return -EINVAL;

		/* No PPI should point to this domain */
		if (fwspec->param[0] != 0)
			return -EINVAL;

		*hwirq = fwspec->param[1];
		*type = fwspec->param[2] & IRQ_TYPE_SENSE_MASK;
		return 0;
	}

	return -EINVAL;
}

static const struct irq_domain_ops crossbar_domain_ops = {
	.alloc		= crossbar_domain_alloc,
	.free		= crossbar_domain_free,
	.translate	= crossbar_domain_translate,
};

static int __init crossbar_of_init(struct device_node *node)
{
	int i, size, reserved = 0;
<<<<<<< HEAD
	u32 max = 0, entry;
=======
	u32 max = 0, entry, reg_size;
>>>>>>> 2e4575e9
	const __be32 *irqsr;
	int ret = -ENOMEM;

	cb = kzalloc(sizeof(*cb), GFP_KERNEL);

	if (!cb)
		return ret;

	cb->crossbar_base = of_iomap(node, 0);
	if (!cb->crossbar_base)
		goto err_cb;

	of_property_read_u32(node, "ti,max-crossbar-sources",
			     &cb->max_crossbar_sources);
	if (!cb->max_crossbar_sources) {
		pr_err("missing 'ti,max-crossbar-sources' property\n");
		ret = -EINVAL;
		goto err_base;
	}

	of_property_read_u32(node, "ti,max-irqs", &max);
	if (!max) {
		pr_err("missing 'ti,max-irqs' property\n");
		ret = -EINVAL;
		goto err_base;
	}
	cb->irq_map = kcalloc(max, sizeof(int), GFP_KERNEL);
	if (!cb->irq_map)
		goto err_base;

	cb->int_max = max;

	for (i = 0; i < max; i++)
		cb->irq_map[i] = IRQ_FREE;

	/* Get and mark reserved irqs */
	irqsr = of_get_property(node, "ti,irqs-reserved", &size);
	if (irqsr) {
		size /= sizeof(__be32);

		for (i = 0; i < size; i++) {
			of_property_read_u32_index(node,
						   "ti,irqs-reserved",
						   i, &entry);
			if (entry >= max) {
				pr_err("Invalid reserved entry\n");
				ret = -EINVAL;
				goto err_irq_map;
			}
			cb->irq_map[entry] = IRQ_RESERVED;
		}
	}

	/* Skip irqs hardwired to bypass the crossbar */
	irqsr = of_get_property(node, "ti,irqs-skip", &size);
	if (irqsr) {
		size /= sizeof(__be32);

		for (i = 0; i < size; i++) {
			of_property_read_u32_index(node,
						   "ti,irqs-skip",
						   i, &entry);
			if (entry >= max) {
				pr_err("Invalid skip entry\n");
				ret = -EINVAL;
				goto err_irq_map;
			}
			cb->irq_map[entry] = IRQ_SKIP;
		}
	}


	cb->register_offsets = kcalloc(max, sizeof(int), GFP_KERNEL);
	if (!cb->register_offsets)
		goto err_irq_map;

	of_property_read_u32(node, "ti,reg-size", &reg_size);

	switch (reg_size) {
	case 1:
		cb->write = crossbar_writeb;
		break;
	case 2:
		cb->write = crossbar_writew;
		break;
	case 4:
		cb->write = crossbar_writel;
		break;
	default:
		pr_err("Invalid reg-size property\n");
		ret = -EINVAL;
		goto err_reg_offset;
		break;
	}

	/*
	 * Register offsets are not linear because of the
	 * reserved irqs. so find and store the offsets once.
	 */
	for (i = 0; i < max; i++) {
		if (cb->irq_map[i] == IRQ_RESERVED)
			continue;

		cb->register_offsets[i] = reserved;
		reserved += reg_size;
	}

	of_property_read_u32(node, "ti,irqs-safe-map", &cb->safe_map);
	/* Initialize the crossbar with safe map to start with */
	for (i = 0; i < max; i++) {
		if (cb->irq_map[i] == IRQ_RESERVED ||
		    cb->irq_map[i] == IRQ_SKIP)
			continue;

		cb->write(i, cb->safe_map);
	}

	raw_spin_lock_init(&cb->lock);

	return 0;

err_reg_offset:
	kfree(cb->register_offsets);
err_irq_map:
	kfree(cb->irq_map);
err_base:
	iounmap(cb->crossbar_base);
err_cb:
	kfree(cb);

	cb = NULL;
	return ret;
}

static int __init irqcrossbar_init(struct device_node *node,
				   struct device_node *parent)
{
	struct irq_domain *parent_domain, *domain;
	int err;

	if (!parent) {
		pr_err("%s: no parent, giving up\n", node->full_name);
		return -ENODEV;
	}

	parent_domain = irq_find_host(parent);
	if (!parent_domain) {
		pr_err("%s: unable to obtain parent domain\n", node->full_name);
		return -ENXIO;
	}

	err = crossbar_of_init(node);
	if (err)
		return err;

	domain = irq_domain_add_hierarchy(parent_domain, 0,
					  cb->max_crossbar_sources,
					  node, &crossbar_domain_ops,
					  NULL);
	if (!domain) {
		pr_err("%s: failed to allocated domain\n", node->full_name);
		return -ENOMEM;
	}

	return 0;
}

IRQCHIP_DECLARE(ti_irqcrossbar, "ti,irq-crossbar", irqcrossbar_init);<|MERGE_RESOLUTION|>--- conflicted
+++ resolved
@@ -199,11 +199,7 @@
 static int __init crossbar_of_init(struct device_node *node)
 {
 	int i, size, reserved = 0;
-<<<<<<< HEAD
-	u32 max = 0, entry;
-=======
 	u32 max = 0, entry, reg_size;
->>>>>>> 2e4575e9
 	const __be32 *irqsr;
 	int ret = -ENOMEM;
 
