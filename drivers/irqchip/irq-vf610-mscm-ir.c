/*
 * Copyright (C) 2014-2015 Toradex AG
 * Author: Stefan Agner <stefan@agner.ch>
 *
 * This program is free software; you can redistribute it and/or modify
 * it under the terms of the GNU General Public License version 2 as
 * published by the Free Software Foundation.
 *
 *
 * IRQ chip driver for MSCM interrupt router available on Vybrid SoC's.
 * The interrupt router is between the CPU's interrupt controller and the
 * peripheral. The router allows to route the peripheral interrupts to
 * one of the two available CPU's on Vybrid VF6xx SoC's (Cortex-A5 or
 * Cortex-M4). The router will be configured transparently on a IRQ
 * request.
 *
 * o All peripheral interrupts of the Vybrid SoC can be routed to
 *   CPU 0, CPU 1 or both. The routing is useful for dual-core
 *   variants of Vybrid SoC such as VF6xx. This driver routes the
 *   requested interrupt to the CPU currently running on.
 *
 * o It is required to setup the interrupt router even on single-core
 *   variants of Vybrid.
 */

#include <linux/bitops.h>
#include <linux/cpu_pm.h>
#include <linux/io.h>
#include <linux/interrupt.h>
#include <linux/irq.h>
#include <linux/irqdomain.h>
#include <linux/mfd/syscon.h>
#include <dt-bindings/interrupt-controller/arm-gic.h>
#include <linux/of.h>
#include <linux/of_address.h>
#include <linux/of_irq.h>
#include <linux/slab.h>
#include <linux/regmap.h>

#include "irqchip.h"

#define MSCM_CPxNUM		0x4

#define MSCM_IRCP0IR		0x0
#define MSCM_IRCP1IR		0x4
#define MSCM_IRCPnIR(n)		((n) * 0x4 + MSCM_IRCP0IR)
#define MSCM_IRCPnIR_INT(n)	(0x1 << (n))
#define MSCM_IRCPGIR		0x20

#define MSCM_INTID_MASK		0x3
#define MSCM_INTID(n)		((n) & MSCM_INTID_MASK)
#define MSCM_CPUTL(n)		(((n) == 0 ? 1 : 2) << 16)

#define MSCM_IRSPRC(n)		(0x80 + 2 * (n))
#define MSCM_IRSPRC_CPEN_MASK	0x3

#define MSCM_IRSPRC_NUM		112

#define MSCM_CPU2CPU_NUM	4

struct vf610_mscm_ir_chip_data {
	void __iomem *mscm_ir_base;
	u16 cpu_id;
	u16 saved_irsprc[MSCM_IRSPRC_NUM];
<<<<<<< HEAD
	bool is_nvic;
=======
	struct device_node *cpu2cpu_node;
};

struct mscm_cpu2cpu_irq_data {
	int intid;
	int irq;
	irq_handler_t handler;
	void *priv;
>>>>>>> 0356220c
};

static struct vf610_mscm_ir_chip_data *mscm_ir_data;

static struct mscm_cpu2cpu_irq_data cpu2cpu_irq_data[MSCM_CPU2CPU_NUM];

static inline void vf610_mscm_ir_save(struct vf610_mscm_ir_chip_data *data)
{
	int i;

	for (i = 0; i < MSCM_IRSPRC_NUM; i++)
		data->saved_irsprc[i] = readw_relaxed(data->mscm_ir_base + MSCM_IRSPRC(i));
}

static inline void vf610_mscm_ir_restore(struct vf610_mscm_ir_chip_data *data)
{
	int i;

	for (i = 0; i < MSCM_IRSPRC_NUM; i++)
		writew_relaxed(data->saved_irsprc[i], data->mscm_ir_base + MSCM_IRSPRC(i));
}

static int vf610_mscm_ir_notifier(struct notifier_block *self,
				  unsigned long cmd, void *v)
{
	switch (cmd) {
	case CPU_CLUSTER_PM_ENTER:
		vf610_mscm_ir_save(mscm_ir_data);
		break;
	case CPU_CLUSTER_PM_ENTER_FAILED:
	case CPU_CLUSTER_PM_EXIT:
		vf610_mscm_ir_restore(mscm_ir_data);
		break;
	}

	return NOTIFY_OK;
}

static struct notifier_block mscm_ir_notifier_block = {
	.notifier_call = vf610_mscm_ir_notifier,
};

static void vf610_mscm_ir_enable(struct irq_data *data)
{
	irq_hw_number_t hwirq = data->hwirq;
	struct vf610_mscm_ir_chip_data *chip_data = data->chip_data;
	u16 irsprc;

	irsprc = readw_relaxed(chip_data->mscm_ir_base + MSCM_IRSPRC(hwirq));
	irsprc &= MSCM_IRSPRC_CPEN_MASK;

	WARN_ON(irsprc & ~BIT(chip_data->cpu_id));

	writew_relaxed(BIT(chip_data->cpu_id),
		       chip_data->mscm_ir_base + MSCM_IRSPRC(hwirq));

	irq_chip_enable_parent(data);
}

static void vf610_mscm_ir_disable(struct irq_data *data)
{
	irq_hw_number_t hwirq = data->hwirq;
	struct vf610_mscm_ir_chip_data *chip_data = data->chip_data;

	writew_relaxed(0x0, chip_data->mscm_ir_base + MSCM_IRSPRC(hwirq));

	irq_chip_disable_parent(data);
}

static struct irq_chip vf610_mscm_ir_irq_chip = {
	.name			= "mscm-ir",
	.irq_mask		= irq_chip_mask_parent,
	.irq_unmask		= irq_chip_unmask_parent,
	.irq_eoi		= irq_chip_eoi_parent,
	.irq_enable		= vf610_mscm_ir_enable,
	.irq_disable		= vf610_mscm_ir_disable,
	.irq_retrigger		= irq_chip_retrigger_hierarchy,
	.irq_set_affinity	= irq_chip_set_affinity_parent,
};

static int vf610_mscm_ir_domain_alloc(struct irq_domain *domain, unsigned int virq,
				      unsigned int nr_irqs, void *arg)
{
	int i;
	irq_hw_number_t hwirq;
	struct of_phandle_args *irq_data = arg;
	struct of_phandle_args gic_data;

	if (irq_data->args_count != 2)
		return -EINVAL;

	hwirq = irq_data->args[0];
	for (i = 0; i < nr_irqs; i++)
		irq_domain_set_hwirq_and_chip(domain, virq + i, hwirq + i,
					      &vf610_mscm_ir_irq_chip,
					      domain->host_data);

	gic_data.np = domain->parent->of_node;

	if (mscm_ir_data->is_nvic) {
		gic_data.args_count = 1;
		gic_data.args[0] = irq_data->args[0];
	} else {
		gic_data.args_count = 3;
		gic_data.args[0] = GIC_SPI;
		gic_data.args[1] = irq_data->args[0];
		gic_data.args[2] = irq_data->args[1];
	}

	return irq_domain_alloc_irqs_parent(domain, virq, nr_irqs, &gic_data);
}

static const struct irq_domain_ops mscm_irq_domain_ops = {
	.xlate = irq_domain_xlate_twocell,
	.alloc = vf610_mscm_ir_domain_alloc,
	.free = irq_domain_free_irqs_common,
};


static irqreturn_t mscm_cpu2cpu_irq_handler(int irq, void *dev_id)
{
	irqreturn_t ret;
	struct mscm_cpu2cpu_irq_data *data = dev_id;
	void __iomem *mscm_base = mscm_ir_data->mscm_ir_base;
	int cpu_id = mscm_ir_data->cpu_id;


	ret = data->handler(data->intid, data->priv);
	if (ret == IRQ_HANDLED)
		writel(MSCM_IRCPnIR_INT(data->intid), mscm_base + MSCM_IRCPnIR(cpu_id));

	return ret;
}

int mscm_request_cpu2cpu_irq(unsigned int intid, irq_handler_t handler,
			     const char *name, void *priv)
{
	int irq;
	struct mscm_cpu2cpu_irq_data *data;

	if (intid >= MSCM_CPU2CPU_NUM)
		return -EINVAL;

	irq = of_irq_get(mscm_ir_data->cpu2cpu_node, intid);
	if (irq < 0)
		return irq;

	data = &cpu2cpu_irq_data[intid];
	data->intid = intid;
	data->irq = irq;
	data->handler = handler;
	data->priv = priv;

	return request_irq(irq, mscm_cpu2cpu_irq_handler, 0, name, data);
}
EXPORT_SYMBOL(mscm_request_cpu2cpu_irq);

void mscm_free_cpu2cpu_irq(unsigned int intid, void *priv)
{
	struct mscm_cpu2cpu_irq_data *data;

	if (intid >= MSCM_CPU2CPU_NUM)
		return;

	data = &cpu2cpu_irq_data[intid];

	if (data->irq < 0)
		return;

	free_irq(data->irq, data);
}
EXPORT_SYMBOL(mscm_free_cpu2cpu_irq);

void mscm_trigger_cpu2cpu_irq(unsigned int intid, int cpuid)
{
	void __iomem *mscm_base = mscm_ir_data->mscm_ir_base;

	writel(MSCM_INTID(intid) | MSCM_CPUTL(cpuid), mscm_base + MSCM_IRCPGIR);
}
EXPORT_SYMBOL(mscm_trigger_cpu2cpu_irq);


static int __init vf610_mscm_ir_of_init(struct device_node *node,
			       struct device_node *parent)
{
	struct irq_domain *domain, *domain_parent;
	struct regmap *mscm_cp_regmap;
	int ret, cpuid;

	domain_parent = irq_find_host(parent);
	if (!domain_parent) {
		pr_err("vf610_mscm_ir: interrupt-parent not found\n");
		return -EINVAL;
	}

	mscm_ir_data = kzalloc(sizeof(*mscm_ir_data), GFP_KERNEL);
	if (!mscm_ir_data)
		return -ENOMEM;

	mscm_ir_data->mscm_ir_base = of_io_request_and_map(node, 0, "mscm-ir");

	if (!mscm_ir_data->mscm_ir_base) {
		pr_err("vf610_mscm_ir: unable to map mscm register\n");
		ret = -ENOMEM;
		goto out_free;
	}

	mscm_cp_regmap = syscon_regmap_lookup_by_phandle(node, "fsl,cpucfg");
	if (IS_ERR(mscm_cp_regmap)) {
		ret = PTR_ERR(mscm_cp_regmap);
		pr_err("vf610_mscm_ir: regmap lookup for cpucfg failed\n");
		goto out_unmap;
	}

	mscm_ir_data->cpu_id = regmap_read(mscm_cp_regmap, MSCM_CPxNUM, &cpuid);

	domain = irq_domain_add_hierarchy(domain_parent, 0,
					  MSCM_IRSPRC_NUM, node,
					  &mscm_irq_domain_ops, mscm_ir_data);
	if (!domain) {
		ret = -ENOMEM;
		goto out_unmap;
	}

	if (of_device_is_compatible(domain->parent->of_node, "arm,armv7m-nvic"))
		mscm_ir_data->is_nvic = true;

	cpu_pm_register_notifier(&mscm_ir_notifier_block);

	mscm_ir_data->cpu2cpu_node = of_get_child_by_name(node, "cpu2cpu");

	return 0;

out_unmap:
	iounmap(mscm_ir_data->mscm_ir_base);
out_free:
	kfree(mscm_ir_data);
	return ret;
}
IRQCHIP_DECLARE(vf610_mscm_ir, "fsl,vf610-mscm-ir", vf610_mscm_ir_of_init);<|MERGE_RESOLUTION|>--- conflicted
+++ resolved
@@ -62,9 +62,7 @@
 	void __iomem *mscm_ir_base;
 	u16 cpu_id;
 	u16 saved_irsprc[MSCM_IRSPRC_NUM];
-<<<<<<< HEAD
 	bool is_nvic;
-=======
 	struct device_node *cpu2cpu_node;
 };
 
@@ -73,7 +71,6 @@
 	int irq;
 	irq_handler_t handler;
 	void *priv;
->>>>>>> 0356220c
 };
 
 static struct vf610_mscm_ir_chip_data *mscm_ir_data;
