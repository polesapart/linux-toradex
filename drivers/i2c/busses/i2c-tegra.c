/*
 * drivers/i2c/busses/i2c-tegra.c
 *
 * Copyright (C) 2010 Google, Inc.
 * Author: Colin Cross <ccross@android.com>
 *
 * Copyright (C) 2010-2012 NVIDIA Corporation
 *
 * This software is licensed under the terms of the GNU General Public
 * License version 2, as published by the Free Software Foundation, and
 * may be copied, distributed, and modified under those terms.
 *
 * This program is distributed in the hope that it will be useful,
 * but WITHOUT ANY WARRANTY; without even the implied warranty of
 * MERCHANTABILITY or FITNESS FOR A PARTICULAR PURPOSE.  See the
 * GNU General Public License for more details.
 *
 */

/*#define DEBUG           1*/
/*#define VERBOSE_DEBUG   1*/

#include <linux/kernel.h>
#include <linux/init.h>
#include <linux/platform_device.h>
#include <linux/clk.h>
#include <linux/err.h>
#include <linux/i2c.h>
#include <linux/io.h>
#include <linux/interrupt.h>
#include <linux/delay.h>
#include <linux/slab.h>
#include <linux/i2c-tegra.h>
#include <linux/of_i2c.h>
#include <linux/module.h>
#include <linux/spinlock.h>

#include <asm/unaligned.h>

#include <mach/clk.h>
#include <mach/pinmux.h>

#define TEGRA_I2C_TIMEOUT			(msecs_to_jiffies(1000))
#define TEGRA_I2C_RETRIES			3
#define BYTES_PER_FIFO_WORD			4

#define I2C_CNFG				0x000
#define I2C_CNFG_DEBOUNCE_CNT_SHIFT		12
#define I2C_CNFG_PACKET_MODE_EN			(1<<10)
#define I2C_CNFG_NEW_MASTER_FSM			(1<<11)
#define I2C_STATUS				0x01C
#define I2C_STATUS_BUSY				(1<<8)
#define I2C_SL_CNFG				0x020
#define I2C_SL_CNFG_NACK			(1<<1)
#define I2C_SL_CNFG_NEWSL			(1<<2)
#define I2C_SL_ADDR1				0x02c
#define I2C_SL_ADDR2				0x030
#define I2C_TX_FIFO				0x050
#define I2C_RX_FIFO				0x054
#define I2C_PACKET_TRANSFER_STATUS		0x058
#define I2C_FIFO_CONTROL			0x05c
#define I2C_FIFO_CONTROL_TX_FLUSH		(1<<1)
#define I2C_FIFO_CONTROL_RX_FLUSH		(1<<0)
#define I2C_FIFO_CONTROL_TX_TRIG_SHIFT		5
#define I2C_FIFO_CONTROL_RX_TRIG_SHIFT		2
#define I2C_FIFO_STATUS				0x060
#define I2C_FIFO_STATUS_TX_MASK			0xF0
#define I2C_FIFO_STATUS_TX_SHIFT		4
#define I2C_FIFO_STATUS_RX_MASK			0x0F
#define I2C_FIFO_STATUS_RX_SHIFT		0
#define I2C_INT_MASK				0x064
#define I2C_INT_STATUS				0x068
#define I2C_INT_PACKET_XFER_COMPLETE		(1<<7)
#define I2C_INT_ALL_PACKETS_XFER_COMPLETE	(1<<6)
#define I2C_INT_TX_FIFO_OVERFLOW		(1<<5)
#define I2C_INT_RX_FIFO_UNDERFLOW		(1<<4)
#define I2C_INT_NO_ACK				(1<<3)
#define I2C_INT_ARBITRATION_LOST		(1<<2)
#define I2C_INT_TX_FIFO_DATA_REQ		(1<<1)
#define I2C_INT_RX_FIFO_DATA_REQ		(1<<0)
#define I2C_CLK_DIVISOR				0x06c

#define DVC_CTRL_REG1				0x000
#define DVC_CTRL_REG1_INTR_EN			(1<<10)
#define DVC_CTRL_REG2				0x004
#define DVC_CTRL_REG3				0x008
#define DVC_CTRL_REG3_SW_PROG			(1<<26)
#define DVC_CTRL_REG3_I2C_DONE_INTR_EN		(1<<30)
#define DVC_STATUS				0x00c
#define DVC_STATUS_I2C_DONE_INTR		(1<<30)

#define I2C_ERR_NONE				0x00
#define I2C_ERR_NO_ACK				0x01
#define I2C_ERR_ARBITRATION_LOST		0x02
#define I2C_ERR_UNKNOWN_INTERRUPT		0x04
#define I2C_ERR_UNEXPECTED_STATUS		0x08

#define PACKET_HEADER0_HEADER_SIZE_SHIFT	28
#define PACKET_HEADER0_PACKET_ID_SHIFT		16
#define PACKET_HEADER0_CONT_ID_SHIFT		12
#define PACKET_HEADER0_PROTOCOL_I2C		(1<<4)

#define I2C_HEADER_HIGHSPEED_MODE		(1<<22)
#define I2C_HEADER_CONT_ON_NAK			(1<<21)
#define I2C_HEADER_SEND_START_BYTE		(1<<20)
#define I2C_HEADER_READ				(1<<19)
#define I2C_HEADER_10BIT_ADDR			(1<<18)
#define I2C_HEADER_IE_ENABLE			(1<<17)
#define I2C_HEADER_REPEAT_START			(1<<16)
#define I2C_HEADER_CONTINUE_XFER		(1<<15)
#define I2C_HEADER_MASTER_ADDR_SHIFT		12
#define I2C_HEADER_SLAVE_ADDR_SHIFT		1

#define SL_ADDR1(addr) (addr & 0xff)
#define SL_ADDR2(addr) ((addr >> 8) & 0xff)

/*
 * msg_end_type: The bus control which need to be send at end of transfer.
 * @MSG_END_STOP: Send stop pulse at end of transfer.
 * @MSG_END_REPEAT_START: Send repeat start at end of transfer.
 * @MSG_END_CONTINUE: The following on message is coming and so do not send
 *		stop or repeat start.
 */

enum msg_end_type {
	MSG_END_STOP,
	MSG_END_REPEAT_START,
	MSG_END_CONTINUE,
};

struct tegra_i2c_dev;

struct tegra_i2c_bus {
	struct tegra_i2c_dev *dev;
	const struct tegra_pingroup_config *mux;
	int mux_len;
	unsigned long bus_clk_rate;
	struct i2c_adapter adapter;
	int scl_gpio;
	int sda_gpio;
};

/**
 * struct tegra_i2c_dev	- per device i2c context
 * @dev: device reference for power management
 * @adapter: core i2c layer adapter information
 * @clk: clock reference for i2c controller
 * @i2c_clk: clock reference for i2c bus
 * @iomem: memory resource for registers
 * @base: ioremapped registers cookie
 * @cont_id: i2c controller id, used for for packet header
 * @irq: irq number of transfer complete interrupt
 * @is_dvc: identifies the DVC i2c controller, has a different register layout
 * @msg_complete: transfer completion notifier
 * @msg_err: error code for completed message
 * @msg_buf: pointer to current message data
 * @msg_buf_remaining: size of unsent data in the message buffer
 * @msg_read: identifies read transfers
 * @bus_clk_rate: current i2c bus clock rate
 * @is_suspended: prevents i2c controller accesses after suspend is called
 */
struct tegra_i2c_dev {
	struct device *dev;
	struct clk *div_clk;
	struct clk *fast_clk;
	struct resource *iomem;
	struct rt_mutex dev_lock;
	spinlock_t fifo_lock;
	void __iomem *base;
	int cont_id;
	int irq;
	bool irq_disabled;
	int is_dvc;
	bool is_slave;
	struct completion msg_complete;
	int msg_err;
	u8 *msg_buf;
	u32 packet_header;
	u32 payload_size;
	u32 io_header;
	size_t msg_buf_remaining;
	int msg_read;
	struct i2c_msg *msgs;
	int msg_add;
	int msgs_num;
	bool is_suspended;
	int bus_count;
	const struct tegra_pingroup_config *last_mux;
	int last_mux_len;
	unsigned long last_bus_clk_rate;
	u16 slave_addr;
	bool is_clkon_always;
	bool is_high_speed_enable;
	u16 hs_master_code;
	int (*arb_recovery)(int scl_gpio, int sda_gpio);
	struct tegra_i2c_bus busses[1];
};

static void dvc_writel(struct tegra_i2c_dev *i2c_dev, u32 val, unsigned long reg)
{
	writel(val, i2c_dev->base + reg);
}

static u32 dvc_readl(struct tegra_i2c_dev *i2c_dev, unsigned long reg)
{
	return readl(i2c_dev->base + reg);
}

static void dvc_i2c_mask_irq(struct tegra_i2c_dev *i2c_dev, u32 mask)
{
	u32 int_mask = dvc_readl(i2c_dev, DVC_CTRL_REG3);
	int_mask &= ~mask;
	dvc_writel(i2c_dev, int_mask, DVC_CTRL_REG3);
}

static void dvc_i2c_unmask_irq(struct tegra_i2c_dev *i2c_dev, u32 mask)
{
	u32 int_mask = dvc_readl(i2c_dev, DVC_CTRL_REG3);
	int_mask |= mask;
	dvc_writel(i2c_dev, int_mask, DVC_CTRL_REG3);
}

/*
 * i2c_writel and i2c_readl will offset the register if necessary to talk
 * to the I2C block inside the DVC block
 */
static unsigned long tegra_i2c_reg_addr(struct tegra_i2c_dev *i2c_dev,
	unsigned long reg)
{
	if (i2c_dev->is_dvc)
		reg += (reg >= I2C_TX_FIFO) ? 0x10 : 0x40;
	return reg;
}

static void i2c_writel(struct tegra_i2c_dev *i2c_dev, u32 val,
	unsigned long reg)
{
	writel(val, i2c_dev->base + tegra_i2c_reg_addr(i2c_dev, reg));
}

static u32 i2c_readl(struct tegra_i2c_dev *i2c_dev, unsigned long reg)
{
	return readl(i2c_dev->base + tegra_i2c_reg_addr(i2c_dev, reg));
}

static void i2c_writesl(struct tegra_i2c_dev *i2c_dev, void *data,
	unsigned long reg, int len)
{
	writesl(i2c_dev->base + tegra_i2c_reg_addr(i2c_dev, reg), data, len);
}

static void i2c_readsl(struct tegra_i2c_dev *i2c_dev, void *data,
	unsigned long reg, int len)
{
	readsl(i2c_dev->base + tegra_i2c_reg_addr(i2c_dev, reg), data, len);
}

static void tegra_i2c_mask_irq(struct tegra_i2c_dev *i2c_dev, u32 mask)
{
	u32 int_mask = i2c_readl(i2c_dev, I2C_INT_MASK);
	int_mask &= ~mask;
	i2c_writel(i2c_dev, int_mask, I2C_INT_MASK);
}

static void tegra_i2c_unmask_irq(struct tegra_i2c_dev *i2c_dev, u32 mask)
{
	u32 int_mask = i2c_readl(i2c_dev, I2C_INT_MASK);
	int_mask |= mask;
	i2c_writel(i2c_dev, int_mask, I2C_INT_MASK);
}

static int tegra_i2c_flush_fifos(struct tegra_i2c_dev *i2c_dev)
{
	unsigned long timeout = jiffies + HZ;
	u32 val = i2c_readl(i2c_dev, I2C_FIFO_CONTROL);
	val |= I2C_FIFO_CONTROL_TX_FLUSH | I2C_FIFO_CONTROL_RX_FLUSH;
	i2c_writel(i2c_dev, val, I2C_FIFO_CONTROL);

	while (i2c_readl(i2c_dev, I2C_FIFO_CONTROL) &
		(I2C_FIFO_CONTROL_TX_FLUSH | I2C_FIFO_CONTROL_RX_FLUSH)) {
		if (time_after(jiffies, timeout)) {
			dev_warn(i2c_dev->dev, "timeout waiting for fifo flush\n");
			return -ETIMEDOUT;
		}
		msleep(1);
	}
	return 0;
}

static int tegra_i2c_empty_rx_fifo(struct tegra_i2c_dev *i2c_dev)
{
	u32 val;
	int rx_fifo_avail;
	u8 *buf = i2c_dev->msg_buf;
	size_t buf_remaining = i2c_dev->msg_buf_remaining;
	int words_to_transfer;

	val = i2c_readl(i2c_dev, I2C_FIFO_STATUS);
	rx_fifo_avail = (val & I2C_FIFO_STATUS_RX_MASK) >>
		I2C_FIFO_STATUS_RX_SHIFT;

	/* Rounds down to not include partial word at the end of buf */
	words_to_transfer = buf_remaining / BYTES_PER_FIFO_WORD;
	if (words_to_transfer > rx_fifo_avail)
		words_to_transfer = rx_fifo_avail;

	i2c_readsl(i2c_dev, buf, I2C_RX_FIFO, words_to_transfer);

	buf += words_to_transfer * BYTES_PER_FIFO_WORD;
	buf_remaining -= words_to_transfer * BYTES_PER_FIFO_WORD;
	rx_fifo_avail -= words_to_transfer;

	/*
	 * If there is a partial word at the end of buf, handle it manually to
	 * prevent overwriting past the end of buf
	 */
	if (rx_fifo_avail > 0 && buf_remaining > 0) {
		BUG_ON(buf_remaining > 3);
		val = i2c_readl(i2c_dev, I2C_RX_FIFO);
		memcpy(buf, &val, buf_remaining);
		buf_remaining = 0;
		rx_fifo_avail--;
	}

	BUG_ON(rx_fifo_avail > 0 && buf_remaining > 0);
	i2c_dev->msg_buf_remaining = buf_remaining;
	i2c_dev->msg_buf = buf;
	return 0;
}

static int tegra_i2c_fill_tx_fifo(struct tegra_i2c_dev *i2c_dev)
{
	u32 val;
	int tx_fifo_avail;
	u8 *buf;
	size_t buf_remaining;
	int words_to_transfer;
	unsigned long flags;

	spin_lock_irqsave(&i2c_dev->fifo_lock, flags);
	if (!i2c_dev->msg_buf_remaining) {
		spin_unlock_irqrestore(&i2c_dev->fifo_lock, flags);
		return 0;
	}

	buf = i2c_dev->msg_buf;
	buf_remaining = i2c_dev->msg_buf_remaining;

	val = i2c_readl(i2c_dev, I2C_FIFO_STATUS);
	tx_fifo_avail = (val & I2C_FIFO_STATUS_TX_MASK) >>
		I2C_FIFO_STATUS_TX_SHIFT;

	/* Rounds down to not include partial word at the end of buf */
	words_to_transfer = buf_remaining / BYTES_PER_FIFO_WORD;

	/* It's very common to have < 4 bytes, so optimize that case. */
	if (words_to_transfer) {
		if (words_to_transfer > tx_fifo_avail)
			words_to_transfer = tx_fifo_avail;

		/*
		 * Update state before writing to FIFO.  If this casues us
		 * to finish writing all bytes (AKA buf_remaining goes to 0) we
		 * have a potential for an interrupt (PACKET_XFER_COMPLETE is
		 * not maskable).  We need to make sure that the isr sees
		 * buf_remaining as 0 and doesn't call us back re-entrantly.
		 */
		buf_remaining -= words_to_transfer * BYTES_PER_FIFO_WORD;
		tx_fifo_avail -= words_to_transfer;
		i2c_dev->msg_buf_remaining = buf_remaining;
		i2c_dev->msg_buf = buf +
			words_to_transfer * BYTES_PER_FIFO_WORD;
		barrier();

		i2c_writesl(i2c_dev, buf, I2C_TX_FIFO, words_to_transfer);

		buf += words_to_transfer * BYTES_PER_FIFO_WORD;
	}

	/*
	 * If there is a partial word at the end of buf, handle it manually to
	 * prevent reading past the end of buf, which could cross a page
	 * boundary and fault.
	 */
	if (tx_fifo_avail > 0 && buf_remaining > 0) {
		if (buf_remaining > 3) {
			dev_err(i2c_dev->dev,
				"Remaining buffer more than 3 %d\n",
				buf_remaining);
			BUG();
		}
		memcpy(&val, buf, buf_remaining);

		/* Again update before writing to FIFO to make sure isr sees. */
		i2c_dev->msg_buf_remaining = 0;
		i2c_dev->msg_buf = NULL;
		barrier();

		i2c_writel(i2c_dev, val, I2C_TX_FIFO);
	}

	spin_unlock_irqrestore(&i2c_dev->fifo_lock, flags);

	return 0;
}

/*
 * One of the Tegra I2C blocks is inside the DVC (Digital Voltage Controller)
 * block.  This block is identical to the rest of the I2C blocks, except that
 * it only supports master mode, it has registers moved around, and it needs
 * some extra init to get it into I2C mode.  The register moves are handled
 * by i2c_readl and i2c_writel
 */
static void tegra_dvc_init(struct tegra_i2c_dev *i2c_dev)
{
	u32 val = 0;
	val = dvc_readl(i2c_dev, DVC_CTRL_REG3);
	val |= DVC_CTRL_REG3_SW_PROG;
	dvc_writel(i2c_dev, val, DVC_CTRL_REG3);

	val = dvc_readl(i2c_dev, DVC_CTRL_REG1);
	val |= DVC_CTRL_REG1_INTR_EN;
	dvc_writel(i2c_dev, val, DVC_CTRL_REG1);
}

static void tegra_i2c_slave_init(struct tegra_i2c_dev *i2c_dev)
{
	u32 val = I2C_SL_CNFG_NEWSL | I2C_SL_CNFG_NACK;

	i2c_writel(i2c_dev, val, I2C_SL_CNFG);

	if (i2c_dev->slave_addr) {
		u16 addr = i2c_dev->slave_addr;

		i2c_writel(i2c_dev, SL_ADDR1(addr), I2C_SL_ADDR1);
		i2c_writel(i2c_dev, SL_ADDR2(addr), I2C_SL_ADDR2);
	}
}

static inline int tegra_i2c_clock_enable(struct tegra_i2c_dev *i2c_dev)
{
	int ret;
	ret = clk_enable(i2c_dev->fast_clk);
	if (ret < 0) {
		dev_err(i2c_dev->dev,
			"Error in enabling fast clock err %d\n", ret);
		return ret;
	}
	ret = clk_enable(i2c_dev->div_clk);
	if (ret < 0) {
		dev_err(i2c_dev->dev,
			"Error in enabling div clock err %d\n", ret);
		clk_disable(i2c_dev->fast_clk);
	}
	return ret;
}

static inline void tegra_i2c_clock_disable(struct tegra_i2c_dev *i2c_dev)
{
	clk_disable(i2c_dev->div_clk);
	clk_disable(i2c_dev->fast_clk);
}

static int tegra_i2c_init(struct tegra_i2c_dev *i2c_dev)
{
	u32 val;
	int err = 0;

	if (!i2c_dev->is_clkon_always)
		tegra_i2c_clock_enable(i2c_dev);

	/* Interrupt generated before sending stop signal so
	* wait for some time so that stop signal can be send proerly */
	mdelay(1);

	tegra_periph_reset_assert(i2c_dev->div_clk);
	udelay(2);
	tegra_periph_reset_deassert(i2c_dev->div_clk);

	if (i2c_dev->is_dvc)
		tegra_dvc_init(i2c_dev);

	val = I2C_CNFG_NEW_MASTER_FSM | I2C_CNFG_PACKET_MODE_EN |
		(0x2 << I2C_CNFG_DEBOUNCE_CNT_SHIFT);
	i2c_writel(i2c_dev, val, I2C_CNFG);
	i2c_writel(i2c_dev, 0, I2C_INT_MASK);
	clk_set_rate(i2c_dev->div_clk, i2c_dev->last_bus_clk_rate * 8);
	i2c_writel(i2c_dev, 0x3, I2C_CLK_DIVISOR);

	if (!i2c_dev->is_dvc) {
		u32 sl_cfg = i2c_readl(i2c_dev, I2C_SL_CNFG);
		sl_cfg |= I2C_SL_CNFG_NACK | I2C_SL_CNFG_NEWSL;
		i2c_writel(i2c_dev, sl_cfg, I2C_SL_CNFG);
		i2c_writel(i2c_dev, 0xfc, I2C_SL_ADDR1);
		i2c_writel(i2c_dev, 0x00, I2C_SL_ADDR2);

	}

	val = 7 << I2C_FIFO_CONTROL_TX_TRIG_SHIFT |
		0 << I2C_FIFO_CONTROL_RX_TRIG_SHIFT;
	i2c_writel(i2c_dev, val, I2C_FIFO_CONTROL);

	if (i2c_dev->is_slave)
		tegra_i2c_slave_init(i2c_dev);

	if (tegra_i2c_flush_fifos(i2c_dev))
		err = -ETIMEDOUT;

	if (!i2c_dev->is_clkon_always)
		tegra_i2c_clock_disable(i2c_dev);

	if (i2c_dev->irq_disabled) {
		i2c_dev->irq_disabled = 0;
		enable_irq(i2c_dev->irq);
	}

	return err;
}

static irqreturn_t tegra_i2c_isr(int irq, void *dev_id)
{
	u32 status;
	const u32 status_err = I2C_INT_NO_ACK | I2C_INT_ARBITRATION_LOST | I2C_INT_TX_FIFO_OVERFLOW;
	struct tegra_i2c_dev *i2c_dev = dev_id;

	status = i2c_readl(i2c_dev, I2C_INT_STATUS);

	if (status == 0) {
		dev_warn(i2c_dev->dev, "unknown interrupt Add 0x%02x\n",
						i2c_dev->msg_add);
		i2c_dev->msg_err |= I2C_ERR_UNKNOWN_INTERRUPT;

		if (!i2c_dev->irq_disabled) {
			disable_irq_nosync(i2c_dev->irq);
			i2c_dev->irq_disabled = 1;
		}
<<<<<<< HEAD

=======
>>>>>>> 1f5547c7
		goto err;
	}

	if (unlikely(status & status_err)) {
		dev_warn(i2c_dev->dev, "I2c error status 0x%08x\n", status);
		if (status & I2C_INT_NO_ACK) {
			i2c_dev->msg_err |= I2C_ERR_NO_ACK;
			dev_warn(i2c_dev->dev, "no acknowledge from address"
					" 0x%x\n", i2c_dev->msg_add);
			dev_warn(i2c_dev->dev, "Packet status 0x%08x\n",
				i2c_readl(i2c_dev, I2C_PACKET_TRANSFER_STATUS));
		}

		if (status & I2C_INT_ARBITRATION_LOST) {
			i2c_dev->msg_err |= I2C_ERR_ARBITRATION_LOST;
<<<<<<< HEAD
			dev_warn(i2c_dev->dev, "arbitration lost during "
				" communicate to add 0x%x\n", i2c_dev->msg_add);
			dev_warn(i2c_dev->dev, "Packet status 0x%08x\n",
				i2c_readl(i2c_dev, I2C_PACKET_TRANSFER_STATUS));
		}

		if (status & I2C_INT_TX_FIFO_OVERFLOW) {
			i2c_dev->msg_err |= I2C_INT_TX_FIFO_OVERFLOW;
			dev_warn(i2c_dev->dev, "Tx fifo overflow during "
				" communicate to add 0x%x\n", i2c_dev->msg_add);
			dev_warn(i2c_dev->dev, "Packet status 0x%08x\n",
				i2c_readl(i2c_dev, I2C_PACKET_TRANSFER_STATUS));
		}
		goto err;
	}

	if (unlikely((i2c_readl(i2c_dev, I2C_STATUS) & I2C_STATUS_BUSY)
				&& (status == I2C_INT_TX_FIFO_DATA_REQ)
				&& i2c_dev->msg_read
				&& i2c_dev->msg_buf_remaining)) {
		dev_warn(i2c_dev->dev, "unexpected status\n");
		i2c_dev->msg_err |= I2C_ERR_UNEXPECTED_STATUS;

		if (!i2c_dev->irq_disabled) {
			disable_irq_nosync(i2c_dev->irq);
			i2c_dev->irq_disabled = 1;
		}

=======
>>>>>>> 1f5547c7
		goto err;
	}

	if (i2c_dev->msg_read && (status & I2C_INT_RX_FIFO_DATA_REQ)) {
		if (i2c_dev->msg_buf_remaining)
			tegra_i2c_empty_rx_fifo(i2c_dev);
		else
			BUG();
	}

	if (!i2c_dev->msg_read && (status & I2C_INT_TX_FIFO_DATA_REQ)) {
		if (i2c_dev->msg_buf_remaining)
			tegra_i2c_fill_tx_fifo(i2c_dev);
		else
			tegra_i2c_mask_irq(i2c_dev, I2C_INT_TX_FIFO_DATA_REQ);
	}

	i2c_writel(i2c_dev, status, I2C_INT_STATUS);
<<<<<<< HEAD
	i2c_readl(i2c_dev, I2C_INT_STATUS);

	if (i2c_dev->is_dvc) {
		dvc_writel(i2c_dev, DVC_STATUS_I2C_DONE_INTR, DVC_STATUS);
		dvc_readl(i2c_dev, DVC_STATUS);
	}
=======
	if (i2c_dev->is_dvc)
		dvc_writel(i2c_dev, DVC_STATUS_I2C_DONE_INTR, DVC_STATUS);
>>>>>>> 1f5547c7

	if (status & I2C_INT_PACKET_XFER_COMPLETE) {
		BUG_ON(i2c_dev->msg_buf_remaining);
		complete(&i2c_dev->msg_complete);
	}
<<<<<<< HEAD

=======
>>>>>>> 1f5547c7
	return IRQ_HANDLED;

err:
	dev_dbg(i2c_dev->dev, "reg: 0x%08x 0x%08x 0x%08x 0x%08x\n",
		 i2c_readl(i2c_dev, I2C_CNFG), i2c_readl(i2c_dev, I2C_STATUS),
		 i2c_readl(i2c_dev, I2C_INT_STATUS),
		 i2c_readl(i2c_dev, I2C_PACKET_TRANSFER_STATUS));

	dev_dbg(i2c_dev->dev, "packet: 0x%08x %u 0x%08x\n",
		 i2c_dev->packet_header, i2c_dev->payload_size,
		 i2c_dev->io_header);

	if (i2c_dev->msgs) {
		struct i2c_msg *msgs = i2c_dev->msgs;
		int i;

		for (i = 0; i < i2c_dev->msgs_num; i++)
			dev_dbg(i2c_dev->dev,
				 "msgs[%d] %c, addr=0x%04x, len=%d\n",
				 i, (msgs[i].flags & I2C_M_RD) ? 'R' : 'W',
				 msgs[i].addr, msgs[i].len);
	}

	/* An error occurred, mask all interrupts */
	tegra_i2c_mask_irq(i2c_dev, I2C_INT_NO_ACK | I2C_INT_ARBITRATION_LOST |
		I2C_INT_PACKET_XFER_COMPLETE | I2C_INT_TX_FIFO_DATA_REQ |
		I2C_INT_RX_FIFO_DATA_REQ | I2C_INT_TX_FIFO_OVERFLOW);

	i2c_writel(i2c_dev, status, I2C_INT_STATUS);
	i2c_readl(i2c_dev, I2C_INT_STATUS);

	/* An error occured, mask dvc interrupt */
	if (i2c_dev->is_dvc)
		dvc_i2c_mask_irq(i2c_dev, DVC_CTRL_REG3_I2C_DONE_INTR_EN);

	if (i2c_dev->is_dvc) {
		dvc_writel(i2c_dev, DVC_STATUS_I2C_DONE_INTR, DVC_STATUS);
<<<<<<< HEAD
		dvc_readl(i2c_dev, DVC_STATUS);
	}
=======
>>>>>>> 1f5547c7

	complete(&i2c_dev->msg_complete);
	return IRQ_HANDLED;
}

static int tegra_i2c_xfer_msg(struct tegra_i2c_bus *i2c_bus,
	struct i2c_msg *msg, enum msg_end_type end_state)
{
	struct tegra_i2c_dev *i2c_dev = i2c_bus->dev;
	u32 int_mask;
	int ret;
	int arb_stat;

	if (msg->len == 0)
		return -EINVAL;

	tegra_i2c_flush_fifos(i2c_dev);

	/* Toggle the direction flag if rev dir is selected */
	if (msg->flags & I2C_M_REV_DIR_ADDR)
		msg->flags ^= I2C_M_RD;

	i2c_dev->msg_buf = msg->buf;
	i2c_dev->msg_buf_remaining = msg->len;
	i2c_dev->msg_err = I2C_ERR_NONE;
	i2c_dev->msg_read = (msg->flags & I2C_M_RD);
	INIT_COMPLETION(i2c_dev->msg_complete);
	i2c_dev->msg_add = msg->addr;

	i2c_dev->packet_header = (0 << PACKET_HEADER0_HEADER_SIZE_SHIFT) |
			PACKET_HEADER0_PROTOCOL_I2C |
			(i2c_dev->cont_id << PACKET_HEADER0_CONT_ID_SHIFT) |
			(1 << PACKET_HEADER0_PACKET_ID_SHIFT);
	i2c_writel(i2c_dev, i2c_dev->packet_header, I2C_TX_FIFO);

	i2c_dev->payload_size = msg->len - 1;
	i2c_writel(i2c_dev, i2c_dev->payload_size, I2C_TX_FIFO);

	i2c_dev->io_header = I2C_HEADER_IE_ENABLE;
	if (end_state == MSG_END_CONTINUE)
		i2c_dev->io_header |= I2C_HEADER_CONTINUE_XFER;
	else if (end_state == MSG_END_REPEAT_START)
		i2c_dev->io_header |= I2C_HEADER_REPEAT_START;

	if (msg->flags & I2C_M_TEN) {
		i2c_dev->io_header |= msg->addr;
		i2c_dev->io_header |= I2C_HEADER_10BIT_ADDR;
	} else {
		i2c_dev->io_header |= (msg->addr << I2C_HEADER_SLAVE_ADDR_SHIFT);
	}
	if (msg->flags & I2C_M_IGNORE_NAK)
		i2c_dev->io_header |= I2C_HEADER_CONT_ON_NAK;
	if (msg->flags & I2C_M_RD)
		i2c_dev->io_header |= I2C_HEADER_READ;
	if (i2c_dev->is_high_speed_enable) {
		i2c_dev->io_header |= I2C_HEADER_HIGHSPEED_MODE;
		i2c_dev->io_header |= ((i2c_dev->hs_master_code & 0x7) <<  I2C_HEADER_MASTER_ADDR_SHIFT);
	}
	i2c_writel(i2c_dev, i2c_dev->io_header, I2C_TX_FIFO);

	if (!(msg->flags & I2C_M_RD))
		tegra_i2c_fill_tx_fifo(i2c_dev);

	if (i2c_dev->is_dvc)
		dvc_i2c_unmask_irq(i2c_dev, DVC_CTRL_REG3_I2C_DONE_INTR_EN);

	int_mask = I2C_INT_NO_ACK | I2C_INT_ARBITRATION_LOST | I2C_INT_TX_FIFO_OVERFLOW;
	if (msg->flags & I2C_M_RD)
		int_mask |= I2C_INT_RX_FIFO_DATA_REQ;
	else if (i2c_dev->msg_buf_remaining)
		int_mask |= I2C_INT_TX_FIFO_DATA_REQ;
	tegra_i2c_unmask_irq(i2c_dev, int_mask);
	dev_dbg(i2c_dev->dev, "unmasked irq: %02x\n",
		i2c_readl(i2c_dev, I2C_INT_MASK));

	ret = wait_for_completion_timeout(&i2c_dev->msg_complete,
					TEGRA_I2C_TIMEOUT);
	tegra_i2c_mask_irq(i2c_dev, int_mask);

	if (i2c_dev->is_dvc)
		dvc_i2c_mask_irq(i2c_dev, DVC_CTRL_REG3_I2C_DONE_INTR_EN);

	/* Restore the message flag */
	if (msg->flags & I2C_M_REV_DIR_ADDR)
		msg->flags ^= I2C_M_RD;

	if (WARN_ON(ret == 0)) {
		dev_err(i2c_dev->dev,
			"i2c transfer timed out, addr 0x%04x, data 0x%02x\n",
			msg->addr, msg->buf[0]);

		tegra_i2c_init(i2c_dev);
		return -ETIMEDOUT;
	}

	dev_dbg(i2c_dev->dev, "transfer complete: %d %d %d\n",
		ret, completion_done(&i2c_dev->msg_complete), i2c_dev->msg_err);

	if (likely(i2c_dev->msg_err == I2C_ERR_NONE))
		return 0;

	/* Arbitration Lost occurs, Start recovery */
	if (i2c_dev->msg_err == I2C_ERR_ARBITRATION_LOST) {
		if (i2c_dev->arb_recovery) {
			arb_stat = i2c_dev->arb_recovery(i2c_bus->scl_gpio, i2c_bus->sda_gpio);
			if (!arb_stat)
				return -EAGAIN;
		}
	}

	/*
	 * NACK interrupt is generated before the I2C controller generates the
	 * STOP condition on the bus. So wait for 2 clock periods before resetting
	 * the controller so that STOP condition has been delivered properly.
	 */
	if (i2c_dev->msg_err == I2C_ERR_NO_ACK)
		udelay(DIV_ROUND_UP(2 * 1000000, i2c_dev->last_bus_clk_rate));

	tegra_i2c_init(i2c_dev);

	if (i2c_dev->msg_err == I2C_ERR_NO_ACK) {
		if (msg->flags & I2C_M_IGNORE_NAK)
			return 0;
		return -EREMOTEIO;
	}

	if (i2c_dev->msg_err & I2C_ERR_UNEXPECTED_STATUS)
		return -EAGAIN;

	return -EIO;
}

static int tegra_i2c_xfer(struct i2c_adapter *adap, struct i2c_msg msgs[],
	int num)
{
	struct tegra_i2c_bus *i2c_bus = i2c_get_adapdata(adap);
	struct tegra_i2c_dev *i2c_dev = i2c_bus->dev;
	int i;
	int ret = 0;

	rt_mutex_lock(&i2c_dev->dev_lock);

	if (i2c_dev->is_suspended) {
		rt_mutex_unlock(&i2c_dev->dev_lock);
		return -EBUSY;
	}

	if (i2c_dev->last_mux != i2c_bus->mux) {
		tegra_pinmux_set_safe_pinmux_table(i2c_dev->last_mux,
			i2c_dev->last_mux_len);
		tegra_pinmux_config_pinmux_table(i2c_bus->mux,
			i2c_bus->mux_len);
		i2c_dev->last_mux = i2c_bus->mux;
		i2c_dev->last_mux_len = i2c_bus->mux_len;
	}

	if (i2c_dev->last_bus_clk_rate != i2c_bus->bus_clk_rate) {
		clk_set_rate(i2c_dev->div_clk, i2c_bus->bus_clk_rate * 8);
		i2c_dev->last_bus_clk_rate = i2c_bus->bus_clk_rate;
	}

	i2c_dev->msgs = msgs;
	i2c_dev->msgs_num = num;

	if (!i2c_dev->is_clkon_always)
		tegra_i2c_clock_enable(i2c_dev);

	for (i = 0; i < num; i++) {
		enum msg_end_type end_type = MSG_END_STOP;
		if (i < (num - 1)) {
			if (msgs[i + 1].flags & I2C_M_NOSTART)
				end_type = MSG_END_CONTINUE;
			else
				end_type = MSG_END_REPEAT_START;
		}
		ret = tegra_i2c_xfer_msg(i2c_bus, &msgs[i], end_type);
		if (ret)
			break;
	}

	if (!i2c_dev->is_clkon_always)
		tegra_i2c_clock_disable(i2c_dev);

	rt_mutex_unlock(&i2c_dev->dev_lock);

	i2c_dev->msgs = NULL;
	i2c_dev->msgs_num = 0;

	return ret ?: i;
}

static u32 tegra_i2c_func(struct i2c_adapter *adap)
{
	return I2C_FUNC_I2C | I2C_FUNC_SMBUS_EMUL | I2C_FUNC_10BIT_ADDR |
			I2C_FUNC_PROTOCOL_MANGLING;
}

static const struct i2c_algorithm tegra_i2c_algo = {
	.master_xfer	= tegra_i2c_xfer,
	.functionality	= tegra_i2c_func,
};

static int __devinit tegra_i2c_probe(struct platform_device *pdev)
{
	struct tegra_i2c_dev *i2c_dev;
	struct tegra_i2c_platform_data *plat = pdev->dev.platform_data;
	struct resource *res;
	struct resource *iomem;
	struct clk *div_clk;
	struct clk *fast_clk = NULL;
	const unsigned int *prop;
	void __iomem *base;
	int irq;
	int nbus;
	int i = 0;
	int ret = 0;

	if (!plat) {
		dev_err(&pdev->dev, "no platform data?\n");
		return -ENODEV;
	}

	if (plat->bus_count <= 0 || plat->adapter_nr < 0) {
		dev_err(&pdev->dev, "invalid platform data?\n");
		return -ENODEV;
	}

	WARN_ON(plat->bus_count > TEGRA_I2C_MAX_BUS);
	nbus = min(TEGRA_I2C_MAX_BUS, plat->bus_count);

	res = platform_get_resource(pdev, IORESOURCE_MEM, 0);
	if (!res) {
		dev_err(&pdev->dev, "no mem resource\n");
		return -EINVAL;
	}
	iomem = request_mem_region(res->start, resource_size(res), pdev->name);
	if (!iomem) {
		dev_err(&pdev->dev, "I2C region already claimed\n");
		return -EBUSY;
	}

	base = ioremap(iomem->start, resource_size(iomem));
	if (!base) {
		dev_err(&pdev->dev, "Cannot ioremap I2C region\n");
		return -ENOMEM;
	}

	res = platform_get_resource(pdev, IORESOURCE_IRQ, 0);
	if (!res) {
		dev_err(&pdev->dev, "no irq resource\n");
		ret = -EINVAL;
		goto err_iounmap;
	}
	irq = res->start;

	div_clk = clk_get(&pdev->dev, "i2c-div");
	if (IS_ERR(div_clk)) {
		dev_err(&pdev->dev, "missing controller clock");
		ret = PTR_ERR(div_clk);
		goto err_release_region;
	}

	fast_clk = clk_get(&pdev->dev, "i2c-fast");
	if (IS_ERR(fast_clk)) {
		dev_err(&pdev->dev, "missing controller fast clock");
		ret = PTR_ERR(fast_clk);
		goto fast_clk_err;
	}

	i2c_dev = kzalloc(sizeof(struct tegra_i2c_dev) +
			  (nbus-1) * sizeof(struct tegra_i2c_bus), GFP_KERNEL);
	if (!i2c_dev) {
		ret = -ENOMEM;
		goto err_clk_put;
	}

	i2c_dev->base = base;
	i2c_dev->div_clk = div_clk;
	i2c_dev->fast_clk = fast_clk;
	i2c_dev->iomem = iomem;
	i2c_dev->irq = irq;
	i2c_dev->cont_id = pdev->id;
	i2c_dev->dev = &pdev->dev;
	i2c_dev->is_clkon_always = plat->is_clkon_always;

	i2c_dev->last_bus_clk_rate = 100000; /* default clock rate */
	if (plat) {
		i2c_dev->last_bus_clk_rate = plat->bus_clk_rate[0];

	} else if (i2c_dev->dev->of_node) {    /* if there is a device tree node ... */
		/* TODO: DAN: this doesn't work for DT */
		prop = of_get_property(i2c_dev->dev->of_node,
				"clock-frequency", NULL);
		if (prop)
			i2c_dev->last_bus_clk_rate = be32_to_cpup(prop);
	}

	i2c_dev->is_high_speed_enable = plat->is_high_speed_enable;
	i2c_dev->last_bus_clk_rate = plat->bus_clk_rate[0] ?: 100000;
	i2c_dev->msgs = NULL;
	i2c_dev->msgs_num = 0;
	rt_mutex_init(&i2c_dev->dev_lock);
	spin_lock_init(&i2c_dev->fifo_lock);

	if (pdev->dev.of_node)
		i2c_dev->is_dvc = of_device_is_compatible(pdev->dev.of_node,
						"nvidia,tegra20-i2c-dvc");
	else
		i2c_dev->is_dvc = plat->is_dvc;
	i2c_dev->slave_addr = plat->slave_addr;
	i2c_dev->hs_master_code = plat->hs_master_code;
	i2c_dev->is_dvc = plat->is_dvc;
	i2c_dev->arb_recovery = plat->arb_recovery;
	init_completion(&i2c_dev->msg_complete);

	if (irq == INT_I2C || irq == INT_I2C2 || irq == INT_I2C3)
		i2c_dev->is_slave = true;

	platform_set_drvdata(pdev, i2c_dev);

	if (i2c_dev->is_clkon_always)
		tegra_i2c_clock_enable(i2c_dev);

	ret = tegra_i2c_init(i2c_dev);
	if (ret) {
		dev_err(&pdev->dev, "Failed to initialize i2c controller");
		goto err_free;
	}

	ret = request_irq(i2c_dev->irq, tegra_i2c_isr, 0, pdev->name, i2c_dev);
	if (ret) {
		dev_err(&pdev->dev, "Failed to request irq %i\n", i2c_dev->irq);
		goto err_free;
	}


	for (i = 0; i < nbus; i++) {
		struct tegra_i2c_bus *i2c_bus = &i2c_dev->busses[i];

		i2c_bus->dev = i2c_dev;
		i2c_bus->mux = plat->bus_mux[i];
		i2c_bus->mux_len = plat->bus_mux_len[i];
		i2c_bus->bus_clk_rate = plat->bus_clk_rate[i] ?: 100000;

		i2c_bus->scl_gpio = plat->scl_gpio[i];
		i2c_bus->sda_gpio = plat->sda_gpio[i];

		i2c_bus->adapter.dev.of_node = pdev->dev.of_node;
		i2c_bus->adapter.algo = &tegra_i2c_algo;
		i2c_set_adapdata(&i2c_bus->adapter, i2c_bus);
		i2c_bus->adapter.owner = THIS_MODULE;
		i2c_bus->adapter.class = I2C_CLASS_HWMON;
		strlcpy(i2c_bus->adapter.name, "Tegra I2C adapter",
			sizeof(i2c_bus->adapter.name));
		i2c_bus->adapter.dev.parent = &pdev->dev;
		i2c_bus->adapter.nr = plat->adapter_nr + i;

		if (plat->retries)
			i2c_bus->adapter.retries = plat->retries;
		else
			i2c_bus->adapter.retries = TEGRA_I2C_RETRIES;

		if (plat->timeout)
			i2c_bus->adapter.timeout = plat->timeout;

		ret = i2c_add_numbered_adapter(&i2c_bus->adapter);
		if (ret) {
			dev_err(&pdev->dev, "Failed to add I2C adapter\n");
			goto err_del_bus;
		}

		of_i2c_register_devices(&i2c_bus->adapter);

		i2c_dev->bus_count++;
	}

	return 0;

err_del_bus:
	while (i2c_dev->bus_count--)
		i2c_del_adapter(&i2c_dev->busses[i2c_dev->bus_count].adapter);
	free_irq(i2c_dev->irq, i2c_dev);
err_free:
	kfree(i2c_dev);
err_clk_put:
	clk_put(fast_clk);
fast_clk_err:
	clk_put(div_clk);
err_release_region:
	release_mem_region(iomem->start, resource_size(iomem));
err_iounmap:
	iounmap(base);
	return ret;
}

static int __devexit tegra_i2c_remove(struct platform_device *pdev)
{
	struct tegra_i2c_dev *i2c_dev = platform_get_drvdata(pdev);
	while (i2c_dev->bus_count--)
		i2c_del_adapter(&i2c_dev->busses[i2c_dev->bus_count].adapter);

	if (i2c_dev->is_clkon_always)
		tegra_i2c_clock_disable(i2c_dev);

	free_irq(i2c_dev->irq, i2c_dev);
	clk_put(i2c_dev->div_clk);
	clk_put(i2c_dev->fast_clk);
	release_mem_region(i2c_dev->iomem->start,
		resource_size(i2c_dev->iomem));
	iounmap(i2c_dev->base);
	kfree(i2c_dev);
	return 0;
}

#ifdef CONFIG_PM
static int tegra_i2c_suspend_noirq(struct device *dev)
{
	struct platform_device *pdev = to_platform_device(dev);
	struct tegra_i2c_dev *i2c_dev = platform_get_drvdata(pdev);

	rt_mutex_lock(&i2c_dev->dev_lock);

	i2c_dev->is_suspended = true;
	if (i2c_dev->is_clkon_always)
		tegra_i2c_clock_disable(i2c_dev);

	rt_mutex_unlock(&i2c_dev->dev_lock);

	return 0;
}

static int tegra_i2c_resume_noirq(struct device *dev)
{
	struct platform_device *pdev = to_platform_device(dev);
	struct tegra_i2c_dev *i2c_dev = platform_get_drvdata(pdev);
	int ret;

	rt_mutex_lock(&i2c_dev->dev_lock);

	if (i2c_dev->is_clkon_always)
		tegra_i2c_clock_enable(i2c_dev);

	ret = tegra_i2c_init(i2c_dev);

	if (ret) {
		rt_mutex_unlock(&i2c_dev->dev_lock);
		return ret;
	}

	i2c_dev->is_suspended = false;

	rt_mutex_unlock(&i2c_dev->dev_lock);

	return 0;
}

static const struct dev_pm_ops tegra_i2c_dev_pm_ops = {
	.suspend_noirq = tegra_i2c_suspend_noirq,
	.resume_noirq = tegra_i2c_resume_noirq,
};
#define TEGRA_I2C_DEV_PM_OPS (&tegra_i2c_dev_pm_ops)
#else
#define TEGRA_I2C_DEV_PM_OPS NULL
#endif

#if defined(CONFIG_OF)
/* Match table for of_platform binding */
static const struct of_device_id tegra_i2c_of_match[] __devinitconst = {
	{ .compatible = "nvidia,tegra20-i2c", },
	{ .compatible = "nvidia,tegra20-i2c-dvc", },
	{},
};
MODULE_DEVICE_TABLE(of, tegra_i2c_of_match);
#else
#define tegra_i2c_of_match NULL
#endif

static struct platform_driver tegra_i2c_driver = {
	.probe   = tegra_i2c_probe,
	.remove  = __devexit_p(tegra_i2c_remove),
	.driver  = {
		.name  = "tegra-i2c",
		.owner = THIS_MODULE,
		.of_match_table = tegra_i2c_of_match,
		.pm    = TEGRA_I2C_DEV_PM_OPS,
	},
};

static int __init tegra_i2c_init_driver(void)
{
	return platform_driver_register(&tegra_i2c_driver);
}

static void __exit tegra_i2c_exit_driver(void)
{
	platform_driver_unregister(&tegra_i2c_driver);
}

subsys_initcall(tegra_i2c_init_driver);
module_exit(tegra_i2c_exit_driver);

MODULE_DESCRIPTION("nVidia Tegra2 I2C Bus Controller driver");
MODULE_AUTHOR("Colin Cross");
MODULE_LICENSE("GPL v2");<|MERGE_RESOLUTION|>--- conflicted
+++ resolved
@@ -534,10 +534,6 @@
 			disable_irq_nosync(i2c_dev->irq);
 			i2c_dev->irq_disabled = 1;
 		}
-<<<<<<< HEAD
-
-=======
->>>>>>> 1f5547c7
 		goto err;
 	}
 
@@ -553,7 +549,6 @@
 
 		if (status & I2C_INT_ARBITRATION_LOST) {
 			i2c_dev->msg_err |= I2C_ERR_ARBITRATION_LOST;
-<<<<<<< HEAD
 			dev_warn(i2c_dev->dev, "arbitration lost during "
 				" communicate to add 0x%x\n", i2c_dev->msg_add);
 			dev_warn(i2c_dev->dev, "Packet status 0x%08x\n",
@@ -582,8 +577,6 @@
 			i2c_dev->irq_disabled = 1;
 		}
 
-=======
->>>>>>> 1f5547c7
 		goto err;
 	}
 
@@ -602,26 +595,17 @@
 	}
 
 	i2c_writel(i2c_dev, status, I2C_INT_STATUS);
-<<<<<<< HEAD
 	i2c_readl(i2c_dev, I2C_INT_STATUS);
 
 	if (i2c_dev->is_dvc) {
 		dvc_writel(i2c_dev, DVC_STATUS_I2C_DONE_INTR, DVC_STATUS);
 		dvc_readl(i2c_dev, DVC_STATUS);
 	}
-=======
-	if (i2c_dev->is_dvc)
-		dvc_writel(i2c_dev, DVC_STATUS_I2C_DONE_INTR, DVC_STATUS);
->>>>>>> 1f5547c7
 
 	if (status & I2C_INT_PACKET_XFER_COMPLETE) {
 		BUG_ON(i2c_dev->msg_buf_remaining);
 		complete(&i2c_dev->msg_complete);
 	}
-<<<<<<< HEAD
-
-=======
->>>>>>> 1f5547c7
 	return IRQ_HANDLED;
 
 err:
@@ -659,11 +643,8 @@
 
 	if (i2c_dev->is_dvc) {
 		dvc_writel(i2c_dev, DVC_STATUS_I2C_DONE_INTR, DVC_STATUS);
-<<<<<<< HEAD
 		dvc_readl(i2c_dev, DVC_STATUS);
 	}
-=======
->>>>>>> 1f5547c7
 
 	complete(&i2c_dev->msg_complete);
 	return IRQ_HANDLED;
