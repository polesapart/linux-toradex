--- conflicted
+++ resolved
@@ -538,7 +538,6 @@
 	  Say Y here to include support for I2C controller in the
 	  Samsung S3C2410 based System-on-Chip devices.
 
-<<<<<<< HEAD
 config I2C_S6000
 	tristate "S6000 I2C support"
 	depends on XTENSA_VARIANT_S6000
@@ -548,7 +547,7 @@
 
 	  To compile this driver as a module, choose M here. The module
 	  will be called i2c-s6000.
-=======
+
 config I2C_S3C2410_ADAPTER_NR
         int "S3C bus number for the I2C-adapter"
         depends on I2C_S3C2410
@@ -560,9 +559,6 @@
           For declaring this kind of static I2C-devices use the function
           i2c_register_board_info (see drivers/i2c/i2c-core.c).
 
-
->>>>>>> c9a75b78
-
 config I2C_SH7760
 	tristate "Renesas SH7760 I2C Controller"
 	depends on CPU_SUBTYPE_SH7760
