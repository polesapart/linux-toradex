--- conflicted
+++ resolved
@@ -570,7 +570,6 @@
 	u16 cmd;
 	u32 new;
 	int reg;
-<<<<<<< HEAD
 
 	/*
 	 * The generic pci_restore_bars() path calls this for all devices,
@@ -605,42 +604,6 @@
 	new = region.start;
 	new |= res->flags & ~PCI_BASE_ADDRESS_MEM_MASK;
 
-=======
-
-	/*
-	 * The generic pci_restore_bars() path calls this for all devices,
-	 * including VFs and non-SR-IOV devices.  If this is not a PF, we
-	 * have nothing to do.
-	 */
-	if (!iov)
-		return;
-
-	pci_read_config_word(dev, iov->pos + PCI_SRIOV_CTRL, &cmd);
-	if ((cmd & PCI_SRIOV_CTRL_VFE) && (cmd & PCI_SRIOV_CTRL_MSE)) {
-		dev_WARN(&dev->dev, "can't update enabled VF BAR%d %pR\n",
-			 vf_bar, res);
-		return;
-	}
-
-	/*
-	 * Ignore unimplemented BARs, unused resource slots for 64-bit
-	 * BARs, and non-movable resources, e.g., those described via
-	 * Enhanced Allocation.
-	 */
-	if (!res->flags)
-		return;
-
-	if (res->flags & IORESOURCE_UNSET)
-		return;
-
-	if (res->flags & IORESOURCE_PCI_FIXED)
-		return;
-
-	pcibios_resource_to_bus(dev->bus, &region, res);
-	new = region.start;
-	new |= res->flags & ~PCI_BASE_ADDRESS_MEM_MASK;
-
->>>>>>> 2e4575e9
 	reg = iov->pos + PCI_SRIOV_BAR + 4 * vf_bar;
 	pci_write_config_dword(dev, reg, new);
 	if (res->flags & IORESOURCE_MEM_64) {
