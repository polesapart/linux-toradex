/*
 * Copyright 2004-2012 Freescale Semiconductor, Inc. All Rights Reserved.
 */

/*
 * The code contained herein is licensed under the GNU General Public
 * License. You may obtain a copy of the GNU General Public License
 * Version 2 or later at the following locations:
 *
 * http://www.opensource.org/licenses/gpl-license.html
 * http://www.gnu.org/copyleft/gpl.html
 */

/*!
 * @defgroup Framebuffer Framebuffer Driver for SDC and ADC.
 */

/*!
 * @file mxcfb.c
 *
 * @brief MXC Frame buffer driver for SDC
 *
 * @ingroup Framebuffer
 */

/*!
 * Include files
 */
#include <linux/module.h>
#include <linux/kernel.h>
#include <linux/platform_device.h>
#include <linux/sched.h>
#include <linux/errno.h>
#include <linux/string.h>
#include <linux/interrupt.h>
#include <linux/slab.h>
#include <linux/fb.h>
#include <linux/delay.h>
#include <linux/init.h>
#include <linux/ioport.h>
#include <linux/dma-mapping.h>
#include <linux/clk.h>
#include <linux/console.h>
#include <linux/io.h>
#include <linux/ipu.h>
#include <linux/mxcfb.h>
#include <linux/uaccess.h>
#include <linux/fsl_devices.h>
#include <linux/earlysuspend.h>
#include <linux/workqueue.h>
#include <asm/mach-types.h>
#include <mach/ipu-v3.h>
#include "mxc_dispdrv.h"

/*
 * Driver name
 */
#define MXCFB_NAME      "mxc_sdc_fb"

/* Display port number */
#define MXCFB_PORT_NUM	2
/*!
 * Structure containing the MXC specific framebuffer information.
 */
struct mxcfb_info {
	spinlock_t lock;
	struct fb_info *fbi;
	int default_bpp;
	int cur_blank;
	int next_blank;
	ipu_channel_t ipu_ch;
	int ipu_id;
	int ipu_di;
	u32 ipu_di_pix_fmt;
	bool ipu_int_clk;
	bool overlay;
	bool alpha_chan_en;
	bool late_init;
	bool first_set_par;
	dma_addr_t alpha_phy_addr0;
	dma_addr_t alpha_phy_addr1;
	void *alpha_virt_addr0;
	void *alpha_virt_addr1;
	uint32_t alpha_mem_len;
	uint32_t ipu_ch_irq;
	uint32_t ipu_ch_nf_irq;
	uint32_t ipu_vsync_pre_irq;
	uint32_t ipu_alp_ch_irq;
	uint32_t cur_ipu_buf;
	uint32_t cur_ipu_alpha_buf;

	u32 pseudo_palette[16];

	bool mode_found;
	struct completion flip_complete;
	struct completion alpha_flip_complete;
	struct completion vsync_complete;

	void *ipu;
	struct fb_info *ovfbi;

	struct mxc_dispdrv_handle *dispdrv;

	struct fb_var_screeninfo cur_var;

	int vsync_pre_report_active;
	ktime_t vsync_pre_timestamp;
	struct workqueue_struct *vsync_pre_queue;
	struct work_struct vsync_pre_work;

#ifdef CONFIG_HAS_EARLYSUSPEND
	struct early_suspend fbdrv_earlysuspend;
#endif
};

struct mxcfb_pfmt {
	u32 fb_pix_fmt;
	int bpp;
	struct fb_bitfield red;
	struct fb_bitfield green;
	struct fb_bitfield blue;
	struct fb_bitfield transp;
};

static const struct mxcfb_pfmt mxcfb_pfmts[] = {
	/*     pixel         bpp    red         green        blue      transp */
	{IPU_PIX_FMT_RGB565, 16, {11, 5, 0}, { 5, 6, 0}, { 0, 5, 0}, { 0, 0, 0} },
	{IPU_PIX_FMT_RGB24,  24, { 0, 8, 0}, { 8, 8, 0}, {16, 8, 0}, { 0, 0, 0} },
	{IPU_PIX_FMT_BGR24,  24, {16, 8, 0}, { 8, 8, 0}, { 0, 8, 0}, { 0, 0, 0} },
	{IPU_PIX_FMT_RGB32,  32, { 0, 8, 0}, { 8, 8, 0}, {16, 8, 0}, {24, 8, 0} },
	{IPU_PIX_FMT_BGR32,  32, {16, 8, 0}, { 8, 8, 0}, { 0, 8, 0}, {24, 8, 0} },
	{IPU_PIX_FMT_ABGR32, 32, {24, 8, 0}, {16, 8, 0}, { 8, 8, 0}, { 0, 8, 0} },
};

struct mxcfb_alloc_list {
	struct list_head list;
	dma_addr_t phy_addr;
	void *cpu_addr;
	u32 size;
};

enum {
	BOTH_ON,
	SRC_ON,
	TGT_ON,
	BOTH_OFF
};

static bool g_dp_in_use[2];
LIST_HEAD(fb_alloc_list);

<<<<<<< HEAD
#ifdef CONFIG_HAS_EARLYSUSPEND
static void mxcfb_early_suspend(struct early_suspend *h);
static void mxcfb_later_resume(struct early_suspend *h);
#endif

static uint32_t bpp_to_pixfmt(struct fb_info *fbi)
=======
/* Return default standard(RGB) pixel format */
static uint32_t bpp_to_pixfmt(int bpp)
>>>>>>> 3101ee16
{
	uint32_t pixfmt = 0;

	switch (bpp) {
	case 24:
		pixfmt = IPU_PIX_FMT_BGR24;
		break;
	case 32:
		pixfmt = IPU_PIX_FMT_BGR32;
		break;
	case 16:
		pixfmt = IPU_PIX_FMT_RGB565;
		break;
	}
	return pixfmt;
}

static inline int bitfield_is_equal(struct fb_bitfield f1,
				    struct fb_bitfield f2)
{
	return !memcmp(&f1, &f2, sizeof(f1));
}

static int pixfmt_to_var(uint32_t pixfmt, struct fb_var_screeninfo *var)
{
	int i, ret = -1;

	for (i = 0; i < ARRAY_SIZE(mxcfb_pfmts); i++) {
		if (pixfmt == mxcfb_pfmts[i].fb_pix_fmt) {
			var->red    = mxcfb_pfmts[i].red;
			var->green  = mxcfb_pfmts[i].green;
			var->blue   = mxcfb_pfmts[i].blue;
			var->transp = mxcfb_pfmts[i].transp;
			var->bits_per_pixel = mxcfb_pfmts[i].bpp;
			ret = 0;
			break;
		}
	}
	return ret;
}

static int bpp_to_var(int bpp, struct fb_var_screeninfo *var)
{
	uint32_t pixfmt = 0;

	pixfmt = bpp_to_pixfmt(bpp);
	if (pixfmt)
		return pixfmt_to_var(pixfmt, var);
	else
		return -1;
}

static int check_var_pixfmt(struct fb_var_screeninfo *var)
{
	int i, ret = -1;

	for (i = 0; i < ARRAY_SIZE(mxcfb_pfmts); i++) {
		if (bitfield_is_equal(var->red, mxcfb_pfmts[i].red) &&
		    bitfield_is_equal(var->green, mxcfb_pfmts[i].green) &&
		    bitfield_is_equal(var->blue, mxcfb_pfmts[i].blue) &&
		    bitfield_is_equal(var->transp, mxcfb_pfmts[i].transp) &&
		    var->bits_per_pixel == mxcfb_pfmts[i].bpp) {
			ret = 0;
			break;
		}
	}
	return ret;
}

static uint32_t fbi_to_pixfmt(struct fb_info *fbi)
{
	int i;
	uint32_t pixfmt = 0;

	if (fbi->var.nonstd)
		return fbi->var.nonstd;

	for (i = 0; i < ARRAY_SIZE(mxcfb_pfmts); i++) {
		if (bitfield_is_equal(fbi->var.red, mxcfb_pfmts[i].red) &&
		    bitfield_is_equal(fbi->var.green, mxcfb_pfmts[i].green) &&
		    bitfield_is_equal(fbi->var.blue, mxcfb_pfmts[i].blue) &&
		    bitfield_is_equal(fbi->var.transp, mxcfb_pfmts[i].transp)) {
			pixfmt = mxcfb_pfmts[i].fb_pix_fmt;
			break;
		}
	}

	if (pixfmt == 0)
		dev_err(fbi->device, "cannot get pixel format\n");

	return pixfmt;
}

static struct fb_info *found_registered_fb(ipu_channel_t ipu_ch, int ipu_id)
{
	int i;
	struct mxcfb_info *mxc_fbi;
	struct fb_info *fbi = NULL;

	for (i = 0; i < num_registered_fb; i++) {
		mxc_fbi =
			((struct mxcfb_info *)(registered_fb[i]->par));

		if ((mxc_fbi->ipu_ch == ipu_ch) &&
			(mxc_fbi->ipu_id == ipu_id)) {
			fbi = registered_fb[i];
			break;
		}
	}
	return fbi;
}

static irqreturn_t mxcfb_irq_handler(int irq, void *dev_id);
static irqreturn_t mxcfb_nf_irq_handler(int irq, void *dev_id);
static irqreturn_t mxcfb_vsync_pre_irq_handler(int irq, void *dev_id);
static int mxcfb_blank(int blank, struct fb_info *info);
static int mxcfb_map_video_memory(struct fb_info *fbi);
static int mxcfb_unmap_video_memory(struct fb_info *fbi);

/*
 * Set fixed framebuffer parameters based on variable settings.
 *
 * @param       info     framebuffer information pointer
 */
static int mxcfb_set_fix(struct fb_info *info)
{
	struct fb_fix_screeninfo *fix = &info->fix;
	struct fb_var_screeninfo *var = &info->var;

	fix->line_length = var->xres_virtual * var->bits_per_pixel / 8;

	fix->type = FB_TYPE_PACKED_PIXELS;
	fix->accel = FB_ACCEL_NONE;
	fix->visual = FB_VISUAL_TRUECOLOR;
	fix->xpanstep = 1;
	fix->ywrapstep = 1;
	fix->ypanstep = 1;

	return 0;
}

static int _setup_disp_channel1(struct fb_info *fbi)
{
	ipu_channel_params_t params;
	struct mxcfb_info *mxc_fbi = (struct mxcfb_info *)fbi->par;

	memset(&params, 0, sizeof(params));

	if (mxc_fbi->ipu_ch == MEM_DC_SYNC) {
		params.mem_dc_sync.di = mxc_fbi->ipu_di;
		if (fbi->var.vmode & FB_VMODE_INTERLACED)
			params.mem_dc_sync.interlaced = true;
		params.mem_dc_sync.out_pixel_fmt = mxc_fbi->ipu_di_pix_fmt;
		params.mem_dc_sync.in_pixel_fmt = fbi_to_pixfmt(fbi);
	} else {
		params.mem_dp_bg_sync.di = mxc_fbi->ipu_di;
		if (fbi->var.vmode & FB_VMODE_INTERLACED)
			params.mem_dp_bg_sync.interlaced = true;
		params.mem_dp_bg_sync.out_pixel_fmt = mxc_fbi->ipu_di_pix_fmt;
		params.mem_dp_bg_sync.in_pixel_fmt = fbi_to_pixfmt(fbi);
		if (mxc_fbi->alpha_chan_en)
			params.mem_dp_bg_sync.alpha_chan_en = true;
	}
	ipu_init_channel(mxc_fbi->ipu, mxc_fbi->ipu_ch, &params);

	return 0;
}

static int _setup_disp_channel2(struct fb_info *fbi)
{
	int retval = 0;
	struct mxcfb_info *mxc_fbi = (struct mxcfb_info *)fbi->par;
	int fb_stride;
	unsigned long base;
	unsigned int fr_xoff, fr_yoff, fr_w, fr_h;

	switch (fbi_to_pixfmt(fbi)) {
	case IPU_PIX_FMT_YUV420P2:
	case IPU_PIX_FMT_YVU420P:
	case IPU_PIX_FMT_NV12:
	case IPU_PIX_FMT_YUV422P:
	case IPU_PIX_FMT_YVU422P:
	case IPU_PIX_FMT_YUV420P:
	case IPU_PIX_FMT_YUV444P:
		fb_stride = fbi->var.xres_virtual;
		break;
	default:
		fb_stride = fbi->fix.line_length;
	}

	base = fbi->fix.smem_start;
	fr_xoff = fbi->var.xoffset;
	fr_w = fbi->var.xres_virtual;
	if (!(fbi->var.vmode & FB_VMODE_YWRAP)) {
		dev_dbg(fbi->device, "Y wrap disabled\n");
		fr_yoff = fbi->var.yoffset % fbi->var.yres;
		fr_h = fbi->var.yres;
		base += fbi->fix.line_length * fbi->var.yres *
			(fbi->var.yoffset / fbi->var.yres);
	} else {
		dev_dbg(fbi->device, "Y wrap enabled\n");
		fr_yoff = fbi->var.yoffset;
		fr_h = fbi->var.yres_virtual;
	}
	base += fr_yoff * fb_stride + fr_xoff;

	mxc_fbi->cur_ipu_buf = 2;
	init_completion(&mxc_fbi->flip_complete);
	/*
	 * We don't need to wait for vsync at the first time
	 * we do pan display after fb is initialized, as IPU will
	 * switch to the newly selected buffer automatically,
	 * so we call complete() for both mxc_fbi->flip_complete
	 * and mxc_fbi->alpha_flip_complete.
	 */
	complete(&mxc_fbi->flip_complete);
	if (mxc_fbi->alpha_chan_en) {
		mxc_fbi->cur_ipu_alpha_buf = 1;
		init_completion(&mxc_fbi->alpha_flip_complete);
		complete(&mxc_fbi->alpha_flip_complete);
	}

	retval = ipu_init_channel_buffer(mxc_fbi->ipu,
					 mxc_fbi->ipu_ch, IPU_INPUT_BUFFER,
					 fbi_to_pixfmt(fbi),
					 fbi->var.xres, fbi->var.yres,
					 fb_stride,
					 fbi->var.rotate,
					 base,
					 base,
					 fbi->var.accel_flags &
						FB_ACCEL_DOUBLE_FLAG ? 0 : base,
					 0, 0);
	if (retval) {
		dev_err(fbi->device,
			"ipu_init_channel_buffer error %d\n", retval);
		return retval;
	}

	/* update u/v offset */
	ipu_update_channel_offset(mxc_fbi->ipu, mxc_fbi->ipu_ch,
			IPU_INPUT_BUFFER,
			fbi_to_pixfmt(fbi),
			fr_w,
			fr_h,
			fr_w,
			0, 0,
			fr_yoff,
			fr_xoff);

	if (mxc_fbi->alpha_chan_en) {
		retval = ipu_init_channel_buffer(mxc_fbi->ipu,
						 mxc_fbi->ipu_ch,
						 IPU_ALPHA_IN_BUFFER,
						 IPU_PIX_FMT_GENERIC,
						 fbi->var.xres, fbi->var.yres,
						 fbi->var.xres,
						 fbi->var.rotate,
						 mxc_fbi->alpha_phy_addr1,
						 mxc_fbi->alpha_phy_addr0,
						 0,
						 0, 0);
		if (retval) {
			dev_err(fbi->device,
				"ipu_init_channel_buffer error %d\n", retval);
			return retval;
		}
	}

	return retval;
}

static bool mxcfb_need_to_set_par(struct fb_info *fbi)
{
	struct mxcfb_info *mxc_fbi = fbi->par;

	if ((fbi->var.activate & FB_ACTIVATE_FORCE) &&
	    (fbi->var.activate & FB_ACTIVATE_MASK) == FB_ACTIVATE_NOW)
		return true;

	/*
	 * Ignore xoffset and yoffset update,
	 * because pan display handles this case.
	 */
	mxc_fbi->cur_var.xoffset = fbi->var.xoffset;
	mxc_fbi->cur_var.yoffset = fbi->var.yoffset;

	return !!memcmp(&mxc_fbi->cur_var, &fbi->var,
			sizeof(struct fb_var_screeninfo));
}

/*
 * Set framebuffer parameters and change the operating mode.
 *
 * @param       info     framebuffer information pointer
 */
static int mxcfb_set_par(struct fb_info *fbi)
{
	int retval = 0;
	u32 mem_len, alpha_mem_len;
	ipu_di_signal_cfg_t sig_cfg;
	struct mxcfb_info *mxc_fbi = (struct mxcfb_info *)fbi->par;

	int16_t ov_pos_x = 0, ov_pos_y = 0;
	int ov_pos_ret = 0;
	struct mxcfb_info *mxc_fbi_fg = NULL;
	bool ovfbi_enable = false;

	if (mxc_fbi->ovfbi)
		mxc_fbi_fg = (struct mxcfb_info *)mxc_fbi->ovfbi->par;

	if (mxc_fbi->ovfbi && mxc_fbi_fg)
		if (mxc_fbi_fg->next_blank == FB_BLANK_UNBLANK)
			ovfbi_enable = true;

	if (!mxcfb_need_to_set_par(fbi))
		return 0;

	dev_dbg(fbi->device, "Reconfiguring framebuffer\n");

	if (fbi->var.xres == 0 || fbi->var.yres == 0)
		return 0;

	if (ovfbi_enable) {
		ov_pos_ret = ipu_disp_get_window_pos(
						mxc_fbi_fg->ipu, mxc_fbi_fg->ipu_ch,
						&ov_pos_x, &ov_pos_y);
		if (ov_pos_ret < 0)
			dev_err(fbi->device, "Get overlay pos failed, dispdrv:%s.\n",
					mxc_fbi->dispdrv->drv->name);

		ipu_clear_irq(mxc_fbi_fg->ipu, mxc_fbi_fg->ipu_ch_irq);
		ipu_disable_irq(mxc_fbi_fg->ipu, mxc_fbi_fg->ipu_ch_irq);
		ipu_clear_irq(mxc_fbi_fg->ipu, mxc_fbi_fg->ipu_ch_nf_irq);
		ipu_disable_irq(mxc_fbi_fg->ipu, mxc_fbi_fg->ipu_ch_nf_irq);
		ipu_disable_channel(mxc_fbi_fg->ipu, mxc_fbi_fg->ipu_ch, true);
		ipu_uninit_channel(mxc_fbi_fg->ipu, mxc_fbi_fg->ipu_ch);
	}

	ipu_clear_irq(mxc_fbi->ipu, mxc_fbi->ipu_ch_irq);
	ipu_disable_irq(mxc_fbi->ipu, mxc_fbi->ipu_ch_irq);
	ipu_clear_irq(mxc_fbi->ipu, mxc_fbi->ipu_ch_nf_irq);
	ipu_disable_irq(mxc_fbi->ipu, mxc_fbi->ipu_ch_nf_irq);
	ipu_disable_channel(mxc_fbi->ipu, mxc_fbi->ipu_ch, true);
	ipu_uninit_channel(mxc_fbi->ipu, mxc_fbi->ipu_ch);
	mxcfb_set_fix(fbi);

	mem_len = fbi->var.yres_virtual * fbi->fix.line_length;
	if (!fbi->fix.smem_start || (mem_len > fbi->fix.smem_len)) {
		if (fbi->fix.smem_start)
			mxcfb_unmap_video_memory(fbi);

		if (mxcfb_map_video_memory(fbi) < 0)
			return -ENOMEM;
	}

	if (mxc_fbi->first_set_par) {
		/*
		 * Clear the screen in case uboot fb pixel format is not
		 * the same to kernel fb pixel format.
		 */
		if (mxc_fbi->late_init)
			memset((char *)fbi->screen_base, 0, fbi->fix.smem_len);

		mxc_fbi->first_set_par = false;
	}

	if (mxc_fbi->alpha_chan_en) {
		alpha_mem_len = fbi->var.xres * fbi->var.yres;
		if ((!mxc_fbi->alpha_phy_addr0 && !mxc_fbi->alpha_phy_addr1) ||
		    (alpha_mem_len > mxc_fbi->alpha_mem_len)) {
			if (mxc_fbi->alpha_phy_addr0)
				dma_free_coherent(fbi->device,
						  mxc_fbi->alpha_mem_len,
						  mxc_fbi->alpha_virt_addr0,
						  mxc_fbi->alpha_phy_addr0);
			if (mxc_fbi->alpha_phy_addr1)
				dma_free_coherent(fbi->device,
						  mxc_fbi->alpha_mem_len,
						  mxc_fbi->alpha_virt_addr1,
						  mxc_fbi->alpha_phy_addr1);

			mxc_fbi->alpha_virt_addr0 =
					dma_alloc_coherent(fbi->device,
						  alpha_mem_len,
						  &mxc_fbi->alpha_phy_addr0,
						  GFP_DMA | GFP_KERNEL);

			mxc_fbi->alpha_virt_addr1 =
					dma_alloc_coherent(fbi->device,
						  alpha_mem_len,
						  &mxc_fbi->alpha_phy_addr1,
						  GFP_DMA | GFP_KERNEL);
			if (mxc_fbi->alpha_virt_addr0 == NULL ||
			    mxc_fbi->alpha_virt_addr1 == NULL) {
				dev_err(fbi->device, "mxcfb: dma alloc for"
					" alpha buffer failed.\n");
				if (mxc_fbi->alpha_virt_addr0)
					dma_free_coherent(fbi->device,
						  mxc_fbi->alpha_mem_len,
						  mxc_fbi->alpha_virt_addr0,
						  mxc_fbi->alpha_phy_addr0);
				if (mxc_fbi->alpha_virt_addr1)
					dma_free_coherent(fbi->device,
						  mxc_fbi->alpha_mem_len,
						  mxc_fbi->alpha_virt_addr1,
						  mxc_fbi->alpha_phy_addr1);
				return -ENOMEM;
			}
			mxc_fbi->alpha_mem_len = alpha_mem_len;
		}
	}

	if (mxc_fbi->next_blank != FB_BLANK_UNBLANK)
		return retval;

	if (mxc_fbi->dispdrv && mxc_fbi->dispdrv->drv->setup) {
		retval = mxc_fbi->dispdrv->drv->setup(mxc_fbi->dispdrv, fbi);
		if (retval < 0) {
			dev_err(fbi->device, "setup error, dispdrv:%s.\n",
					mxc_fbi->dispdrv->drv->name);
			return -EINVAL;
		}
	}

	_setup_disp_channel1(fbi);
	if (ovfbi_enable)
		_setup_disp_channel1(mxc_fbi->ovfbi);

	if (!mxc_fbi->overlay) {
		uint32_t out_pixel_fmt;

		memset(&sig_cfg, 0, sizeof(sig_cfg));
		if (fbi->var.vmode & FB_VMODE_INTERLACED)
			sig_cfg.interlaced = true;
		out_pixel_fmt = mxc_fbi->ipu_di_pix_fmt;
		if (fbi->var.vmode & FB_VMODE_ODD_FLD_FIRST) /* PAL */
			sig_cfg.odd_field_first = true;
		if (mxc_fbi->ipu_int_clk)
			sig_cfg.int_clk = true;
		if (fbi->var.sync & FB_SYNC_HOR_HIGH_ACT)
			sig_cfg.Hsync_pol = true;
		if (fbi->var.sync & FB_SYNC_VERT_HIGH_ACT)
			sig_cfg.Vsync_pol = true;
		if (!(fbi->var.sync & FB_SYNC_CLK_LAT_FALL))
			sig_cfg.clk_pol = true;
		if (fbi->var.sync & FB_SYNC_DATA_INVERT)
			sig_cfg.data_pol = true;
		if (!(fbi->var.sync & FB_SYNC_OE_LOW_ACT))
			sig_cfg.enable_pol = true;
		if (fbi->var.sync & FB_SYNC_CLK_IDLE_EN)
			sig_cfg.clkidle_en = true;

		dev_dbg(fbi->device, "pixclock = %ul Hz\n",
			(u32) (PICOS2KHZ(fbi->var.pixclock) * 1000UL));

		if (ipu_init_sync_panel(mxc_fbi->ipu, mxc_fbi->ipu_di,
					(PICOS2KHZ(fbi->var.pixclock)) * 1000UL,
					fbi->var.xres, fbi->var.yres,
					out_pixel_fmt,
					fbi->var.left_margin,
					fbi->var.hsync_len,
					fbi->var.right_margin,
					fbi->var.upper_margin,
					fbi->var.vsync_len,
					fbi->var.lower_margin,
					0, sig_cfg) != 0) {
			dev_err(fbi->device,
				"mxcfb: Error initializing panel.\n");
			return -EINVAL;
		}

		fbi->mode =
		    (struct fb_videomode *)fb_match_mode(&fbi->var,
							 &fbi->modelist);

		ipu_disp_set_window_pos(mxc_fbi->ipu, mxc_fbi->ipu_ch, 0, 0);
	}

	retval = _setup_disp_channel2(fbi);
	if (retval) {
		ipu_uninit_channel(mxc_fbi->ipu, mxc_fbi->ipu_ch);
		return retval;
	}

	if (ovfbi_enable) {
		if (ov_pos_ret >= 0)
			ipu_disp_set_window_pos(
					mxc_fbi_fg->ipu, mxc_fbi_fg->ipu_ch,
					ov_pos_x, ov_pos_y);
		retval = _setup_disp_channel2(mxc_fbi->ovfbi);
		if (retval) {
			ipu_uninit_channel(mxc_fbi_fg->ipu, mxc_fbi_fg->ipu_ch);
			ipu_uninit_channel(mxc_fbi->ipu, mxc_fbi->ipu_ch);
			return retval;
		}
	}

	ipu_enable_channel(mxc_fbi->ipu, mxc_fbi->ipu_ch);
	if (ovfbi_enable)
		ipu_enable_channel(mxc_fbi_fg->ipu, mxc_fbi_fg->ipu_ch);

	if (mxc_fbi->dispdrv && mxc_fbi->dispdrv->drv->enable) {
		retval = mxc_fbi->dispdrv->drv->enable(mxc_fbi->dispdrv);
		if (retval < 0) {
			dev_err(fbi->device, "enable error, dispdrv:%s.\n",
					mxc_fbi->dispdrv->drv->name);
			return -EINVAL;
		}
	}

	mxc_fbi->cur_var = fbi->var;

	return retval;
}

static int _swap_channels(struct fb_info *fbi_from,
			  struct fb_info *fbi_to, bool both_on)
{
	int retval, tmp;
	ipu_channel_t old_ch;
	struct fb_info *ovfbi;
	struct mxcfb_info *mxc_fbi_from = (struct mxcfb_info *)fbi_from->par;
	struct mxcfb_info *mxc_fbi_to = (struct mxcfb_info *)fbi_to->par;

	if (both_on) {
		ipu_disable_channel(mxc_fbi_to->ipu, mxc_fbi_to->ipu_ch, true);
		ipu_uninit_channel(mxc_fbi_to->ipu, mxc_fbi_to->ipu_ch);
	}

	/* switch the mxc fbi parameters */
	old_ch = mxc_fbi_from->ipu_ch;
	mxc_fbi_from->ipu_ch = mxc_fbi_to->ipu_ch;
	mxc_fbi_to->ipu_ch = old_ch;
	tmp = mxc_fbi_from->ipu_ch_irq;
	mxc_fbi_from->ipu_ch_irq = mxc_fbi_to->ipu_ch_irq;
	mxc_fbi_to->ipu_ch_irq = tmp;
	tmp = mxc_fbi_from->ipu_ch_nf_irq;
	mxc_fbi_from->ipu_ch_nf_irq = mxc_fbi_to->ipu_ch_nf_irq;
	mxc_fbi_to->ipu_ch_nf_irq = tmp;
	ovfbi = mxc_fbi_from->ovfbi;
	mxc_fbi_from->ovfbi = mxc_fbi_to->ovfbi;
	mxc_fbi_to->ovfbi = ovfbi;

	_setup_disp_channel1(fbi_from);
	retval = _setup_disp_channel2(fbi_from);
	if (retval)
		return retval;

	/* switch between dp and dc, disable old idmac, enable new idmac */
	retval = ipu_swap_channel(mxc_fbi_from->ipu, old_ch, mxc_fbi_from->ipu_ch);
	ipu_uninit_channel(mxc_fbi_from->ipu, old_ch);

	if (both_on) {
		_setup_disp_channel1(fbi_to);
		retval = _setup_disp_channel2(fbi_to);
		if (retval)
			return retval;
		ipu_enable_channel(mxc_fbi_to->ipu, mxc_fbi_to->ipu_ch);
	}

	return retval;
}

static int swap_channels(struct fb_info *fbi_from)
{
	int i;
	int swap_mode;
	ipu_channel_t ch_to;
	struct mxcfb_info *mxc_fbi_from = (struct mxcfb_info *)fbi_from->par;
	struct fb_info *fbi_to = NULL;
	struct mxcfb_info *mxc_fbi_to;

	/* what's the target channel? */
	if (mxc_fbi_from->ipu_ch == MEM_BG_SYNC)
		ch_to = MEM_DC_SYNC;
	else
		ch_to = MEM_BG_SYNC;

	fbi_to = found_registered_fb(ch_to, mxc_fbi_from->ipu_id);
	if (!fbi_to)
		return -1;
	mxc_fbi_to = (struct mxcfb_info *)fbi_to->par;

	ipu_clear_irq(mxc_fbi_from->ipu, mxc_fbi_from->ipu_ch_irq);
	ipu_clear_irq(mxc_fbi_to->ipu, mxc_fbi_to->ipu_ch_irq);
	ipu_free_irq(mxc_fbi_from->ipu, mxc_fbi_from->ipu_ch_irq, fbi_from);
	ipu_free_irq(mxc_fbi_to->ipu, mxc_fbi_to->ipu_ch_irq, fbi_to);
	ipu_clear_irq(mxc_fbi_from->ipu, mxc_fbi_from->ipu_ch_nf_irq);
	ipu_clear_irq(mxc_fbi_to->ipu, mxc_fbi_to->ipu_ch_nf_irq);
	ipu_free_irq(mxc_fbi_from->ipu, mxc_fbi_from->ipu_ch_nf_irq, fbi_from);
	ipu_free_irq(mxc_fbi_to->ipu, mxc_fbi_to->ipu_ch_nf_irq, fbi_to);

	if (mxc_fbi_from->cur_blank == FB_BLANK_UNBLANK) {
		if (mxc_fbi_to->cur_blank == FB_BLANK_UNBLANK)
			swap_mode = BOTH_ON;
		else
			swap_mode = SRC_ON;
	} else {
		if (mxc_fbi_to->cur_blank == FB_BLANK_UNBLANK)
			swap_mode = TGT_ON;
		else
			swap_mode = BOTH_OFF;
	}

	switch (swap_mode) {
	case BOTH_ON:
		/* disable target->switch src->enable target */
		_swap_channels(fbi_from, fbi_to, true);
		break;
	case SRC_ON:
		/* just switch src */
		_swap_channels(fbi_from, fbi_to, false);
		break;
	case TGT_ON:
		/* just switch target */
		_swap_channels(fbi_to, fbi_from, false);
		break;
	case BOTH_OFF:
		/* switch directly, no more need to do */
		mxc_fbi_to->ipu_ch = mxc_fbi_from->ipu_ch;
		mxc_fbi_from->ipu_ch = ch_to;
		i = mxc_fbi_from->ipu_ch_irq;
		mxc_fbi_from->ipu_ch_irq = mxc_fbi_to->ipu_ch_irq;
		mxc_fbi_to->ipu_ch_irq = i;
		i = mxc_fbi_from->ipu_ch_nf_irq;
		mxc_fbi_from->ipu_ch_nf_irq = mxc_fbi_to->ipu_ch_nf_irq;
		mxc_fbi_to->ipu_ch_nf_irq = i;
		break;
	default:
		break;
	}

	if (ipu_request_irq(mxc_fbi_from->ipu, mxc_fbi_from->ipu_ch_irq,
		mxcfb_irq_handler, IPU_IRQF_ONESHOT,
		MXCFB_NAME, fbi_from) != 0) {
		dev_err(fbi_from->device, "Error registering irq %d\n",
			mxc_fbi_from->ipu_ch_irq);
		return -EBUSY;
	}
	ipu_disable_irq(mxc_fbi_from->ipu, mxc_fbi_from->ipu_ch_irq);
	if (ipu_request_irq(mxc_fbi_to->ipu, mxc_fbi_to->ipu_ch_irq,
		mxcfb_irq_handler, IPU_IRQF_ONESHOT,
		MXCFB_NAME, fbi_to) != 0) {
		dev_err(fbi_to->device, "Error registering irq %d\n",
			mxc_fbi_to->ipu_ch_irq);
		return -EBUSY;
	}
	ipu_disable_irq(mxc_fbi_to->ipu, mxc_fbi_to->ipu_ch_irq);
	if (ipu_request_irq(mxc_fbi_from->ipu, mxc_fbi_from->ipu_ch_nf_irq,
		mxcfb_nf_irq_handler, IPU_IRQF_ONESHOT,
		MXCFB_NAME, fbi_from) != 0) {
		dev_err(fbi_from->device, "Error registering irq %d\n",
			mxc_fbi_from->ipu_ch_nf_irq);
		return -EBUSY;
	}
	ipu_disable_irq(mxc_fbi_from->ipu, mxc_fbi_from->ipu_ch_nf_irq);
	if (ipu_request_irq(mxc_fbi_to->ipu, mxc_fbi_to->ipu_ch_nf_irq,
		mxcfb_nf_irq_handler, IPU_IRQF_ONESHOT,
		MXCFB_NAME, fbi_to) != 0) {
		dev_err(fbi_to->device, "Error registering irq %d\n",
			mxc_fbi_to->ipu_ch_nf_irq);
		return -EBUSY;
	}
	ipu_disable_irq(mxc_fbi_to->ipu, mxc_fbi_to->ipu_ch_nf_irq);

	return 0;
}

/*
 * Check framebuffer variable parameters and adjust to valid values.
 *
 * @param       var      framebuffer variable parameters
 *
 * @param       info     framebuffer information pointer
 */
static int mxcfb_check_var(struct fb_var_screeninfo *var, struct fb_info *info)
{
	u32 vtotal;
	u32 htotal;
	struct mxcfb_info *mxc_fbi = (struct mxcfb_info *)info->par;


	if (var->xres == 0 || var->yres == 0)
		return 0;

	/* fg should not bigger than bg */
	if (mxc_fbi->ipu_ch == MEM_FG_SYNC) {
		struct fb_info *fbi_tmp;
		int bg_xres = 0, bg_yres = 0;
		int16_t pos_x, pos_y;

		bg_xres = var->xres;
		bg_yres = var->yres;

		fbi_tmp = found_registered_fb(MEM_BG_SYNC, mxc_fbi->ipu_id);
		if (fbi_tmp) {
			bg_xres = fbi_tmp->var.xres;
			bg_yres = fbi_tmp->var.yres;
		}

		ipu_disp_get_window_pos(mxc_fbi->ipu, mxc_fbi->ipu_ch, &pos_x, &pos_y);

		if ((var->xres + pos_x) > bg_xres)
			var->xres = bg_xres - pos_x;
		if ((var->yres + pos_y) > bg_yres)
			var->yres = bg_yres - pos_y;
	}

	if (var->rotate > IPU_ROTATE_VERT_FLIP)
		var->rotate = IPU_ROTATE_NONE;

	if (var->xres_virtual < var->xres)
		var->xres_virtual = var->xres;

	if (var->yres_virtual < var->yres)
		var->yres_virtual = var->yres * 3;

	if ((var->bits_per_pixel != 32) && (var->bits_per_pixel != 24) &&
	    (var->bits_per_pixel != 16) && (var->bits_per_pixel != 12) &&
	    (var->bits_per_pixel != 8))
		var->bits_per_pixel = 16;

	if (check_var_pixfmt(var))
		/* Fall back to default */
		bpp_to_var(var->bits_per_pixel, var);

	if (var->pixclock < 1000) {
		htotal = var->xres + var->right_margin + var->hsync_len +
		    var->left_margin;
		vtotal = var->yres + var->lower_margin + var->vsync_len +
		    var->upper_margin;
		var->pixclock = (vtotal * htotal * 6UL) / 100UL;
		var->pixclock = KHZ2PICOS(var->pixclock);
		dev_dbg(info->device,
			"pixclock set for 60Hz refresh = %u ps\n",
			var->pixclock);
	}

	var->height = -1;
	var->width = -1;
	var->grayscale = 0;

	return 0;
}

static inline u_int _chan_to_field(u_int chan, struct fb_bitfield *bf)
{
	chan &= 0xffff;
	chan >>= 16 - bf->length;
	return chan << bf->offset;
}

static int mxcfb_setcolreg(u_int regno, u_int red, u_int green, u_int blue,
			   u_int trans, struct fb_info *fbi)
{
	unsigned int val;
	int ret = 1;

	/*
	 * If greyscale is true, then we convert the RGB value
	 * to greyscale no matter what visual we are using.
	 */
	if (fbi->var.grayscale)
		red = green = blue = (19595 * red + 38470 * green +
				      7471 * blue) >> 16;
	switch (fbi->fix.visual) {
	case FB_VISUAL_TRUECOLOR:
		/*
		 * 16-bit True Colour.  We encode the RGB value
		 * according to the RGB bitfield information.
		 */
		if (regno < 16) {
			u32 *pal = fbi->pseudo_palette;

			val = _chan_to_field(red, &fbi->var.red);
			val |= _chan_to_field(green, &fbi->var.green);
			val |= _chan_to_field(blue, &fbi->var.blue);

			pal[regno] = val;
			ret = 0;
		}
		break;

	case FB_VISUAL_STATIC_PSEUDOCOLOR:
	case FB_VISUAL_PSEUDOCOLOR:
		break;
	}

	return ret;
}

static void mxcfb_vsync_pre_work(struct work_struct *work)
{
	struct mxcfb_info *mxc_fbi =
		container_of(work, struct mxcfb_info, vsync_pre_work);
	char *envp[2];
	char buf[64];
	unsigned long flags;

	spin_lock_irqsave(&mxc_fbi->lock, flags);
	snprintf(buf, sizeof(buf), "VSYNC=%llu",
		 ktime_to_ns(mxc_fbi->vsync_pre_timestamp));
	spin_unlock_irqrestore(&mxc_fbi->lock, flags);

	envp[0] = buf;
	envp[1] = NULL;
	kobject_uevent_env(&mxc_fbi->fbi->dev->kobj, KOBJ_CHANGE, envp);
}

static void mxcfb_enable_vsync_pre(struct mxcfb_info *mxc_fbi)
{
	ipu_clear_irq(mxc_fbi->ipu, mxc_fbi->ipu_vsync_pre_irq);
	ipu_enable_irq(mxc_fbi->ipu, mxc_fbi->ipu_vsync_pre_irq);
}

static void mxcfb_disable_vsync_pre(struct mxcfb_info *mxc_fbi)
{
	ipu_disable_irq(mxc_fbi->ipu, mxc_fbi->ipu_vsync_pre_irq);
}

/*
 * Function to handle custom ioctls for MXC framebuffer.
 *
 * @param       inode   inode struct
 *
 * @param       file    file struct
 *
 * @param       cmd     Ioctl command to handle
 *
 * @param       arg     User pointer to command arguments
 *
 * @param       fbi     framebuffer information pointer
 */
static int mxcfb_ioctl(struct fb_info *fbi, unsigned int cmd, unsigned long arg)
{
	int retval = 0;
	int __user *argp = (void __user *)arg;
	struct mxcfb_info *mxc_fbi = (struct mxcfb_info *)fbi->par;

	switch (cmd) {
	case MXCFB_SET_GBL_ALPHA:
		{
			struct mxcfb_gbl_alpha ga;

			if (copy_from_user(&ga, (void *)arg, sizeof(ga))) {
				retval = -EFAULT;
				break;
			}

			if (ipu_disp_set_global_alpha(mxc_fbi->ipu,
						      mxc_fbi->ipu_ch,
						      (bool)ga.enable,
						      ga.alpha)) {
				retval = -EINVAL;
				break;
			}

			if (ga.enable)
				mxc_fbi->alpha_chan_en = false;

			if (ga.enable)
				dev_dbg(fbi->device,
					"Set global alpha of %s to %d\n",
					fbi->fix.id, ga.alpha);
			break;
		}
	case MXCFB_SET_LOC_ALPHA:
		{
			struct mxcfb_loc_alpha la;

			if (copy_from_user(&la, (void *)arg, sizeof(la))) {
				retval = -EFAULT;
				break;
			}

			if (ipu_disp_set_global_alpha(mxc_fbi->ipu, mxc_fbi->ipu_ch,
						      !(bool)la.enable, 0)) {
				retval = -EINVAL;
				break;
			}

			if (la.enable && !la.alpha_in_pixel) {
				struct fb_info *fbi_tmp;
				ipu_channel_t ipu_ch;

				mxc_fbi->alpha_chan_en = true;

				if (mxc_fbi->ipu_ch == MEM_FG_SYNC)
					ipu_ch = MEM_BG_SYNC;
				else if (mxc_fbi->ipu_ch == MEM_BG_SYNC)
					ipu_ch = MEM_FG_SYNC;
				else {
					retval = -EINVAL;
					break;
				}

				fbi_tmp = found_registered_fb(ipu_ch, mxc_fbi->ipu_id);
				if (fbi_tmp)
					((struct mxcfb_info *)(fbi_tmp->par))->alpha_chan_en = false;
			} else
				mxc_fbi->alpha_chan_en = false;

			fbi->var.activate = (fbi->var.activate & ~FB_ACTIVATE_MASK) |
						FB_ACTIVATE_NOW | FB_ACTIVATE_FORCE;
			mxcfb_set_par(fbi);

			la.alpha_phy_addr0 = mxc_fbi->alpha_phy_addr0;
			la.alpha_phy_addr1 = mxc_fbi->alpha_phy_addr1;
			if (copy_to_user((void *)arg, &la, sizeof(la))) {
				retval = -EFAULT;
				break;
			}

			if (la.enable)
				dev_dbg(fbi->device,
					"Enable DP local alpha for %s\n",
					fbi->fix.id);
			break;
		}
	case MXCFB_SET_LOC_ALP_BUF:
		{
			unsigned long base;
			uint32_t ipu_alp_ch_irq;

			if (!(((mxc_fbi->ipu_ch == MEM_FG_SYNC) ||
			     (mxc_fbi->ipu_ch == MEM_BG_SYNC)) &&
			     (mxc_fbi->alpha_chan_en))) {
				dev_err(fbi->device,
					"Should use background or overlay "
					"framebuffer to set the alpha buffer "
					"number\n");
				return -EINVAL;
			}

			if (get_user(base, argp))
				return -EFAULT;

			if (base != mxc_fbi->alpha_phy_addr0 &&
			    base != mxc_fbi->alpha_phy_addr1) {
				dev_err(fbi->device,
					"Wrong alpha buffer physical address "
					"%lu\n", base);
				return -EINVAL;
			}

			if (mxc_fbi->ipu_ch == MEM_FG_SYNC)
				ipu_alp_ch_irq = IPU_IRQ_FG_ALPHA_SYNC_EOF;
			else
				ipu_alp_ch_irq = IPU_IRQ_BG_ALPHA_SYNC_EOF;

			retval = wait_for_completion_timeout(
				&mxc_fbi->alpha_flip_complete, HZ/2);
			if (retval == 0) {
				dev_err(fbi->device, "timeout when waiting for alpha flip irq\n");
				retval = -ETIMEDOUT;
				break;
			}

			mxc_fbi->cur_ipu_alpha_buf =
						!mxc_fbi->cur_ipu_alpha_buf;
			if (ipu_update_channel_buffer(mxc_fbi->ipu, mxc_fbi->ipu_ch,
						      IPU_ALPHA_IN_BUFFER,
						      mxc_fbi->
							cur_ipu_alpha_buf,
						      base) == 0) {
				ipu_select_buffer(mxc_fbi->ipu, mxc_fbi->ipu_ch,
						  IPU_ALPHA_IN_BUFFER,
						  mxc_fbi->cur_ipu_alpha_buf);
				ipu_clear_irq(mxc_fbi->ipu, ipu_alp_ch_irq);
				ipu_enable_irq(mxc_fbi->ipu, ipu_alp_ch_irq);
			} else {
				dev_err(fbi->device,
					"Error updating %s SDC alpha buf %d "
					"to address=0x%08lX\n",
					fbi->fix.id,
					mxc_fbi->cur_ipu_alpha_buf, base);
			}
			break;
		}
	case MXCFB_SET_CLR_KEY:
		{
			struct mxcfb_color_key key;
			if (copy_from_user(&key, (void *)arg, sizeof(key))) {
				retval = -EFAULT;
				break;
			}
			retval = ipu_disp_set_color_key(mxc_fbi->ipu, mxc_fbi->ipu_ch,
							key.enable,
							key.color_key);
			dev_dbg(fbi->device, "Set color key to 0x%08X\n",
				key.color_key);
			break;
		}
	case MXCFB_SET_GAMMA:
		{
			struct mxcfb_gamma gamma;
			if (copy_from_user(&gamma, (void *)arg, sizeof(gamma))) {
				retval = -EFAULT;
				break;
			}
			retval = ipu_disp_set_gamma_correction(mxc_fbi->ipu,
							mxc_fbi->ipu_ch,
							gamma.enable,
							gamma.constk,
							gamma.slopek);
			break;
		}
	case MXCFB_WAIT_FOR_VSYNC:
		{
			if (mxc_fbi->ipu_ch == MEM_FG_SYNC) {
				/* BG should poweron */
				struct mxcfb_info *bg_mxcfbi = NULL;
				struct fb_info *fbi_tmp;

				fbi_tmp = found_registered_fb(MEM_BG_SYNC, mxc_fbi->ipu_id);
				if (fbi_tmp)
					bg_mxcfbi = ((struct mxcfb_info *)(fbi_tmp->par));

				if (!bg_mxcfbi) {
					retval = -EINVAL;
					break;
				}
				if (bg_mxcfbi->cur_blank != FB_BLANK_UNBLANK) {
					retval = -EINVAL;
					break;
				}
			}
			if (mxc_fbi->cur_blank != FB_BLANK_UNBLANK) {
				retval = -EINVAL;
				break;
			}

			init_completion(&mxc_fbi->vsync_complete);
			ipu_clear_irq(mxc_fbi->ipu, mxc_fbi->ipu_ch_nf_irq);
			ipu_enable_irq(mxc_fbi->ipu, mxc_fbi->ipu_ch_nf_irq);
			retval = wait_for_completion_interruptible_timeout(
				&mxc_fbi->vsync_complete, 1 * HZ);
			if (retval == 0) {
				dev_err(fbi->device,
					"MXCFB_WAIT_FOR_VSYNC: timeout %d\n",
					retval);
				retval = -ETIME;
			} else if (retval > 0) {
				retval = 0;
			}
			break;
		}
	case FBIO_ALLOC:
		{
			int size;
			struct mxcfb_alloc_list *mem;

			mem = kzalloc(sizeof(*mem), GFP_KERNEL);
			if (mem == NULL)
				return -ENOMEM;

			if (get_user(size, argp))
				return -EFAULT;

			mem->size = PAGE_ALIGN(size);

			mem->cpu_addr = dma_alloc_coherent(fbi->device, size,
							   &mem->phy_addr,
							   GFP_KERNEL);
			if (mem->cpu_addr == NULL) {
				kfree(mem);
				return -ENOMEM;
			}

			list_add(&mem->list, &fb_alloc_list);

			dev_dbg(fbi->device, "allocated %d bytes @ 0x%08X\n",
				mem->size, mem->phy_addr);

			if (put_user(mem->phy_addr, argp))
				return -EFAULT;

			break;
		}
	case FBIO_FREE:
		{
			unsigned long offset;
			struct mxcfb_alloc_list *mem;

			if (get_user(offset, argp))
				return -EFAULT;

			retval = -EINVAL;
			list_for_each_entry(mem, &fb_alloc_list, list) {
				if (mem->phy_addr == offset) {
					list_del(&mem->list);
					dma_free_coherent(fbi->device,
							  mem->size,
							  mem->cpu_addr,
							  mem->phy_addr);
					kfree(mem);
					retval = 0;
					break;
				}
			}

			break;
		}
	case MXCFB_SET_OVERLAY_POS:
		{
			struct mxcfb_pos pos;
			struct fb_info *bg_fbi = NULL;
			struct mxcfb_info *bg_mxcfbi = NULL;

			if (mxc_fbi->ipu_ch != MEM_FG_SYNC) {
				dev_err(fbi->device, "Should use the overlay "
					"framebuffer to set the position of "
					"the overlay window\n");
				retval = -EINVAL;
				break;
			}

			if (copy_from_user(&pos, (void *)arg, sizeof(pos))) {
				retval = -EFAULT;
				break;
			}

			bg_fbi = found_registered_fb(MEM_BG_SYNC, mxc_fbi->ipu_id);
			if (bg_fbi)
				bg_mxcfbi = ((struct mxcfb_info *)(bg_fbi->par));

			if (bg_fbi == NULL) {
				dev_err(fbi->device, "Cannot find the "
					"background framebuffer\n");
				retval = -ENOENT;
				break;
			}

			/* if fb is unblank, check if the pos fit the display */
			if (mxc_fbi->cur_blank == FB_BLANK_UNBLANK) {
				if (fbi->var.xres + pos.x > bg_fbi->var.xres) {
					if (bg_fbi->var.xres < fbi->var.xres)
						pos.x = 0;
					else
						pos.x = bg_fbi->var.xres - fbi->var.xres;
				}
				if (fbi->var.yres + pos.y > bg_fbi->var.yres) {
					if (bg_fbi->var.yres < fbi->var.yres)
						pos.y = 0;
					else
						pos.y = bg_fbi->var.yres - fbi->var.yres;
				}
			}

			retval = ipu_disp_set_window_pos(mxc_fbi->ipu, mxc_fbi->ipu_ch,
							 pos.x, pos.y);

			if (copy_to_user((void *)arg, &pos, sizeof(pos))) {
				retval = -EFAULT;
				break;
			}
			break;
		}
	case MXCFB_GET_FB_IPU_CHAN:
		{
			struct mxcfb_info *mxc_fbi =
				(struct mxcfb_info *)fbi->par;

			if (put_user(mxc_fbi->ipu_ch, argp))
				return -EFAULT;
			break;
		}
	case MXCFB_GET_DIFMT:
		{
			struct mxcfb_info *mxc_fbi =
				(struct mxcfb_info *)fbi->par;

			if (put_user(mxc_fbi->ipu_di_pix_fmt, argp))
				return -EFAULT;
			break;
		}
	case MXCFB_GET_FB_IPU_DI:
		{
			struct mxcfb_info *mxc_fbi =
				(struct mxcfb_info *)fbi->par;

			if (put_user(mxc_fbi->ipu_di, argp))
				return -EFAULT;
			break;
		}
	case MXCFB_GET_FB_BLANK:
		{
			struct mxcfb_info *mxc_fbi =
				(struct mxcfb_info *)fbi->par;

			if (put_user(mxc_fbi->cur_blank, argp))
				return -EFAULT;
			break;
		}
	case MXCFB_SET_DIFMT:
		{
			struct mxcfb_info *mxc_fbi =
				(struct mxcfb_info *)fbi->par;

			if (get_user(mxc_fbi->ipu_di_pix_fmt, argp))
				return -EFAULT;

			break;
		}
	case MXCFB_ENABLE_VSYNC_EVENT:
	{
		int enable;
		if (get_user(enable, (int __user *)arg))
			return -EFAULT;

		if (mxc_fbi->ipu_ch == MEM_FG_SYNC)
			return -EINVAL;

		/* Only can control the vsync state when screen is not blank */
		if (mxc_fbi->vsync_pre_report_active != enable &&
		    mxc_fbi->cur_blank == FB_BLANK_UNBLANK) {
			if (enable)
				mxcfb_enable_vsync_pre(mxc_fbi);
			else
				mxcfb_disable_vsync_pre(mxc_fbi);
		}

		mxc_fbi->vsync_pre_report_active = enable;
		break;
	}
	default:
		retval = -EINVAL;
	}
	return retval;
}

/*
 * mxcfb_blank():
 *      Blank the display.
 */
static int mxcfb_blank(int blank, struct fb_info *info)
{
	struct mxcfb_info *mxc_fbi = (struct mxcfb_info *)info->par;
	int ret = 0;

	dev_dbg(info->device, "blank = %d\n", blank);

	if (mxc_fbi->cur_blank == blank)
		return 0;

	mxc_fbi->next_blank = blank;

	switch (blank) {
	case FB_BLANK_POWERDOWN:
	case FB_BLANK_VSYNC_SUSPEND:
	case FB_BLANK_HSYNC_SUSPEND:
	case FB_BLANK_NORMAL:
		if (mxc_fbi->dispdrv && mxc_fbi->dispdrv->drv->disable)
			mxc_fbi->dispdrv->drv->disable(mxc_fbi->dispdrv);
		ipu_disable_channel(mxc_fbi->ipu, mxc_fbi->ipu_ch, true);
		if (mxc_fbi->ipu_di >= 0)
			ipu_uninit_sync_panel(mxc_fbi->ipu, mxc_fbi->ipu_di);
		ipu_uninit_channel(mxc_fbi->ipu, mxc_fbi->ipu_ch);
		break;
	case FB_BLANK_UNBLANK:
		info->var.activate = (info->var.activate & ~FB_ACTIVATE_MASK) |
				FB_ACTIVATE_NOW | FB_ACTIVATE_FORCE;
		ret = mxcfb_set_par(info);
		break;
	}
	if (!ret)
		mxc_fbi->cur_blank = blank;
	return ret;
}

/*
 * Pan or Wrap the Display
 *
 * This call looks only at xoffset, yoffset and the FB_VMODE_YWRAP flag
 *
 * @param               var     Variable screen buffer information
 * @param               info    Framebuffer information pointer
 */
static int
mxcfb_pan_display(struct fb_var_screeninfo *var, struct fb_info *info)
{
	struct mxcfb_info *mxc_fbi = (struct mxcfb_info *)info->par,
			  *mxc_graphic_fbi = NULL;
	u_int y_bottom;
	unsigned int fr_xoff, fr_yoff, fr_w, fr_h;
	unsigned long base, active_alpha_phy_addr = 0;
	bool loc_alpha_en = false;
	int fb_stride;
	int i;
	int ret;

	/* no pan display during fb blank */
	if (mxc_fbi->ipu_ch == MEM_FG_SYNC) {
		struct mxcfb_info *bg_mxcfbi = NULL;
		struct fb_info *fbi_tmp;

		fbi_tmp = found_registered_fb(MEM_BG_SYNC, mxc_fbi->ipu_id);
		if (fbi_tmp)
			bg_mxcfbi = ((struct mxcfb_info *)(fbi_tmp->par));
		if (!bg_mxcfbi)
			return -EINVAL;
		if (bg_mxcfbi->cur_blank != FB_BLANK_UNBLANK)
			return -EINVAL;
	}
	if (mxc_fbi->cur_blank != FB_BLANK_UNBLANK)
		return -EINVAL;

	y_bottom = var->yoffset;

	if (y_bottom > info->var.yres_virtual)
		return -EINVAL;

	switch (fbi_to_pixfmt(info)) {
	case IPU_PIX_FMT_YUV420P2:
	case IPU_PIX_FMT_YVU420P:
	case IPU_PIX_FMT_NV12:
	case IPU_PIX_FMT_YUV422P:
	case IPU_PIX_FMT_YVU422P:
	case IPU_PIX_FMT_YUV420P:
	case IPU_PIX_FMT_YUV444P:
		fb_stride = info->var.xres_virtual;
		break;
	default:
		fb_stride = info->fix.line_length;
	}

	base = info->fix.smem_start;
	fr_xoff = var->xoffset;
	fr_w = info->var.xres_virtual;
	if (!(var->vmode & FB_VMODE_YWRAP)) {
		dev_dbg(info->device, "Y wrap disabled\n");
		fr_yoff = var->yoffset % info->var.yres;
		fr_h = info->var.yres;
		base += info->fix.line_length * info->var.yres *
			(var->yoffset / info->var.yres);
	} else {
		dev_dbg(info->device, "Y wrap enabled\n");
		fr_yoff = var->yoffset;
		fr_h = info->var.yres_virtual;
	}
	base += fr_yoff * fb_stride + fr_xoff;

	/* Check if DP local alpha is enabled and find the graphic fb */
	if (mxc_fbi->ipu_ch == MEM_BG_SYNC || mxc_fbi->ipu_ch == MEM_FG_SYNC) {
		for (i = 0; i < num_registered_fb; i++) {
			char bg_id[] = "DISP3 BG";
			char fg_id[] = "DISP3 FG";
			char *idstr = registered_fb[i]->fix.id;
			bg_id[4] += mxc_fbi->ipu_id;
			fg_id[4] += mxc_fbi->ipu_id;
			if ((strcmp(idstr, bg_id) == 0 ||
			     strcmp(idstr, fg_id) == 0) &&
			    ((struct mxcfb_info *)
			      (registered_fb[i]->par))->alpha_chan_en) {
				loc_alpha_en = true;
				mxc_graphic_fbi = (struct mxcfb_info *)
						(registered_fb[i]->par);
				active_alpha_phy_addr =
					mxc_fbi->cur_ipu_alpha_buf ?
					mxc_graphic_fbi->alpha_phy_addr1 :
					mxc_graphic_fbi->alpha_phy_addr0;
				dev_dbg(info->device, "Updating SDC alpha "
					"buf %d address=0x%08lX\n",
					!mxc_fbi->cur_ipu_alpha_buf,
					active_alpha_phy_addr);
				break;
			}
		}
	}

	ret = wait_for_completion_timeout(&mxc_fbi->flip_complete, HZ/2);
	if (ret == 0) {
		dev_err(info->device, "timeout when waiting for flip irq\n");
		return -ETIMEDOUT;
	}

	++mxc_fbi->cur_ipu_buf;
	mxc_fbi->cur_ipu_buf %= 3;
	mxc_fbi->cur_ipu_alpha_buf = !mxc_fbi->cur_ipu_alpha_buf;

	dev_dbg(info->device, "Updating SDC %s buf %d address=0x%08lX\n",
		info->fix.id, mxc_fbi->cur_ipu_buf, base);

	if (ipu_update_channel_buffer(mxc_fbi->ipu, mxc_fbi->ipu_ch, IPU_INPUT_BUFFER,
				      mxc_fbi->cur_ipu_buf, base) == 0) {
		/* Update the DP local alpha buffer only for graphic plane */
		if (loc_alpha_en && mxc_graphic_fbi == mxc_fbi &&
		    ipu_update_channel_buffer(mxc_graphic_fbi->ipu, mxc_graphic_fbi->ipu_ch,
					      IPU_ALPHA_IN_BUFFER,
					      mxc_fbi->cur_ipu_alpha_buf,
					      active_alpha_phy_addr) == 0) {
			ipu_select_buffer(mxc_graphic_fbi->ipu, mxc_graphic_fbi->ipu_ch,
					  IPU_ALPHA_IN_BUFFER,
					  mxc_fbi->cur_ipu_alpha_buf);
		}

		/* update u/v offset */
		ipu_update_channel_offset(mxc_fbi->ipu, mxc_fbi->ipu_ch,
				IPU_INPUT_BUFFER,
				fbi_to_pixfmt(info),
				fr_w,
				fr_h,
				fr_w,
				0, 0,
				fr_yoff,
				fr_xoff);

		ipu_select_buffer(mxc_fbi->ipu, mxc_fbi->ipu_ch, IPU_INPUT_BUFFER,
				  mxc_fbi->cur_ipu_buf);
		ipu_clear_irq(mxc_fbi->ipu, mxc_fbi->ipu_ch_irq);
		ipu_enable_irq(mxc_fbi->ipu, mxc_fbi->ipu_ch_irq);
	} else {
		dev_err(info->device,
			"Error updating SDC buf %d to address=0x%08lX, "
			"current buf %d, buf0 ready %d, buf1 ready %d, "
			"buf2 ready %d\n", mxc_fbi->cur_ipu_buf, base,
			ipu_get_cur_buffer_idx(mxc_fbi->ipu, mxc_fbi->ipu_ch,
					       IPU_INPUT_BUFFER),
			ipu_check_buffer_ready(mxc_fbi->ipu, mxc_fbi->ipu_ch,
					       IPU_INPUT_BUFFER, 0),
			ipu_check_buffer_ready(mxc_fbi->ipu, mxc_fbi->ipu_ch,
					       IPU_INPUT_BUFFER, 1),
			ipu_check_buffer_ready(mxc_fbi->ipu, mxc_fbi->ipu_ch,
					       IPU_INPUT_BUFFER, 2));
		++mxc_fbi->cur_ipu_buf;
		mxc_fbi->cur_ipu_buf %= 3;
		++mxc_fbi->cur_ipu_buf;
		mxc_fbi->cur_ipu_buf %= 3;
		mxc_fbi->cur_ipu_alpha_buf = !mxc_fbi->cur_ipu_alpha_buf;
		ipu_clear_irq(mxc_fbi->ipu, mxc_fbi->ipu_ch_irq);
		ipu_enable_irq(mxc_fbi->ipu, mxc_fbi->ipu_ch_irq);
		return -EBUSY;
	}

	dev_dbg(info->device, "Update complete\n");

	info->var.yoffset = var->yoffset;

	return 0;
}

/*
 * Function to handle custom mmap for MXC framebuffer.
 *
 * @param       fbi     framebuffer information pointer
 *
 * @param       vma     Pointer to vm_area_struct
 */
static int mxcfb_mmap(struct fb_info *fbi, struct vm_area_struct *vma)
{
	bool found = false;
	u32 len;
	unsigned long offset = vma->vm_pgoff << PAGE_SHIFT;
	struct mxcfb_alloc_list *mem;
	struct mxcfb_info *mxc_fbi = (struct mxcfb_info *)fbi->par;

	if (offset < fbi->fix.smem_len) {
		/* mapping framebuffer memory */
		len = fbi->fix.smem_len - offset;
		vma->vm_pgoff = (fbi->fix.smem_start + offset) >> PAGE_SHIFT;
	} else if ((vma->vm_pgoff ==
			(mxc_fbi->alpha_phy_addr0 >> PAGE_SHIFT)) ||
		   (vma->vm_pgoff ==
			(mxc_fbi->alpha_phy_addr1 >> PAGE_SHIFT))) {
		len = mxc_fbi->alpha_mem_len;
	} else {
		list_for_each_entry(mem, &fb_alloc_list, list) {
			if (offset == mem->phy_addr) {
				found = true;
				len = mem->size;
				break;
			}
		}
		if (!found)
			return -EINVAL;
	}

	len = PAGE_ALIGN(len);
	if (vma->vm_end - vma->vm_start > len)
		return -EINVAL;

	/* make buffers bufferable */
	vma->vm_page_prot = pgprot_writecombine(vma->vm_page_prot);

	vma->vm_flags |= VM_IO | VM_RESERVED;

	if (remap_pfn_range(vma, vma->vm_start, vma->vm_pgoff,
			    vma->vm_end - vma->vm_start, vma->vm_page_prot)) {
		dev_dbg(fbi->device, "mmap remap_pfn_range failed\n");
		return -ENOBUFS;
	}

	return 0;
}

/*!
 * This structure contains the pointers to the control functions that are
 * invoked by the core framebuffer driver to perform operations like
 * blitting, rectangle filling, copy regions and cursor definition.
 */
static struct fb_ops mxcfb_ops = {
	.owner = THIS_MODULE,
	.fb_set_par = mxcfb_set_par,
	.fb_check_var = mxcfb_check_var,
	.fb_setcolreg = mxcfb_setcolreg,
	.fb_pan_display = mxcfb_pan_display,
	.fb_ioctl = mxcfb_ioctl,
	.fb_mmap = mxcfb_mmap,
	.fb_fillrect = cfb_fillrect,
	.fb_copyarea = cfb_copyarea,
	.fb_imageblit = cfb_imageblit,
	.fb_blank = mxcfb_blank,
};

static irqreturn_t mxcfb_irq_handler(int irq, void *dev_id)
{
	struct fb_info *fbi = dev_id;
	struct mxcfb_info *mxc_fbi = fbi->par;

	complete(&mxc_fbi->flip_complete);
	return IRQ_HANDLED;
}

static irqreturn_t mxcfb_nf_irq_handler(int irq, void *dev_id)
{
	struct fb_info *fbi = dev_id;
	struct mxcfb_info *mxc_fbi = fbi->par;

	complete(&mxc_fbi->vsync_complete);
	return IRQ_HANDLED;
}

static irqreturn_t mxcfb_vsync_pre_irq_handler(int irq, void *dev_id)
{
	struct fb_info *fbi = dev_id;
	struct mxcfb_info *mxc_fbi = fbi->par;

	spin_lock(&mxc_fbi->lock);
	mxc_fbi->vsync_pre_timestamp = ktime_get();
	spin_unlock(&mxc_fbi->lock);
	queue_work(mxc_fbi->vsync_pre_queue, &mxc_fbi->vsync_pre_work);

	return IRQ_HANDLED;
}

static irqreturn_t mxcfb_alpha_irq_handler(int irq, void *dev_id)
{
	struct fb_info *fbi = dev_id;
	struct mxcfb_info *mxc_fbi = fbi->par;

	complete(&mxc_fbi->alpha_flip_complete);
	return IRQ_HANDLED;
}

/*
 * Suspends the framebuffer and blanks the screen. Power management support
 */
static int mxcfb_core_suspend(struct platform_device *pdev, pm_message_t state)
{
	struct fb_info *fbi = platform_get_drvdata(pdev);
	struct mxcfb_info *mxc_fbi = (struct mxcfb_info *)fbi->par;
	int saved_blank;
#ifdef CONFIG_FB_MXC_LOW_PWR_DISPLAY
	void *fbmem;
#endif

	if (mxc_fbi->ovfbi) {
		struct mxcfb_info *mxc_fbi_fg =
			(struct mxcfb_info *)mxc_fbi->ovfbi->par;

		console_lock();
		fb_set_suspend(mxc_fbi->ovfbi, 1);
		saved_blank = mxc_fbi_fg->cur_blank;
		mxcfb_blank(FB_BLANK_POWERDOWN, mxc_fbi->ovfbi);
		mxc_fbi_fg->next_blank = saved_blank;
		console_unlock();
	}

	console_lock();
	fb_set_suspend(fbi, 1);
	saved_blank = mxc_fbi->cur_blank;
	mxcfb_blank(FB_BLANK_POWERDOWN, fbi);
	mxc_fbi->next_blank = saved_blank;
	console_unlock();

	return 0;
}

/*
 * Suspends the framebuffer and blanks the screen. Power management support
 */
static int mxcfb_suspend(struct platform_device *pdev, pm_message_t state)
{
	struct fb_info *fbi = platform_get_drvdata(pdev);
	struct mxcfb_info *mxc_fbi = (struct mxcfb_info *)fbi->par;

	if (strstr(mxc_fbi->dispdrv->drv->name, "hdmi"))
		return mxcfb_core_suspend(pdev, state);

	return 0;
}

/*
 * Resumes the framebuffer and unblanks the screen. Power management support
 */
static int mxcfb_core_resume(struct platform_device *pdev)
{
	struct fb_info *fbi = platform_get_drvdata(pdev);
	struct mxcfb_info *mxc_fbi = (struct mxcfb_info *)fbi->par;

	console_lock();
	mxcfb_blank(mxc_fbi->next_blank, fbi);
	fb_set_suspend(fbi, 0);
	console_unlock();

	if (mxc_fbi->ovfbi) {
		struct mxcfb_info *mxc_fbi_fg =
			(struct mxcfb_info *)mxc_fbi->ovfbi->par;
		console_lock();
		mxcfb_blank(mxc_fbi_fg->next_blank, mxc_fbi->ovfbi);
		fb_set_suspend(mxc_fbi->ovfbi, 0);
		console_unlock();
	}

	return 0;
}

/*
 * Resumes the framebuffer and unblanks the screen. Power management support
 */
static int mxcfb_resume(struct platform_device *pdev)
{
	struct fb_info *fbi = platform_get_drvdata(pdev);
	struct mxcfb_info *mxc_fbi = (struct mxcfb_info *)fbi->par;

	if (strstr(mxc_fbi->dispdrv->drv->name, "hdmi"))
		return mxcfb_core_resume(pdev);

	return 0;
}

/*
 * Main framebuffer functions
 */

/*!
 * Allocates the DRAM memory for the frame buffer.      This buffer is remapped
 * into a non-cached, non-buffered, memory region to allow palette and pixel
 * writes to occur without flushing the cache.  Once this area is remapped,
 * all virtual memory access to the video memory should occur at the new region.
 *
 * @param       fbi     framebuffer information pointer
 *
 * @return      Error code indicating success or failure
 */
static int mxcfb_map_video_memory(struct fb_info *fbi)
{
	if (fbi->fix.smem_len < fbi->var.yres_virtual * fbi->fix.line_length)
		fbi->fix.smem_len = fbi->var.yres_virtual *
				    fbi->fix.line_length;

	fbi->screen_base = dma_alloc_writecombine(fbi->device,
				fbi->fix.smem_len,
				(dma_addr_t *)&fbi->fix.smem_start,
				GFP_DMA | GFP_KERNEL);
	if (fbi->screen_base == 0) {
		dev_err(fbi->device, "Unable to allocate framebuffer memory\n");
		fbi->fix.smem_len = 0;
		fbi->fix.smem_start = 0;
		return -EBUSY;
	}

	dev_dbg(fbi->device, "allocated fb @ paddr=0x%08X, size=%d.\n",
		(uint32_t) fbi->fix.smem_start, fbi->fix.smem_len);

	fbi->screen_size = fbi->fix.smem_len;

	/* Clear the screen */
	memset((char *)fbi->screen_base, 0, fbi->fix.smem_len);

	return 0;
}

/*!
 * De-allocates the DRAM memory for the frame buffer.
 *
 * @param       fbi     framebuffer information pointer
 *
 * @return      Error code indicating success or failure
 */
static int mxcfb_unmap_video_memory(struct fb_info *fbi)
{
	dma_free_writecombine(fbi->device, fbi->fix.smem_len,
			      fbi->screen_base, fbi->fix.smem_start);
	fbi->screen_base = 0;
	fbi->fix.smem_start = 0;
	fbi->fix.smem_len = 0;
	return 0;
}

/*!
 * Initializes the framebuffer information pointer. After allocating
 * sufficient memory for the framebuffer structure, the fields are
 * filled with custom information passed in from the configurable
 * structures.  This includes information such as bits per pixel,
 * color maps, screen width/height and RGBA offsets.
 *
 * @return      Framebuffer structure initialized with our information
 */
static struct fb_info *mxcfb_init_fbinfo(struct device *dev, struct fb_ops *ops)
{
	struct fb_info *fbi;
	struct mxcfb_info *mxcfbi;

	/*
	 * Allocate sufficient memory for the fb structure
	 */
	fbi = framebuffer_alloc(sizeof(struct mxcfb_info), dev);
	if (!fbi)
		return NULL;

	mxcfbi = (struct mxcfb_info *)fbi->par;

	fbi->var.activate = FB_ACTIVATE_NOW;

	fbi->fbops = ops;
	fbi->flags = FBINFO_FLAG_DEFAULT;
	fbi->pseudo_palette = mxcfbi->pseudo_palette;

	/*
	 * Allocate colormap
	 */
	fb_alloc_cmap(&fbi->cmap, 16, 0);

	return fbi;
}

static ssize_t show_disp_chan(struct device *dev,
			      struct device_attribute *attr, char *buf)
{
	struct fb_info *info = dev_get_drvdata(dev);
	struct mxcfb_info *mxcfbi = (struct mxcfb_info *)info->par;

	if (mxcfbi->ipu_ch == MEM_BG_SYNC)
		return sprintf(buf, "2-layer-fb-bg\n");
	else if (mxcfbi->ipu_ch == MEM_FG_SYNC)
		return sprintf(buf, "2-layer-fb-fg\n");
	else if (mxcfbi->ipu_ch == MEM_DC_SYNC)
		return sprintf(buf, "1-layer-fb\n");
	else
		return sprintf(buf, "err: no display chan\n");
}

static ssize_t swap_disp_chan(struct device *dev,
			      struct device_attribute *attr,
			      const char *buf, size_t count)
{
	struct fb_info *info = dev_get_drvdata(dev);
	struct mxcfb_info *mxcfbi = (struct mxcfb_info *)info->par;
	struct mxcfb_info *fg_mxcfbi = NULL;

	console_lock();
	/* swap only happen between DP-BG and DC, while DP-FG disable */
	if (((mxcfbi->ipu_ch == MEM_BG_SYNC) &&
	     (strstr(buf, "1-layer-fb") != NULL)) ||
	    ((mxcfbi->ipu_ch == MEM_DC_SYNC) &&
	     (strstr(buf, "2-layer-fb-bg") != NULL))) {
		struct fb_info *fbi_fg;

		fbi_fg = found_registered_fb(MEM_FG_SYNC, mxcfbi->ipu_id);
		if (fbi_fg)
			fg_mxcfbi = (struct mxcfb_info *)fbi_fg->par;

		if (!fg_mxcfbi ||
			fg_mxcfbi->cur_blank == FB_BLANK_UNBLANK) {
			dev_err(dev,
				"Can not switch while fb2(fb-fg) is on.\n");
			console_unlock();
			return count;
		}

		if (swap_channels(info) < 0)
			dev_err(dev, "Swap display channel failed.\n");
	}

	console_unlock();
	return count;
}
static DEVICE_ATTR(fsl_disp_property, 644, show_disp_chan, swap_disp_chan);

static ssize_t show_disp_dev(struct device *dev,
			     struct device_attribute *attr, char *buf)
{
	struct fb_info *info = dev_get_drvdata(dev);
	struct mxcfb_info *mxcfbi = (struct mxcfb_info *)info->par;

	if (mxcfbi->ipu_ch == MEM_FG_SYNC)
		return sprintf(buf, "overlay\n");
	else
		return sprintf(buf, "%s\n", mxcfbi->dispdrv->drv->name);
}
static DEVICE_ATTR(fsl_disp_dev_property, S_IRUGO, show_disp_dev, NULL);

static int mxcfb_dispdrv_init(struct platform_device *pdev,
		struct fb_info *fbi)
{
	struct ipuv3_fb_platform_data *plat_data = pdev->dev.platform_data;
	struct mxcfb_info *mxcfbi = (struct mxcfb_info *)fbi->par;
	struct mxc_dispdrv_setting setting;
	char disp_dev[32], *default_dev = "lcd";
	int ret = 0;

	setting.if_fmt = plat_data->interface_pix_fmt;
	setting.dft_mode_str = plat_data->mode_str;
	setting.default_bpp = plat_data->default_bpp;
	if (!setting.default_bpp)
		setting.default_bpp = 16;
	setting.fbi = fbi;
	if (!strlen(plat_data->disp_dev)) {
		memcpy(disp_dev, default_dev, strlen(default_dev));
		disp_dev[strlen(default_dev)] = '\0';
	} else {
		memcpy(disp_dev, plat_data->disp_dev,
				strlen(plat_data->disp_dev));
		disp_dev[strlen(plat_data->disp_dev)] = '\0';
	}

	dev_info(&pdev->dev, "register mxc display driver %s\n", disp_dev);

	mxcfbi->dispdrv = mxc_dispdrv_gethandle(disp_dev, &setting);
	if (IS_ERR(mxcfbi->dispdrv)) {
		ret = PTR_ERR(mxcfbi->dispdrv);
		dev_err(&pdev->dev, "NO mxc display driver found!\n");
		return ret;
	} else {
		/* fix-up  */
		mxcfbi->ipu_di_pix_fmt = setting.if_fmt;
		mxcfbi->default_bpp = setting.default_bpp;

		/* setting */
		mxcfbi->ipu_id = setting.dev_id;
		mxcfbi->ipu_di = setting.disp_id;
	}

	return ret;
}

/*
 * Parse user specified options (`video=trident:')
 * example:
 * 	video=mxcfb0:dev=lcd,800x480M-16@55,if=RGB565,bpp=16,noaccel
 *	video=mxcfb0:dev=lcd,800x480M-16@55,if=RGB565,fbpix=RGB565
 */
static int mxcfb_option_setup(struct platform_device *pdev, struct fb_info *fbi)
{
	struct ipuv3_fb_platform_data *pdata = pdev->dev.platform_data;
	char *options, *opt, *fb_mode_str = NULL;
	char name[] = "mxcfb0";
	uint32_t fb_pix_fmt = 0;

	name[5] += pdev->id;
	if (fb_get_options(name, &options)) {
		dev_err(&pdev->dev, "Can't get fb option for %s!\n", name);
		return -ENODEV;
	}

	if (!options || !*options)
		return 0;

	while ((opt = strsep(&options, ",")) != NULL) {
		if (!*opt)
			continue;

		if (!strncmp(opt, "dev=", 4)) {
			memcpy(pdata->disp_dev, opt + 4, strlen(opt) - 4);
			pdata->disp_dev[strlen(opt) - 4] = '\0';
		} else if (!strncmp(opt, "if=", 3)) {
			if (!strncmp(opt+3, "RGB24", 5))
				pdata->interface_pix_fmt = IPU_PIX_FMT_RGB24;
			else if (!strncmp(opt+3, "BGR24", 5))
				pdata->interface_pix_fmt = IPU_PIX_FMT_BGR24;
			else if (!strncmp(opt+3, "GBR24", 5))
				pdata->interface_pix_fmt = IPU_PIX_FMT_GBR24;
			else if (!strncmp(opt+3, "RGB565", 6))
				pdata->interface_pix_fmt = IPU_PIX_FMT_RGB565;
			else if (!strncmp(opt+3, "RGB666", 6))
				pdata->interface_pix_fmt = IPU_PIX_FMT_RGB666;
			else if (!strncmp(opt+3, "YUV444", 6))
				pdata->interface_pix_fmt = IPU_PIX_FMT_YUV444;
			else if (!strncmp(opt+3, "LVDS666", 7))
				pdata->interface_pix_fmt = IPU_PIX_FMT_LVDS666;
			else if (!strncmp(opt+3, "YUYV16", 6))
				pdata->interface_pix_fmt = IPU_PIX_FMT_YUYV;
			else if (!strncmp(opt+3, "UYVY16", 6))
				pdata->interface_pix_fmt = IPU_PIX_FMT_UYVY;
			else if (!strncmp(opt+3, "YVYU16", 6))
				pdata->interface_pix_fmt = IPU_PIX_FMT_YVYU;
			else if (!strncmp(opt+3, "VYUY16", 6))
				pdata->interface_pix_fmt = IPU_PIX_FMT_VYUY;
		} else if (!strncmp(opt, "fbpix=", 6)) {
			if (!strncmp(opt+6, "RGB24", 5))
				fb_pix_fmt = IPU_PIX_FMT_RGB24;
			else if (!strncmp(opt+6, "BGR24", 5))
				fb_pix_fmt = IPU_PIX_FMT_BGR24;
			else if (!strncmp(opt+6, "RGB32", 5))
				fb_pix_fmt = IPU_PIX_FMT_RGB32;
			else if (!strncmp(opt+6, "BGR32", 5))
				fb_pix_fmt = IPU_PIX_FMT_BGR32;
			else if (!strncmp(opt+6, "ABGR32", 6))
				fb_pix_fmt = IPU_PIX_FMT_ABGR32;
			else if (!strncmp(opt+6, "RGB565", 6))
				fb_pix_fmt = IPU_PIX_FMT_RGB565;

			if (fb_pix_fmt) {
				pixfmt_to_var(fb_pix_fmt, &fbi->var);
				pdata->default_bpp =
					fbi->var.bits_per_pixel;
			}
		} else if (!strncmp(opt, "int_clk", 7)) {
			pdata->int_clk = true;
			continue;
		} else if (!strncmp(opt, "bpp=", 4)) {
			/* bpp setting cannot overwirte fbpix setting */
			if (fb_pix_fmt)
				continue;

			pdata->default_bpp =
				simple_strtoul(opt + 4, NULL, 0);

			fb_pix_fmt = bpp_to_pixfmt(pdata->default_bpp);
			if (fb_pix_fmt)
				pixfmt_to_var(fb_pix_fmt, &fbi->var);
		} else
			fb_mode_str = opt;
	}

	if (fb_mode_str)
		pdata->mode_str = fb_mode_str;

	return 0;
}

static int mxcfb_register(struct fb_info *fbi)
{
	struct mxcfb_info *mxcfbi = (struct mxcfb_info *)fbi->par;
	struct fb_videomode m;
	int ret = 0;
	char bg0_id[] = "DISP3 BG";
	char bg1_id[] = "DISP3 BG - DI1";
	char fg_id[] = "DISP3 FG";

	if (mxcfbi->ipu_di == 0) {
		bg0_id[4] += mxcfbi->ipu_id;
		strcpy(fbi->fix.id, bg0_id);
	} else if (mxcfbi->ipu_di == 1) {
		bg1_id[4] += mxcfbi->ipu_id;
		strcpy(fbi->fix.id, bg1_id);
	} else { /* Overlay */
		fg_id[4] += mxcfbi->ipu_id;
		strcpy(fbi->fix.id, fg_id);
	}

	mxcfb_check_var(&fbi->var, fbi);

	mxcfb_set_fix(fbi);

	/* Added first mode to fbi modelist. */
	if (!fbi->modelist.next || !fbi->modelist.prev)
		INIT_LIST_HEAD(&fbi->modelist);
	fb_var_to_videomode(&m, &fbi->var);
	fb_add_videomode(&m, &fbi->modelist);

	if (!mxcfbi->late_init) {
		fbi->var.activate |= FB_ACTIVATE_FORCE;
		console_lock();
		fbi->flags |= FBINFO_MISC_USEREVENT;
		ret = fb_set_var(fbi, &fbi->var);
		fbi->flags &= ~FBINFO_MISC_USEREVENT;
		console_unlock();

		if (mxcfbi->next_blank == FB_BLANK_UNBLANK) {
			console_lock();
			fb_blank(fbi, FB_BLANK_UNBLANK);
			console_unlock();
		}
	} else {
		/*
		 * Setup the channel again though bootloader
		 * has done this, then set_par() can stop the
		 * channel and re-initialize it. Moreover,
		 * ipu_init_channel() enables ipu hsp clock,
		 * so we may keep the clock on until user
		 * space triggers set_par(), i.e., any ipu
		 * interface which enables/disables ipu hsp
		 * clock with pair(called in IPUv3 fb driver
		 * or mxc v4l2 driver<probed after fb driver>)
		 * cannot eventually disables the clock to
		 * damage the channel.
		 */
		if (mxcfbi->next_blank == FB_BLANK_UNBLANK) {
			console_lock();
			_setup_disp_channel1(fbi);
			ipu_enable_channel(mxcfbi->ipu, mxcfbi->ipu_ch);
			console_unlock();
		}
	}

	if (ipu_request_irq(mxcfbi->ipu, mxcfbi->ipu_ch_irq,
		mxcfb_irq_handler, IPU_IRQF_ONESHOT, MXCFB_NAME, fbi) != 0) {
		dev_err(fbi->device, "Error registering EOF irq handler.\n");
		ret = -EBUSY;
		goto err0;
	}
	ipu_disable_irq(mxcfbi->ipu, mxcfbi->ipu_ch_irq);
	if (ipu_request_irq(mxcfbi->ipu, mxcfbi->ipu_ch_nf_irq,
		mxcfb_nf_irq_handler, IPU_IRQF_ONESHOT, MXCFB_NAME, fbi) != 0) {
		dev_err(fbi->device, "Error registering NFACK irq handler.\n");
		ret = -EBUSY;
		goto err1;
	}
	ipu_disable_irq(mxcfbi->ipu, mxcfbi->ipu_ch_nf_irq);

	if (mxcfbi->ipu_vsync_pre_irq != -1) {
		if (ipu_request_irq(mxcfbi->ipu, mxcfbi->ipu_vsync_pre_irq,
				    mxcfb_vsync_pre_irq_handler, 0,
				    MXCFB_NAME, fbi) != 0) {
			dev_err(fbi->device, "Error registering VSYNC irq "
					     "handler.\n");
			ret = -EBUSY;
			goto err2;
		}
		ipu_disable_irq(mxcfbi->ipu, mxcfbi->ipu_vsync_pre_irq);
	}

	if (mxcfbi->ipu_alp_ch_irq != -1)
		if (ipu_request_irq(mxcfbi->ipu, mxcfbi->ipu_alp_ch_irq,
				mxcfb_alpha_irq_handler, IPU_IRQF_ONESHOT,
					MXCFB_NAME, fbi) != 0) {
			dev_err(fbi->device, "Error registering alpha irq "
					"handler.\n");
			ret = -EBUSY;
			goto err3;
		}

	ret = register_framebuffer(fbi);
	if (ret < 0)
		goto err4;

	return ret;
err4:
	if (mxcfbi->ipu_alp_ch_irq != -1)
		ipu_free_irq(mxcfbi->ipu, mxcfbi->ipu_alp_ch_irq, fbi);
err3:
	if (mxcfbi->ipu_vsync_pre_irq != -1)
		ipu_free_irq(mxcfbi->ipu, mxcfbi->ipu_vsync_pre_irq, fbi);
err2:
	ipu_free_irq(mxcfbi->ipu, mxcfbi->ipu_ch_nf_irq, fbi);
err1:
	ipu_free_irq(mxcfbi->ipu, mxcfbi->ipu_ch_irq, fbi);
err0:
	if (mxcfbi->next_blank == FB_BLANK_UNBLANK) {
		console_lock();
		if (!mxcfbi->late_init)
			fb_blank(fbi, FB_BLANK_POWERDOWN);
		else {
			ipu_disable_channel(mxcfbi->ipu, mxcfbi->ipu_ch,
					    true);
			ipu_uninit_channel(mxcfbi->ipu, mxcfbi->ipu_ch);
		}
		console_unlock();
	}
	return ret;
}

static void mxcfb_unregister(struct fb_info *fbi)
{
	struct mxcfb_info *mxcfbi = (struct mxcfb_info *)fbi->par;

	if (mxcfbi->ipu_alp_ch_irq != -1)
		ipu_free_irq(mxcfbi->ipu, mxcfbi->ipu_alp_ch_irq, fbi);
	if (mxcfbi->ipu_ch_irq)
		ipu_free_irq(mxcfbi->ipu, mxcfbi->ipu_ch_irq, fbi);
	if (mxcfbi->ipu_ch_nf_irq)
		ipu_free_irq(mxcfbi->ipu, mxcfbi->ipu_ch_nf_irq, fbi);

	unregister_framebuffer(fbi);
}

static int mxcfb_setup_overlay(struct platform_device *pdev,
		struct fb_info *fbi_bg, struct resource *res)
{
	struct fb_info *ovfbi;
	struct mxcfb_info *mxcfbi_bg = (struct mxcfb_info *)fbi_bg->par;
	struct mxcfb_info *mxcfbi_fg;
	int ret = 0;

	ovfbi = mxcfb_init_fbinfo(&pdev->dev, &mxcfb_ops);
	if (!ovfbi) {
		ret = -ENOMEM;
		goto init_ovfbinfo_failed;
	}
	mxcfbi_fg = (struct mxcfb_info *)ovfbi->par;

	mxcfbi_fg->ipu = ipu_get_soc(mxcfbi_bg->ipu_id);
	if (IS_ERR(mxcfbi_fg->ipu)) {
		ret = -ENODEV;
		goto get_ipu_failed;
	}
	mxcfbi_fg->ipu_id = mxcfbi_bg->ipu_id;
	mxcfbi_fg->ipu_ch_irq = IPU_IRQ_FG_SYNC_EOF;
	mxcfbi_fg->ipu_ch_nf_irq = IPU_IRQ_FG_SYNC_NFACK;
	mxcfbi_fg->ipu_alp_ch_irq = IPU_IRQ_FG_ALPHA_SYNC_EOF;
	/* Vsync-pre irq is invalid for overlay channel. */
	mxcfbi_fg->ipu_vsync_pre_irq = -1;
	mxcfbi_fg->ipu_ch = MEM_FG_SYNC;
	mxcfbi_fg->ipu_di = -1;
	mxcfbi_fg->ipu_di_pix_fmt = mxcfbi_bg->ipu_di_pix_fmt;
	mxcfbi_fg->overlay = true;
	mxcfbi_fg->cur_blank = mxcfbi_fg->next_blank = FB_BLANK_POWERDOWN;

	/* Need dummy values until real panel is configured */
	ovfbi->var.xres = 240;
	ovfbi->var.yres = 320;

	if (res && res->start && res->end) {
		ovfbi->fix.smem_len = res->end - res->start + 1;
		ovfbi->fix.smem_start = res->start;
		ovfbi->screen_base = ioremap(
					ovfbi->fix.smem_start,
					ovfbi->fix.smem_len);
	}

	ret = mxcfb_register(ovfbi);
	if (ret < 0)
		goto register_ov_failed;

	mxcfbi_bg->ovfbi = ovfbi;

	return ret;

register_ov_failed:
get_ipu_failed:
	fb_dealloc_cmap(&ovfbi->cmap);
	framebuffer_release(ovfbi);
init_ovfbinfo_failed:
	return ret;
}

static void mxcfb_unsetup_overlay(struct fb_info *fbi_bg)
{
	struct mxcfb_info *mxcfbi_bg = (struct mxcfb_info *)fbi_bg->par;
	struct fb_info *ovfbi = mxcfbi_bg->ovfbi;

	mxcfb_unregister(ovfbi);

	if (&ovfbi->cmap)
		fb_dealloc_cmap(&ovfbi->cmap);
	framebuffer_release(ovfbi);
}

static bool ipu_usage[2][2];
static int ipu_test_set_usage(int ipu, int di)
{
	if (ipu_usage[ipu][di])
		return -EBUSY;
	else
		ipu_usage[ipu][di] = true;
	return 0;
}

static void ipu_clear_usage(int ipu, int di)
{
	ipu_usage[ipu][di] = false;
}

/*!
 * Probe routine for the framebuffer driver. It is called during the
 * driver binding process.      The following functions are performed in
 * this routine: Framebuffer initialization, Memory allocation and
 * mapping, Framebuffer registration, IPU initialization.
 *
 * @return      Appropriate error code to the kernel common code
 */
static int mxcfb_probe(struct platform_device *pdev)
{
	struct ipuv3_fb_platform_data *plat_data = pdev->dev.platform_data;
	struct fb_info *fbi;
	struct mxcfb_info *mxcfbi;
	struct resource *res;
	struct device *disp_dev;
	char buf[32];
	int ret = 0;

	/* Initialize FB structures */
	fbi = mxcfb_init_fbinfo(&pdev->dev, &mxcfb_ops);
	if (!fbi) {
		ret = -ENOMEM;
		goto init_fbinfo_failed;
	}

	ret = mxcfb_option_setup(pdev, fbi);
	if (ret)
		goto get_fb_option_failed;

	mxcfbi = (struct mxcfb_info *)fbi->par;
	spin_lock_init(&mxcfbi->lock);
	mxcfbi->fbi = fbi;
	mxcfbi->ipu_int_clk = plat_data->int_clk;
	mxcfbi->late_init = plat_data->late_init;
	mxcfbi->first_set_par = true;
	ret = mxcfb_dispdrv_init(pdev, fbi);
	if (ret < 0)
		goto init_dispdrv_failed;

	ret = ipu_test_set_usage(mxcfbi->ipu_id, mxcfbi->ipu_di);
	if (ret < 0) {
		dev_err(&pdev->dev, "ipu%d-di%d already in use\n",
				mxcfbi->ipu_id, mxcfbi->ipu_di);
		goto ipu_in_busy;
	}

	res = platform_get_resource(pdev, IORESOURCE_MEM, 0);
	if (res && res->start && res->end) {
		fbi->fix.smem_len = res->end - res->start + 1;
		fbi->fix.smem_start = res->start;
		fbi->screen_base = ioremap(fbi->fix.smem_start, fbi->fix.smem_len);
		/* Do not clear the fb content drawn in bootloader. */
		if (!mxcfbi->late_init)
			memset(fbi->screen_base, 0, fbi->fix.smem_len);
	}

	mxcfbi->ipu = ipu_get_soc(mxcfbi->ipu_id);
	if (IS_ERR(mxcfbi->ipu)) {
		ret = -ENODEV;
		goto get_ipu_failed;
	}

	/* first user uses DP with alpha feature */
	if (!g_dp_in_use[mxcfbi->ipu_id]) {
		mxcfbi->ipu_ch_irq = IPU_IRQ_BG_SYNC_EOF;
		mxcfbi->ipu_ch_nf_irq = IPU_IRQ_BG_SYNC_NFACK;
		mxcfbi->ipu_alp_ch_irq = IPU_IRQ_BG_ALPHA_SYNC_EOF;
		mxcfbi->ipu_vsync_pre_irq = mxcfbi->ipu_di ?
					    IPU_IRQ_VSYNC_PRE_1 :
					    IPU_IRQ_VSYNC_PRE_0;
		mxcfbi->ipu_ch = MEM_BG_SYNC;
		/* Unblank the primary fb only by default */
		if (pdev->id == 0)
			mxcfbi->cur_blank = mxcfbi->next_blank = FB_BLANK_UNBLANK;
		else
			mxcfbi->cur_blank = mxcfbi->next_blank = FB_BLANK_POWERDOWN;

		ret = mxcfb_register(fbi);
		if (ret < 0)
			goto mxcfb_register_failed;

		ipu_disp_set_global_alpha(mxcfbi->ipu, mxcfbi->ipu_ch,
					  true, 0x80);
		ipu_disp_set_color_key(mxcfbi->ipu, mxcfbi->ipu_ch, false, 0);

		res = platform_get_resource(pdev, IORESOURCE_MEM, 1);
		ret = mxcfb_setup_overlay(pdev, fbi, res);

		if (ret < 0) {
			mxcfb_unregister(fbi);
			goto mxcfb_setupoverlay_failed;
		}

		g_dp_in_use[mxcfbi->ipu_id] = true;

		ret = device_create_file(mxcfbi->ovfbi->dev,
					 &dev_attr_fsl_disp_property);
		if (ret)
			dev_err(mxcfbi->ovfbi->dev, "Error %d on creating "
						    "file for disp property\n",
						    ret);

		ret = device_create_file(mxcfbi->ovfbi->dev,
					 &dev_attr_fsl_disp_dev_property);
		if (ret)
			dev_err(mxcfbi->ovfbi->dev, "Error %d on creating "
						    "file for disp device "
						    "propety\n", ret);
	} else {
		mxcfbi->ipu_ch_irq = IPU_IRQ_DC_SYNC_EOF;
		mxcfbi->ipu_ch_nf_irq = IPU_IRQ_DC_SYNC_NFACK;
		mxcfbi->ipu_alp_ch_irq = -1;
		mxcfbi->ipu_vsync_pre_irq = mxcfbi->ipu_di ?
					    IPU_IRQ_VSYNC_PRE_1 :
					    IPU_IRQ_VSYNC_PRE_0;
		mxcfbi->ipu_ch = MEM_DC_SYNC;
		mxcfbi->cur_blank = mxcfbi->next_blank = FB_BLANK_POWERDOWN;

		ret = mxcfb_register(fbi);
		if (ret < 0)
			goto mxcfb_register_failed;
	}

	platform_set_drvdata(pdev, fbi);

	ret = device_create_file(fbi->dev, &dev_attr_fsl_disp_property);
	if (ret)
		dev_err(&pdev->dev, "Error %d on creating file for disp "
				    "property\n", ret);

	ret = device_create_file(fbi->dev, &dev_attr_fsl_disp_dev_property);
	if (ret)
		dev_err(&pdev->dev, "Error %d on creating file for disp "
				    " device propety\n", ret);

	disp_dev = mxc_dispdrv_getdev(mxcfbi->dispdrv);
	if (disp_dev) {
		ret = sysfs_create_link(&fbi->dev->kobj,
				&disp_dev->kobj, "disp_dev");
		if (ret)
			dev_err(&pdev->dev,
				"Error %d on creating file\n", ret);
	}

	INIT_WORK(&mxcfbi->vsync_pre_work, mxcfb_vsync_pre_work);

	snprintf(buf, sizeof(buf), "mxcfb%d-vsync-pre", fbi->node);
	mxcfbi->vsync_pre_queue = create_singlethread_workqueue(buf);
	if (mxcfbi->vsync_pre_queue == NULL) {
		dev_err(fbi->device,
			"Failed to alloc vsync-pre workqueue\n");
		ret = -ENOMEM;
		goto workqueue_alloc_failed;
	}

#ifdef CONFIG_HAS_EARLYSUSPEND
	mxcfbi->fbdrv_earlysuspend.level = EARLY_SUSPEND_LEVEL_DISABLE_FB;
	mxcfbi->fbdrv_earlysuspend.suspend = mxcfb_early_suspend;
	mxcfbi->fbdrv_earlysuspend.resume = mxcfb_later_resume;
	mxcfbi->fbdrv_earlysuspend.data = pdev;
	register_early_suspend(&mxcfbi->fbdrv_earlysuspend);
#endif

#ifdef CONFIG_LOGO
	fb_prepare_logo(fbi, 0);
	fb_show_logo(fbi, 0);
#endif

	return 0;

workqueue_alloc_failed:
mxcfb_setupoverlay_failed:
mxcfb_register_failed:
get_ipu_failed:
	ipu_clear_usage(mxcfbi->ipu_id, mxcfbi->ipu_di);
ipu_in_busy:
init_dispdrv_failed:
	fb_dealloc_cmap(&fbi->cmap);
	framebuffer_release(fbi);
get_fb_option_failed:
init_fbinfo_failed:
	return ret;
}

static int mxcfb_remove(struct platform_device *pdev)
{
	struct fb_info *fbi = platform_get_drvdata(pdev);
	struct mxcfb_info *mxc_fbi = fbi->par;

	if (!fbi)
		return 0;

#ifdef CONFIG_HAS_EARLYSUSPEND
	unregister_early_suspend(&mxc_fbi->fbdrv_earlysuspend);
#endif

	device_remove_file(fbi->dev, &dev_attr_fsl_disp_dev_property);
	device_remove_file(fbi->dev, &dev_attr_fsl_disp_property);
	mxcfb_blank(FB_BLANK_POWERDOWN, fbi);
	mxcfb_unregister(fbi);
	mxcfb_unmap_video_memory(fbi);

	if (mxc_fbi->ovfbi) {
		device_remove_file(mxc_fbi->ovfbi->dev,
				   &dev_attr_fsl_disp_dev_property);
		device_remove_file(mxc_fbi->ovfbi->dev,
				   &dev_attr_fsl_disp_property);
		mxcfb_blank(FB_BLANK_POWERDOWN, mxc_fbi->ovfbi);
		mxcfb_unsetup_overlay(fbi);
		mxcfb_unmap_video_memory(mxc_fbi->ovfbi);
	}

	ipu_clear_usage(mxc_fbi->ipu_id, mxc_fbi->ipu_di);
	if (&fbi->cmap)
		fb_dealloc_cmap(&fbi->cmap);
	framebuffer_release(fbi);
	return 0;
}

/*!
 * This structure contains pointers to the power management callback functions.
 */
static struct platform_driver mxcfb_driver = {
	.driver = {
		   .name = MXCFB_NAME,
		   },
	.probe = mxcfb_probe,
	.remove = mxcfb_remove,
	.suspend = mxcfb_suspend,
	.resume = mxcfb_resume,
};

#ifdef CONFIG_HAS_EARLYSUSPEND
static void mxcfb_early_suspend(struct early_suspend *h)
{
	struct platform_device *pdev = (struct platform_device *)h->data;
	struct fb_info *fbi = platform_get_drvdata(pdev);
	struct mxcfb_info *mxcfbi = (struct mxcfb_info *)fbi->par;
	pm_message_t state = { .event = PM_EVENT_SUSPEND };
	struct fb_event event;
	int blank = FB_BLANK_POWERDOWN;

	if (mxcfbi->ipu_ch == MEM_FG_SYNC)
		return;

	if (strstr(mxcfbi->dispdrv->drv->name, "hdmi")) {
		/* Only black the hdmi fb due to audio dependency */
		memset(fbi->screen_base, 0, fbi->fix.smem_len);
		return;
	}

	mxcfb_core_suspend(pdev, state);
	event.info = fbi;
	event.data = &blank;
	fb_notifier_call_chain(FB_EVENT_BLANK, &event);
}

static void mxcfb_later_resume(struct early_suspend *h)
{
	struct platform_device *pdev = (struct platform_device *)h->data;
	struct fb_info *fbi = platform_get_drvdata(pdev);
	struct mxcfb_info *mxcfbi = (struct mxcfb_info *)fbi->par;
	struct fb_event event;

	if (mxcfbi->ipu_ch == MEM_FG_SYNC)
		return;

	/* HDMI resume function has been called */
	if (strstr(mxcfbi->dispdrv->drv->name, "hdmi"))
		return;

	mxcfb_core_resume(pdev);
	event.info = fbi;
	event.data = &mxcfbi->next_blank;
	fb_notifier_call_chain(FB_EVENT_BLANK, &event);
}
#endif

/*!
 * Main entry function for the framebuffer. The function registers the power
 * management callback functions with the kernel and also registers the MXCFB
 * callback functions with the core Linux framebuffer driver \b fbmem.c
 *
 * @return      Error code indicating success or failure
 */
int __init mxcfb_init(void)
{
	return platform_driver_register(&mxcfb_driver);
}

void mxcfb_exit(void)
{
	platform_driver_unregister(&mxcfb_driver);
}

module_init(mxcfb_init);
module_exit(mxcfb_exit);

MODULE_AUTHOR("Freescale Semiconductor, Inc.");
MODULE_DESCRIPTION("MXC framebuffer driver");
MODULE_LICENSE("GPL");
MODULE_SUPPORTED_DEVICE("fb");<|MERGE_RESOLUTION|>--- conflicted
+++ resolved
@@ -149,17 +149,13 @@
 static bool g_dp_in_use[2];
 LIST_HEAD(fb_alloc_list);
 
-<<<<<<< HEAD
 #ifdef CONFIG_HAS_EARLYSUSPEND
 static void mxcfb_early_suspend(struct early_suspend *h);
 static void mxcfb_later_resume(struct early_suspend *h);
 #endif
 
-static uint32_t bpp_to_pixfmt(struct fb_info *fbi)
-=======
 /* Return default standard(RGB) pixel format */
 static uint32_t bpp_to_pixfmt(int bpp)
->>>>>>> 3101ee16
 {
 	uint32_t pixfmt = 0;
 
