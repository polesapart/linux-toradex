--- conflicted
+++ resolved
@@ -740,13 +740,8 @@
 	mfbi->index = info->node;
 	spin_lock(&dcu_lock);
 
-<<<<<<< HEAD
-	// if first time any layer open (e.g., at boot time) reset all
-	if(total_open_layers == 0) {
-=======
 	/* if first time any layer open (e.g., at boot time) reset all */
 	if (total_open_layers == 0) {
->>>>>>> 16af5ee7
 
 		writel(0, dcu->base + DCU_INT_STATUS);
 		writel(0, dcu->base + DCU_PARR_ERR_STA_1);
@@ -1052,7 +1047,6 @@
 	}
 
 	dev_set_drvdata(&pdev->dev, dcu);
-
 	return 0;
 
 failed_install_fb:
