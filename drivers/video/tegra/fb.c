/*
 * drivers/video/tegra/fb.c
 *
 * Copyright (C) 2010 Google, Inc.
 * Author: Erik Gilling <konkers@android.com>
 *         Colin Cross <ccross@android.com>
 *         Travis Geiselbrecht <travis@palm.com>
 *
 * Copyright (c) 2010-2012, NVIDIA CORPORATION, All rights reserved.
 *
 * This software is licensed under the terms of the GNU General Public
 * License version 2, as published by the Free Software Foundation, and
 * may be copied, distributed, and modified under those terms.
 *
 * This program is distributed in the hope that it will be useful,
 * but WITHOUT ANY WARRANTY; without even the implied warranty of
 * MERCHANTABILITY or FITNESS FOR A PARTICULAR PURPOSE.  See the
 * GNU General Public License for more details.
 *
 */

#include <linux/fb.h>
#include <linux/module.h>
#include <linux/kernel.h>
#include <linux/errno.h>
#include <linux/string.h>
#include <linux/mm.h>
#include <linux/uaccess.h>
#include <linux/slab.h>
#include <linux/file.h>
#include <linux/workqueue.h>

#include <asm/atomic.h>

#include <video/tegrafb.h>

#include <mach/dc.h>
#include <mach/fb.h>
#include <linux/nvhost.h>
#include <linux/nvmap.h>
#include <linux/console.h>


#include "host/dev.h"
#include "nvmap/nvmap.h"
#include "dc/dc_priv.h"

/* Pad pitch to 16-byte boundary. */
#define TEGRA_LINEAR_PITCH_ALIGNMENT 32

struct tegra_fb_info {
	struct tegra_dc_win	*win;
	struct nvhost_device	*ndev;
	struct fb_info		*info;
	bool			valid;

	struct resource		*fb_mem;

	int			xres;
	int			yres;
};

/* palette array used by the fbcon */
static u32 pseudo_palette[16];

static int tegra_fb_check_var(struct fb_var_screeninfo *var,
			      struct fb_info *info)
{
	struct tegra_fb_info *tegra_fb = info->par;
	struct tegra_dc *dc = tegra_fb->win->dc;
	struct tegra_dc_out_ops *ops = dc->out_ops;
	struct fb_videomode mode;

	if ((var->yres * var->xres * var->bits_per_pixel / 8 * 2) >
	    info->screen_size)
		return -EINVAL;

	/* Apply mode filter for HDMI only -LVDS supports only fix mode */
	if (ops && ops->mode_filter) {

		fb_var_to_videomode(&mode, var);
		if (!ops->mode_filter(dc, &mode))
			return -EINVAL;

		/* Mode filter may have modified the mode */
		fb_videomode_to_var(var, &mode);
	}

	/* Double yres_virtual to allow double buffering through pan_display */
	var->yres_virtual = var->yres * 2;

	return 0;
}

static int tegra_fb_set_par(struct fb_info *info)
{
	struct tegra_fb_info *tegra_fb = info->par;
	struct fb_var_screeninfo *var = &info->var;
	struct tegra_dc *dc = tegra_fb->win->dc;

	if (var->bits_per_pixel) {
		/* we only support RGB ordering for now */
		switch (var->bits_per_pixel) {
		case 32:
			var->red.offset = 0;
			var->red.length = 8;
			var->green.offset = 8;
			var->green.length = 8;
			var->blue.offset = 16;
			var->blue.length = 8;
			var->transp.offset = 24;
			var->transp.length = 8;
			tegra_fb->win->fmt = TEGRA_WIN_FMT_R8G8B8A8;
			break;
		case 16:
			var->red.offset = 11;
			var->red.length = 5;
			var->green.offset = 5;
			var->green.length = 6;
			var->blue.offset = 0;
			var->blue.length = 5;
			tegra_fb->win->fmt = TEGRA_WIN_FMT_B5G6R5;
			break;

		default:
			return -EINVAL;
		}
		/* if line_length unset, then pad the stride */
		if (!info->fix.line_length) {
			info->fix.line_length = var->xres * var->bits_per_pixel
				/ 8;
			info->fix.line_length = round_up(info->fix.line_length,
						TEGRA_LINEAR_PITCH_ALIGNMENT);
		}
		tegra_fb->win->stride = info->fix.line_length;
		tegra_fb->win->stride_uv = 0;
		tegra_fb->win->phys_addr_u = 0;
		tegra_fb->win->phys_addr_v = 0;
	}

	if (var->pixclock) {
		bool stereo;
		unsigned old_len = 0;
		struct fb_videomode m;
		struct fb_videomode *old_mode = NULL;

		fb_var_to_videomode(&m, var);

		/* Load framebuffer info with new mode details*/
		old_mode = info->mode;
		old_len  = info->fix.line_length;

		info->mode = (struct fb_videomode *)
			fb_find_nearest_mode(&m, &info->modelist);
		if (!info->mode) {
			dev_warn(&tegra_fb->ndev->dev, "can't match video mode\n");
			info->mode = old_mode;
			return -EINVAL;
		}

		/* Update fix line_length and window stride as per new mode */
		info->fix.line_length = var->xres * var->bits_per_pixel / 8;
		info->fix.line_length = round_up(info->fix.line_length,
			TEGRA_LINEAR_PITCH_ALIGNMENT);
		tegra_fb->win->stride = info->fix.line_length;

		/*
		 * only enable stereo if the mode supports it and
		 * client requests it
		 */
		stereo = !!(var->vmode & info->mode->vmode &
#ifndef CONFIG_TEGRA_HDMI_74MHZ_LIMIT
					FB_VMODE_STEREO_FRAME_PACK);
#else
					FB_VMODE_STEREO_LEFT_RIGHT);
#endif
<<<<<<< HEAD
		tegra_dc_set_fb_mode(tegra_fb->win->dc, info->mode, stereo);
		/* Reflect the mode change on dc */
		tegra_dc_disable(tegra_fb->win->dc);
		tegra_dc_enable(tegra_fb->win->dc);
=======

		/* Configure DC with new mode */
		if (tegra_dc_set_fb_mode(dc, info->mode, stereo)) {
			/* Error while configuring DC, fallback to old mode */
			dev_warn(&tegra_fb->ndev->dev, "can't configure dc with mode %ux%u\n",
				info->mode->xres, info->mode->yres);
			info->mode = old_mode;
			info->fix.line_length = old_len;
			tegra_fb->win->stride = old_len;
			return -EINVAL;
		}

		/* Reflect mode chnage on DC HW */
		if (dc->enabled)
			tegra_dc_disable(dc);
		tegra_dc_enable(dc);
>>>>>>> fc993d9b

		tegra_fb->win->w.full = dfixed_const(info->mode->xres);
		tegra_fb->win->h.full = dfixed_const(info->mode->yres);
		tegra_fb->win->out_w = info->mode->xres;
		tegra_fb->win->out_h = info->mode->yres;
	}
	return 0;
}

static int tegra_fb_setcolreg(unsigned regno, unsigned red, unsigned green,
	unsigned blue, unsigned transp, struct fb_info *info)
{
	struct fb_var_screeninfo *var = &info->var;

	if (info->fix.visual == FB_VISUAL_TRUECOLOR ||
	    info->fix.visual == FB_VISUAL_DIRECTCOLOR) {
		u32 v;

		if (regno >= 16)
			return -EINVAL;

		red = (red >> (16 - info->var.red.length));
		green = (green >> (16 - info->var.green.length));
		blue = (blue >> (16 - info->var.blue.length));

		v = (red << var->red.offset) |
			(green << var->green.offset) |
			(blue << var->blue.offset);

		((u32 *)info->pseudo_palette)[regno] = v;
	}

	return 0;
}


static int tegra_fb_setcmap(struct fb_cmap *cmap, struct fb_info *info)
{
	struct tegra_fb_info *tegra_fb = info->par;
	struct tegra_dc *dc = tegra_fb->win->dc;
	int i;
	u16 *red = cmap->red;
	u16 *green = cmap->green;
	u16 *blue = cmap->blue;
	int start = cmap->start;

	if (((unsigned)start > 255) || ((start + cmap->len) > 256))
		return -EINVAL;

	if (info->fix.visual == FB_VISUAL_TRUECOLOR ||
		info->fix.visual == FB_VISUAL_DIRECTCOLOR) {
		/*
		 * For now we are considering color schemes with
		 * cmap->len <=16 as special case of basic color
		 * scheme to support fbconsole.But for DirectColor
		 * visuals(like the one we actually have, that include
		 * a HW LUT),the way it's intended to work is that the
		 * actual LUT HW is programmed to the intended values,
		 * even for small color maps like those with 16 or fewer
		 * entries. The pseudo_palette is then programmed to the
		 * identity transform.
		 */
		if (cmap->len <= 16) {
			/* Low-color schemes like fbconsole*/
			u16 *transp = cmap->transp;
			u_int vtransp = 0xffff;

			for (i = 0; i < cmap->len; i++) {
				if (transp)
					vtransp = *transp++;
				if (tegra_fb_setcolreg(start++, *red++,
					*green++, *blue++,
					vtransp, info))
						return -EINVAL;
			}
		} else {
			/* High-color schemes*/
			for (i = 0; i < cmap->len; i++) {
				dc->fb_lut.r[start+i] = *red++ >> 8;
				dc->fb_lut.g[start+i] = *green++ >> 8;
				dc->fb_lut.b[start+i] = *blue++ >> 8;
			}
			tegra_dc_update_lut(dc, -1, -1);
		}
	}
	return 0;
}

static int tegra_fb_blank(int blank, struct fb_info *info)
{
	struct tegra_fb_info *tegra_fb = info->par;

	switch (blank) {
	case FB_BLANK_UNBLANK:
		dev_dbg(&tegra_fb->ndev->dev, "unblank\n");
		tegra_fb->win->flags = TEGRA_WIN_FLAG_ENABLED;
		tegra_dc_enable(tegra_fb->win->dc);
		return 0;

	case FB_BLANK_NORMAL:
		dev_dbg(&tegra_fb->ndev->dev, "blank - normal\n");
		tegra_dc_blank(tegra_fb->win->dc);
		return 0;

	case FB_BLANK_VSYNC_SUSPEND:
	case FB_BLANK_HSYNC_SUSPEND:
	case FB_BLANK_POWERDOWN:
		dev_dbg(&tegra_fb->ndev->dev, "blank - powerdown\n");
		tegra_dc_disable(tegra_fb->win->dc);
		return 0;

	default:
		return -ENOTTY;
	}
}

static int tegra_fb_pan_display(struct fb_var_screeninfo *var,
				struct fb_info *info)
{
	struct tegra_fb_info *tegra_fb = info->par;
	char __iomem *flush_start;
	char __iomem *flush_end;
	u32 addr;

	if (!tegra_fb->win->cur_handle) {
		flush_start = info->screen_base + (var->yoffset * info->fix.line_length);
		flush_end = flush_start + (var->yres * info->fix.line_length);

		info->var.xoffset = var->xoffset;
		info->var.yoffset = var->yoffset;

		addr = info->fix.smem_start + (var->yoffset * info->fix.line_length) +
			(var->xoffset * (var->bits_per_pixel/8));

		tegra_fb->win->phys_addr = addr;
		tegra_fb->win->flags = TEGRA_WIN_FLAG_ENABLED;
		tegra_fb->win->virt_addr = info->screen_base;

		tegra_dc_update_windows(&tegra_fb->win, 1);
		tegra_dc_sync_windows(&tegra_fb->win, 1);
	}

	return 0;
}

static void tegra_fb_fillrect(struct fb_info *info,
			      const struct fb_fillrect *rect)
{
	cfb_fillrect(info, rect);
}

static void tegra_fb_copyarea(struct fb_info *info,
			      const struct fb_copyarea *region)
{
	cfb_copyarea(info, region);
}

static void tegra_fb_imageblit(struct fb_info *info,
			       const struct fb_image *image)
{
	cfb_imageblit(info, image);
}

static int tegra_fb_ioctl(struct fb_info *info, unsigned int cmd, unsigned long arg)
{
	struct tegra_fb_info *tegra_fb = (struct tegra_fb_info *)info->par;
	struct tegra_fb_modedb modedb;
	struct fb_modelist *modelist;
	struct fb_vblank vblank = {};
	int i;

	switch (cmd) {
	case FBIO_TEGRA_GET_MODEDB:
		if (copy_from_user(&modedb, (void __user *)arg, sizeof(modedb)))
			return -EFAULT;

		i = 0;
		list_for_each_entry(modelist, &info->modelist, list) {
			struct fb_var_screeninfo var;

			if (i >= modedb.modedb_len)
				break;

			/* fb_videomode_to_var doesn't fill out all the members
			   of fb_var_screeninfo */
			memset(&var, 0x0, sizeof(var));

			fb_videomode_to_var(&var, &modelist->mode);

			if (copy_to_user((void __user *)&modedb.modedb[i],
					 &var, sizeof(var)))
				return -EFAULT;
			i++;

			if (var.vmode & FB_VMODE_STEREO_MASK) {
				if (i >= modedb.modedb_len)
					break;
				var.vmode &= ~FB_VMODE_STEREO_MASK;
				if (copy_to_user(
					(void __user *)&modedb.modedb[i],
					 &var, sizeof(var)))
					return -EFAULT;
				i++;
			}
		}
		modedb.modedb_len = i;

		if (copy_to_user((void __user *)arg, &modedb, sizeof(modedb)))
			return -EFAULT;
		break;

	case FBIOGET_VBLANK:
		tegra_dc_get_fbvblank(tegra_fb->win->dc, &vblank);

		if (copy_to_user(
			(void __user *)arg, &vblank, sizeof(vblank)))
			return -EFAULT;
		break;

	case FBIO_WAITFORVSYNC:
		return tegra_dc_wait_for_vsync(tegra_fb->win->dc);

	default:
		return -ENOTTY;
	}

	return 0;
}

int tegra_fb_get_mode(struct tegra_dc *dc) {
	return dc->fb->info->mode->refresh;
}

int tegra_fb_set_mode(struct tegra_dc *dc, int fps) {
	size_t stereo;
	struct list_head *pos;
	struct fb_videomode *best_mode = NULL;
	int curr_diff = INT_MAX; /* difference of best_mode refresh rate */
	struct fb_modelist *modelist;
	struct fb_info *info = dc->fb->info;

	list_for_each(pos, &info->modelist) {
		struct fb_videomode *mode;

		modelist = list_entry(pos, struct fb_modelist, list);
		mode = &modelist->mode;
		if (fps <= mode->refresh && curr_diff > (mode->refresh - fps)) {
			curr_diff = mode->refresh - fps;
			best_mode = mode;
		}
	}
	if (best_mode) {
		info->mode = best_mode;
		stereo = !!(info->var.vmode & info->mode->vmode &
#ifndef CONFIG_TEGRA_HDMI_74MHZ_LIMIT
				FB_VMODE_STEREO_FRAME_PACK);
#else
				FB_VMODE_STEREO_LEFT_RIGHT);
#endif
		return tegra_dc_set_fb_mode(dc, best_mode, stereo);
	}
	return -EIO;
}

static struct fb_ops tegra_fb_ops = {
	.owner = THIS_MODULE,
	.fb_check_var = tegra_fb_check_var,
	.fb_set_par = tegra_fb_set_par,
	.fb_setcmap = tegra_fb_setcmap,
	.fb_blank = tegra_fb_blank,
	.fb_pan_display = tegra_fb_pan_display,
	.fb_fillrect = tegra_fb_fillrect,
	.fb_copyarea = tegra_fb_copyarea,
	.fb_imageblit = tegra_fb_imageblit,
	.fb_ioctl = tegra_fb_ioctl,
};

const struct fb_videomode *tegra_fb_find_best_mode(
	struct fb_var_screeninfo *var,
	struct list_head *head)
{
	struct list_head *pos;
	struct fb_modelist *modelist;
	struct fb_videomode *mode, *best = NULL;
	int diff = 0;

	list_for_each(pos, head) {
		int d;

		modelist = list_entry(pos, struct fb_modelist, list);
		mode = &modelist->mode;

		if (mode->xres >= var->xres && mode->yres >= var->yres) {
			d = (mode->xres - var->xres) +
				(mode->yres - var->yres);
			if (diff < d) {
				diff = d;
				best = mode;
			} else if (diff == d && best &&
				   mode->refresh > best->refresh)
				best = mode;
		}
	}
	return best;
}

static int tegra_fb_activate_mode(struct tegra_fb_info *fb_info,
				struct fb_var_screeninfo *var)
{
	int err;
	struct fb_info *info = fb_info->info;

	var->activate |= FB_ACTIVATE_FORCE;
	console_lock();
	info->flags |= FBINFO_MISC_USEREVENT;
	err = fb_set_var(info, var);
	info->flags &= ~FBINFO_MISC_USEREVENT;
	console_unlock();
	if (err)
		return err;
	return 0;
}

void tegra_fb_update_monspecs(struct tegra_fb_info *fb_info,
			      struct fb_monspecs *specs,
			      bool (*mode_filter)(const struct tegra_dc *dc,
						  struct fb_videomode *mode))
{
	int i;
	int ret = 0;
	struct fb_event event;
	struct fb_info *info = fb_info->info;
	const struct fb_videomode *best_mode = NULL;
	struct fb_var_screeninfo var = {0,};

	mutex_lock(&fb_info->info->lock);
	fb_destroy_modedb(fb_info->info->monspecs.modedb);

	fb_destroy_modelist(&fb_info->info->modelist);

	if (specs == NULL) {
		struct tegra_dc_mode mode;
		memset(&fb_info->info->monspecs, 0x0,
		       sizeof(fb_info->info->monspecs));
		memset(&mode, 0x0, sizeof(mode));

		/*
		 * reset video mode properties to prevent garbage being displayed on 'mode' device.
		 */
		fb_info->info->mode = (struct fb_videomode*) NULL;

		tegra_dc_set_mode(fb_info->win->dc, &mode);
		mutex_unlock(&fb_info->info->lock);
		return;
	}

	memcpy(&fb_info->info->monspecs, specs,
	       sizeof(fb_info->info->monspecs));
	fb_info->info->mode = specs->modedb;

	/* Prepare a mode db */
	for (i = 0; i < specs->modedb_len; i++) {
		if (info->fbops->fb_check_var) {
			struct fb_videomode m;

			/* Call mode filter to check mode */
			fb_videomode_to_var(&var, &specs->modedb[i]);
			if (!(info->fbops->fb_check_var(&var, info))) {
				fb_var_to_videomode(&m, &var);
				fb_add_videomode(&m,
						 &fb_info->info->modelist);
			}
		} else {
			fb_add_videomode(&specs->modedb[i],
					 &fb_info->info->modelist);
		}
	}

	/* Get the best mode from modedb and apply on fb */
	var.xres = 0;
	var.yres = 0;
	best_mode = tegra_fb_find_best_mode(&var, &info->modelist);

	/* Update framebuffer with best mode */
	fb_videomode_to_var(&var, best_mode);

	/* TODO: Get proper way of getting rid of a 0 bpp */
	if (!var.bits_per_pixel)
		var.bits_per_pixel = 32;

	memcpy(&info->var, &var, sizeof(struct fb_var_screeninfo));

	ret = tegra_fb_activate_mode(fb_info, &var);
	if (ret)
		return;

	event.info = fb_info->info;

#ifdef CONFIG_FRAMEBUFFER_CONSOLE
/* Lock the console before sending the noti. Fbconsole
  * on HDMI might be using console
  */
	console_lock();
#endif
	fb_notifier_call_chain(FB_EVENT_NEW_MODELIST, &event);
#ifdef CONFIG_FRAMEBUFFER_CONSOLE
/* Unlock the console */
	console_unlock();
#endif

	mutex_unlock(&fb_info->info->lock);
}

struct tegra_fb_info *tegra_fb_register(struct nvhost_device *ndev,
					struct tegra_dc *dc,
					struct tegra_fb_data *fb_data,
					struct resource *fb_mem)
{
	struct tegra_dc_win *win;
	struct fb_info *info;
	struct tegra_fb_info *tegra_fb;
	void __iomem *fb_base = NULL;
	unsigned long fb_size = 0;
	unsigned long fb_phys = 0;
	int ret = 0;
	unsigned stride;

	win = tegra_dc_get_window(dc, fb_data->win);
	if (!win) {
		dev_err(&ndev->dev, "dc does not have a window at index %d\n",
			fb_data->win);
		return ERR_PTR(-ENOENT);
	}

	info = framebuffer_alloc(sizeof(struct tegra_fb_info), &ndev->dev);
	if (!info) {
		ret = -ENOMEM;
		goto err;
	}

	tegra_fb = info->par;
	tegra_fb->win = win;
	tegra_fb->ndev = ndev;
	tegra_fb->fb_mem = fb_mem;
	tegra_fb->xres = fb_data->xres;
	tegra_fb->yres = fb_data->yres;

	if (fb_mem) {
		fb_size = resource_size(fb_mem);
		fb_phys = fb_mem->start;
		fb_base = ioremap_nocache(fb_phys, fb_size);
		if (!fb_base) {
			dev_err(&ndev->dev, "fb can't be mapped\n");
			ret = -EBUSY;
			goto err_free;
		}
		tegra_fb->valid = true;
	}

	info->fix.line_length = fb_data->xres * fb_data->bits_per_pixel / 8;

	stride = tegra_dc_get_stride(dc, 0);
	if (!stride) /* default to pad the stride */
		stride = round_up(info->fix.line_length,
			TEGRA_LINEAR_PITCH_ALIGNMENT);

	info->fbops = &tegra_fb_ops;
	info->pseudo_palette = pseudo_palette;
	info->screen_base = fb_base;
	info->screen_size = fb_size;

	strlcpy(info->fix.id, "tegra_fb", sizeof(info->fix.id));
	info->fix.type		= FB_TYPE_PACKED_PIXELS;
	info->fix.visual	= FB_VISUAL_TRUECOLOR;
	info->fix.xpanstep	= 1;
	info->fix.ypanstep	= 1;
	info->fix.accel		= FB_ACCEL_NONE;
	info->fix.smem_start	= fb_phys;
	info->fix.smem_len	= fb_size;
	info->fix.line_length = stride;

	info->var.xres			= fb_data->xres;
	info->var.yres			= fb_data->yres;
	info->var.xres_virtual		= fb_data->xres;
	info->var.yres_virtual		= fb_data->yres * 2;
	info->var.bits_per_pixel	= fb_data->bits_per_pixel;
	info->var.activate		= FB_ACTIVATE_VBL;
	info->var.height		= tegra_dc_get_out_height(dc);
	info->var.width			= tegra_dc_get_out_width(dc);
	info->var.pixclock		= 0;
	info->var.left_margin		= 0;
	info->var.right_margin		= 0;
	info->var.upper_margin		= 0;
	info->var.lower_margin		= 0;
	info->var.hsync_len		= 0;
	info->var.vsync_len		= 0;
	info->var.vmode			= FB_VMODE_NONINTERLACED;

	win->x.full = dfixed_const(0);
	win->y.full = dfixed_const(0);
	win->w.full = dfixed_const(fb_data->xres);
	win->h.full = dfixed_const(fb_data->yres);
	/* TODO: set to output res dc */
	win->out_x = 0;
	win->out_y = 0;
	win->out_w = fb_data->xres;
	win->out_h = fb_data->yres;
	win->z = 0;
	win->phys_addr = fb_phys;
	win->virt_addr = fb_base;
	win->phys_addr_u = 0;
	win->phys_addr_v = 0;
	win->stride = info->fix.line_length;
	win->stride_uv = 0;
	win->flags = TEGRA_WIN_FLAG_ENABLED;

	if (fb_mem)
		tegra_fb_set_par(info);

	if (register_framebuffer(info)) {
		dev_err(&ndev->dev, "failed to register framebuffer\n");
		ret = -ENODEV;
		goto err_iounmap_fb;
	}

	tegra_fb->info = info;

	dev_info(&ndev->dev, "probed\n");

	if (fb_data->flags & TEGRA_FB_FLIP_ON_PROBE) {
		tegra_dc_update_windows(&tegra_fb->win, 1);
		tegra_dc_sync_windows(&tegra_fb->win, 1);
	}

	if (dc->mode.pclk > 1000) {
		struct tegra_dc_mode *mode = &dc->mode;
		struct fb_videomode vmode;

		if (dc->out->flags & TEGRA_DC_OUT_ONE_SHOT_MODE)
			info->var.pixclock = KHZ2PICOS(mode->rated_pclk / 1000);
		else
			info->var.pixclock = KHZ2PICOS(mode->pclk / 1000);
		info->var.left_margin = mode->h_back_porch;
		info->var.right_margin = mode->h_front_porch;
		info->var.upper_margin = mode->v_back_porch;
		info->var.lower_margin = mode->v_front_porch;
		info->var.hsync_len = mode->h_sync_width;
		info->var.vsync_len = mode->v_sync_width;

		/* Keep info->var consistent with info->modelist. */
		fb_var_to_videomode(&vmode, &info->var);
		fb_add_videomode(&vmode, &info->modelist);
	}

	return tegra_fb;

err_iounmap_fb:
	if (fb_base)
		iounmap(fb_base);
err_free:
	framebuffer_release(info);
err:
	return ERR_PTR(ret);
}

void tegra_fb_unregister(struct tegra_fb_info *fb_info)
{
	struct fb_info *info = fb_info->info;

	unregister_framebuffer(info);

	iounmap(info->screen_base);
	framebuffer_release(info);
}<|MERGE_RESOLUTION|>--- conflicted
+++ resolved
@@ -174,12 +174,6 @@
 #else
 					FB_VMODE_STEREO_LEFT_RIGHT);
 #endif
-<<<<<<< HEAD
-		tegra_dc_set_fb_mode(tegra_fb->win->dc, info->mode, stereo);
-		/* Reflect the mode change on dc */
-		tegra_dc_disable(tegra_fb->win->dc);
-		tegra_dc_enable(tegra_fb->win->dc);
-=======
 
 		/* Configure DC with new mode */
 		if (tegra_dc_set_fb_mode(dc, info->mode, stereo)) {
@@ -196,7 +190,6 @@
 		if (dc->enabled)
 			tegra_dc_disable(dc);
 		tegra_dc_enable(dc);
->>>>>>> fc993d9b
 
 		tegra_fb->win->w.full = dfixed_const(info->mode->xres);
 		tegra_fb->win->h.full = dfixed_const(info->mode->yres);
