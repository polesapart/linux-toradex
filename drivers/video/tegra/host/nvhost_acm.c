--- conflicted
+++ resolved
@@ -196,7 +196,6 @@
 
 static void debug_not_idle(struct nvhost_module *mod)
 {
-<<<<<<< HEAD
 	int i;
 	bool lock_released = true;
 	struct nvhost_master *dev = container_of(mod, struct nvhost_master, mod);
@@ -221,21 +220,19 @@
 
 void nvhost_module_suspend(struct nvhost_module *mod, bool system_suspend)
 {
+	int ret;
+
 	if (system_suspend && (!is_module_idle(mod)))
 		debug_not_idle(mod);
-
-	wait_event(mod->idle, is_module_idle(mod));
-	if (system_suspend)
-		printk("tegra_grhost: entered idle\n");
-
-=======
-	int ret;
 
 	ret = wait_event_timeout(mod->idle, is_module_idle(mod),
 			   ACM_TIMEOUT + msecs_to_jiffies(500));
 	if (ret == 0)
 		nvhost_debug_dump();
->>>>>>> a979d002
+
+	if (system_suspend)
+		printk("tegra_grhost: entered idle\n");
+
 	flush_delayed_work(&mod->powerdown);
 	if (system_suspend)
 		printk("tegra_grhost: flushed delayed work\n");
