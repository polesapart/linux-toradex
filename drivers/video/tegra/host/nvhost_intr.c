--- conflicted
+++ resolved
@@ -178,13 +178,7 @@
 		list_for_each_entry_safe(waiter, next, head, list) {
 			list_del(&waiter->list);
 			handler(waiter);
-<<<<<<< HEAD
-			if (atomic_cmpxchg(&waiter->state, WLS_REMOVED,
-				WLS_HANDLED) != WLS_REMOVED)
-					BUG();
-=======
 			WARN_ON(atomic_xchg(&waiter->state, WLS_HANDLED) != WLS_REMOVED);
->>>>>>> 8afb3d34
 			kref_put(&waiter->refcount, waiter_release);
 		}
 	}
