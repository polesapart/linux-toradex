/*
 * drivers/video/tegra/dc/sor.c
 *
 * Copyright (c) 2011-2017, NVIDIA CORPORATION.  All rights reserved.
 *
 * This software is licensed under the terms of the GNU General Public
 * License version 2, as published by the Free Software Foundation, and
 * may be copied, distributed, and modified under those terms.
 *
 * This program is distributed in the hope that it will be useful,
 * but WITHOUT ANY WARRANTY; without even the implied warranty of
 * MERCHANTABILITY or FITNESS FOR A PARTICULAR PURPOSE.  See the
 * GNU General Public License for more details.
 *
 */

#include <linux/clk.h>
#include <linux/err.h>
#include <linux/nvhost.h>
#include <linux/kernel.h>
#include <linux/fb.h>
#include <linux/delay.h>
#include <linux/seq_file.h>
#include <linux/debugfs.h>
#include <linux/clk/tegra.h>
#include <linux/of_address.h>

#include <mach/dc.h>

#include "sor.h"
#include "sor_regs.h"
#include "dc_priv.h"
#include "dp.h"

#include "../../../../arch/arm/mach-tegra/iomap.h"

#define APBDEV_PMC_DPD_SAMPLE				(0x20)
#define APBDEV_PMC_DPD_SAMPLE_ON_DISABLE		(0)
#define APBDEV_PMC_DPD_SAMPLE_ON_ENABLE			(1)
#define APBDEV_PMC_SEL_DPD_TIM				(0x1c8)
#define APBDEV_PMC_SEL_DPD_TIM_SEL_DPD_TIM_DEFAULT	(0x7f)
#define APBDEV_PMC_IO_DPD2_REQ				(0x1c0)
#define APBDEV_PMC_IO_DPD2_REQ_LVDS_SHIFT		(25)
#define APBDEV_PMC_IO_DPD2_REQ_LVDS_OFF			(0 << 25)
#define APBDEV_PMC_IO_DPD2_REQ_LVDS_ON			(1 << 25)
#define APBDEV_PMC_IO_DPD2_REQ_CODE_SHIFT               (30)
#define APBDEV_PMC_IO_DPD2_REQ_CODE_DEFAULT_MASK        (0x3 << 30)
#define APBDEV_PMC_IO_DPD2_REQ_CODE_IDLE                (0 << 30)
#define APBDEV_PMC_IO_DPD2_REQ_CODE_DPD_OFF             (1 << 30)
#define APBDEV_PMC_IO_DPD2_REQ_CODE_DPD_ON              (2 << 30)
#define APBDEV_PMC_IO_DPD2_STATUS			(0x1c4)
#define APBDEV_PMC_IO_DPD2_STATUS_LVDS_SHIFT		(25)
#define APBDEV_PMC_IO_DPD2_STATUS_LVDS_OFF		(0 << 25)
#define APBDEV_PMC_IO_DPD2_STATUS_LVDS_ON		(1 << 25)

static unsigned long
tegra_dc_sor_poll_register(struct tegra_dc_sor_data *sor,
				u32 reg, u32 mask, u32 exp_val,
				u32 poll_interval_us, u32 timeout_ms)
{
	unsigned long timeout_jf = jiffies + msecs_to_jiffies(timeout_ms);
	u32 reg_val = 0;

	do {
		usleep_range(poll_interval_us, poll_interval_us << 1);
		reg_val = tegra_sor_readl(sor, reg);
	} while (((reg_val & mask) != exp_val) &&
		time_after(timeout_jf, jiffies));

	if ((reg_val & mask) == exp_val)
		return 0;	/* success */
	dev_err(&sor->dc->ndev->dev,
		"sor_poll_register 0x%x: timeout\n", reg);
	return jiffies - timeout_jf + 1;
}

static void tegra_sor_config_safe_clk(struct tegra_dc_sor_data *sor)
{
	int flag = tegra_is_clk_enabled(sor->sor_clk);

	if (sor->clk_type == TEGRA_SOR_SAFE_CLK)
		return;

	/*
	 * HW bug 1425607
	 * Disable clocks to avoid glitch when switching
	 * between safe clock and macro pll clock
	 */
	if (flag)
		clk_disable_unprepare(sor->sor_clk);

	tegra_clk_cfg_ex(sor->sor_clk, TEGRA_CLK_SOR_CLK_SEL, 0);

	if (flag)
		clk_prepare_enable(sor->sor_clk);

	sor->clk_type = TEGRA_SOR_SAFE_CLK;
}

void tegra_sor_config_dp_clk(struct tegra_dc_sor_data *sor)
{
	int flag = tegra_is_clk_enabled(sor->sor_clk);
	struct tegra_dc_dp_data *dp = tegra_dc_get_outdata(sor->dc);

	if (sor->clk_type == TEGRA_SOR_LINK_CLK)
		return;

	tegra_sor_write_field(sor, NV_SOR_CLK_CNTRL,
		NV_SOR_CLK_CNTRL_DP_CLK_SEL_MASK,
		NV_SOR_CLK_CNTRL_DP_CLK_SEL_SINGLE_DPCLK);
	tegra_dc_sor_set_link_bandwidth(sor, dp->link_cfg.link_bw ? :
			NV_SOR_CLK_CNTRL_DP_LINK_SPEED_G1_62);

	/*
	 * HW bug 1425607
	 * Disable clocks to avoid glitch when switching
	 * between safe clock and macro pll clock
	 */
	if (flag)
		clk_disable_unprepare(sor->sor_clk);

	tegra_clk_cfg_ex(sor->sor_clk, TEGRA_CLK_SOR_CLK_SEL, 1);

	if (flag)
		clk_prepare_enable(sor->sor_clk);

	sor->clk_type = TEGRA_SOR_LINK_CLK;
}

#ifdef CONFIG_DEBUG_FS
static int dbg_sor_show(struct seq_file *s, void *unused)
{
	struct tegra_dc_sor_data *sor = s->private;

#define DUMP_REG(a) seq_printf(s, "%-32s  %03x  %08x\n",		\
		#a, a, tegra_sor_readl(sor, a));

	tegra_dc_io_start(sor->dc);
	tegra_sor_clk_enable(sor);

	DUMP_REG(NV_SOR_SUPER_STATE0);
	DUMP_REG(NV_SOR_SUPER_STATE1);
	DUMP_REG(NV_SOR_STATE0);
	DUMP_REG(NV_SOR_STATE1);
	DUMP_REG(NV_HEAD_STATE0(0));
	DUMP_REG(NV_HEAD_STATE0(1));
	DUMP_REG(NV_HEAD_STATE1(0));
	DUMP_REG(NV_HEAD_STATE1(1));
	DUMP_REG(NV_HEAD_STATE2(0));
	DUMP_REG(NV_HEAD_STATE2(1));
	DUMP_REG(NV_HEAD_STATE3(0));
	DUMP_REG(NV_HEAD_STATE3(1));
	DUMP_REG(NV_HEAD_STATE4(0));
	DUMP_REG(NV_HEAD_STATE4(1));
	DUMP_REG(NV_HEAD_STATE5(0));
	DUMP_REG(NV_HEAD_STATE5(1));
	DUMP_REG(NV_SOR_CRC_CNTRL);
	DUMP_REG(NV_SOR_CLK_CNTRL);
	DUMP_REG(NV_SOR_CAP);
	DUMP_REG(NV_SOR_PWR);
	DUMP_REG(NV_SOR_TEST);
	DUMP_REG(NV_SOR_PLL0);
	DUMP_REG(NV_SOR_PLL1);
	DUMP_REG(NV_SOR_PLL2);
	DUMP_REG(NV_SOR_PLL3);
	DUMP_REG(NV_SOR_CSTM);
	DUMP_REG(NV_SOR_LVDS);
	DUMP_REG(NV_SOR_CRCA);
	DUMP_REG(NV_SOR_CRCB);
	DUMP_REG(NV_SOR_SEQ_CTL);
	DUMP_REG(NV_SOR_LANE_SEQ_CTL);
	DUMP_REG(NV_SOR_SEQ_INST(0));
	DUMP_REG(NV_SOR_SEQ_INST(1));
	DUMP_REG(NV_SOR_SEQ_INST(2));
	DUMP_REG(NV_SOR_SEQ_INST(3));
	DUMP_REG(NV_SOR_SEQ_INST(4));
	DUMP_REG(NV_SOR_SEQ_INST(5));
	DUMP_REG(NV_SOR_SEQ_INST(6));
	DUMP_REG(NV_SOR_SEQ_INST(7));
	DUMP_REG(NV_SOR_SEQ_INST(8));
	DUMP_REG(NV_SOR_PWM_DIV);
	DUMP_REG(NV_SOR_PWM_CTL);
	DUMP_REG(NV_SOR_MSCHECK);
	DUMP_REG(NV_SOR_XBAR_CTRL);
	DUMP_REG(NV_SOR_DP_LINKCTL(0));
	DUMP_REG(NV_SOR_DP_LINKCTL(1));
	DUMP_REG(NV_SOR_DC(0));
	DUMP_REG(NV_SOR_DC(1));
	DUMP_REG(NV_SOR_LANE_DRIVE_CURRENT(0));
	DUMP_REG(NV_SOR_LANE4_DRIVE_CURRENT(0));
	DUMP_REG(NV_SOR_PR(0));
	DUMP_REG(NV_SOR_LANE4_PREEMPHASIS(0));
	DUMP_REG(NV_SOR_POSTCURSOR(0));
	DUMP_REG(NV_SOR_DP_CONFIG(0));
	DUMP_REG(NV_SOR_DP_CONFIG(1));
	DUMP_REG(NV_SOR_DP_MN(0));
	DUMP_REG(NV_SOR_DP_MN(1));
	DUMP_REG(NV_SOR_DP_PADCTL(0));
	DUMP_REG(NV_SOR_DP_PADCTL(1));
	DUMP_REG(NV_SOR_DP_DEBUG(0));
	DUMP_REG(NV_SOR_DP_DEBUG(1));
	DUMP_REG(NV_SOR_DP_SPARE(0));
	DUMP_REG(NV_SOR_DP_SPARE(1));
	DUMP_REG(NV_SOR_DP_TPG);

	tegra_sor_clk_disable(sor);
	tegra_dc_io_end(sor->dc);

	return 0;
}

static int dbg_sor_open(struct inode *inode, struct file *file)
{
	return single_open(file, dbg_sor_show, inode->i_private);
}

static const struct file_operations dbg_fops = {
	.open		= dbg_sor_open,
	.read		= seq_read,
	.llseek		= seq_lseek,
	.release	= single_release,
};

static struct dentry *sordir;

static void tegra_dc_sor_debug_create(struct tegra_dc_sor_data *sor)
{
	struct dentry *retval;

	sordir = debugfs_create_dir("tegra_sor", NULL);
	if (!sordir)
		return;
	retval = debugfs_create_file("regs", S_IRUGO, sordir, sor, &dbg_fops);
	if (!retval)
		goto free_out;
	return;
free_out:
	debugfs_remove_recursive(sordir);
	sordir = NULL;
	return;
}
#else
static inline void tegra_dc_sor_debug_create(struct tegra_dc_sor_data *sor)
{ }
#endif


struct tegra_dc_sor_data *tegra_dc_sor_init(struct tegra_dc *dc,
	const struct tegra_dc_dp_link_config *cfg)
{
	struct tegra_dc_sor_data	*sor;
	struct resource			*res;
	struct resource			*base_res;

	void __iomem			*base;
	struct clk			*clk;
	int				 err;
	struct resource			lvds_res;
	struct device_node *np = dc->ndev->dev.of_node;
#ifdef CONFIG_USE_OF
	struct device_node *np_lvds =
		of_find_node_by_path("/host1x/sor");
#else
	struct device_node *np_lvds = NULL;
#endif


	sor = kzalloc(sizeof(*sor), GFP_KERNEL);
	if (!sor) {
		err = -ENOMEM;
		goto err_allocate;
	}

	if (np) {
		if (np_lvds && of_device_is_available(np_lvds)) {
			of_address_to_resource(np_lvds, 0, &lvds_res);
			res = &lvds_res;
		} else {
			err = -ENOENT;
			goto err_free_sor;
		}
	} else {
		res = platform_get_resource_byname(dc->ndev, IORESOURCE_MEM, "sor");
		if (!res) {
			dev_err(&dc->ndev->dev, "sor: no mem resource\n");
			err = -ENOENT;
			goto err_free_sor;
		}
	}

	base_res = request_mem_region(res->start, resource_size(res),
		dc->ndev->name);
	if (!base_res) {
		dev_err(&dc->ndev->dev, "sor: request_mem_region failed\n");
		err = -EBUSY;
		goto err_free_sor;
	}

	base = ioremap(res->start, resource_size(res));
	if (!base) {
		dev_err(&dc->ndev->dev, "sor: registers can't be mapped\n");
		err = -ENOENT;
		goto err_release_resource_reg;
	}

	clk = clk_get_sys("sor0", NULL);
	if (IS_ERR_OR_NULL(clk)) {
		dev_err(&dc->ndev->dev, "sor: can't get clock\n");
		err = -ENOENT;
		goto err_iounmap_reg;
	}

	sor->dc	      = dc;
	sor->base     = base;
	sor->base_res = base_res;
	sor->sor_clk  = clk;
	sor->link_cfg = cfg;
	sor->portnum  = 0;

	tegra_dc_sor_debug_create(sor);

	return sor;


err_iounmap_reg:
	iounmap(base);
err_release_resource_reg:
	release_resource(base_res);
err_free_sor:
	kfree(sor);
err_allocate:
	return ERR_PTR(err);
}

int tegra_dc_sor_set_power_state(struct tegra_dc_sor_data *sor, int pu_pd)
{
	u32 reg_val;
	u32 orig_val;

	orig_val = tegra_sor_readl(sor, NV_SOR_PWR);

	reg_val = pu_pd ? NV_SOR_PWR_NORMAL_STATE_PU :
		NV_SOR_PWR_NORMAL_STATE_PD; /* normal state only */

	if (reg_val == orig_val)
		return 0;	/* No update needed */

	reg_val |= NV_SOR_PWR_SETTING_NEW_TRIGGER;
	tegra_sor_writel(sor, NV_SOR_PWR, reg_val);

	/* Poll to confirm it is done */
	if (tegra_dc_sor_poll_register(sor, NV_SOR_PWR,
			NV_SOR_PWR_SETTING_NEW_DEFAULT_MASK,
			NV_SOR_PWR_SETTING_NEW_DONE,
			100, TEGRA_SOR_TIMEOUT_MS)) {
		dev_err(&sor->dc->ndev->dev,
			"dc timeout waiting for SOR_PWR = NEW_DONE\n");
		return -EFAULT;
	}
	return 0;
}


void tegra_dc_sor_destroy(struct tegra_dc_sor_data *sor)
{
	clk_put(sor->sor_clk);
	iounmap(sor->base);
	release_resource(sor->base_res);
	kfree(sor);
}

void tegra_sor_tpg(struct tegra_dc_sor_data *sor, u32 tp, u32 n_lanes)
{
	u32 const tbl[][2] = {
		/* ansi8b/10b encoded, scrambled */
		{1, 1}, /* no pattern */
		{1, 0}, /* training pattern 1 */
		{1, 0}, /* training pattern 2 */
		{1, 0}, /* training pattern 3 */
	};
	u32 cnt;
	u32 val = 0;

	for (cnt = 0; cnt < n_lanes; cnt++) {
		u32 tp_shift = NV_SOR_DP_TPG_LANE1_PATTERN_SHIFT * cnt;
		val |= tp << tp_shift |
			tbl[tp][0] << (tp_shift +
			NV_SOR_DP_TPG_LANE0_CHANNELCODING_SHIFT) |
			tbl[tp][1] << (tp_shift +
			NV_SOR_DP_TPG_LANE0_SCRAMBLEREN_SHIFT);
	}

	tegra_sor_writel(sor, NV_SOR_DP_TPG, val);
}

void tegra_sor_port_enable(struct tegra_dc_sor_data *sor, bool enb)
{
	tegra_sor_write_field(sor, NV_SOR_DP_LINKCTL(sor->portnum),
			NV_SOR_DP_LINKCTL_ENABLE_YES,
			(enb ? NV_SOR_DP_LINKCTL_ENABLE_YES :
			NV_SOR_DP_LINKCTL_ENABLE_NO));
}

void tegra_dc_sor_set_dp_linkctl(struct tegra_dc_sor_data *sor, bool ena,
	u8 training_pattern, const struct tegra_dc_dp_link_config *cfg)
{
	u32 reg_val;

	reg_val = tegra_sor_readl(sor, NV_SOR_DP_LINKCTL(sor->portnum));

	if (ena)
		reg_val |= NV_SOR_DP_LINKCTL_ENABLE_YES;
	else
		reg_val &= NV_SOR_DP_LINKCTL_ENABLE_NO;

	reg_val &= ~NV_SOR_DP_LINKCTL_TUSIZE_MASK;
	reg_val |= (cfg->tu_size << NV_SOR_DP_LINKCTL_TUSIZE_SHIFT);

	if (cfg->enhanced_framing)
		reg_val |= NV_SOR_DP_LINKCTL_ENHANCEDFRAME_ENABLE;

	tegra_sor_writel(sor, NV_SOR_DP_LINKCTL(sor->portnum), reg_val);

	switch (training_pattern) {
	case TRAINING_PATTERN_1:
		tegra_sor_writel(sor, NV_SOR_DP_TPG, 0x41414141);
		break;
	case TRAINING_PATTERN_2:
	case TRAINING_PATTERN_3:
		reg_val = (cfg->link_bw == SOR_LINK_SPEED_G5_4) ?
			0x43434343 : 0x42424242;
		tegra_sor_writel(sor, NV_SOR_DP_TPG, reg_val);
		break;
	default:
		tegra_sor_writel(sor, NV_SOR_DP_TPG, 0x50505050);
		break;
	}
}

static int tegra_dc_sor_enable_lane_sequencer(struct tegra_dc_sor_data *sor,
							bool pu, bool is_lvds)
{
	u32 reg_val;

	/* SOR lane sequencer */
	if (pu)
		reg_val = NV_SOR_LANE_SEQ_CTL_SETTING_NEW_TRIGGER |
			NV_SOR_LANE_SEQ_CTL_SEQUENCE_DOWN |
			NV_SOR_LANE_SEQ_CTL_NEW_POWER_STATE_PU;
	else
		reg_val = NV_SOR_LANE_SEQ_CTL_SETTING_NEW_TRIGGER |
			NV_SOR_LANE_SEQ_CTL_SEQUENCE_UP |
			NV_SOR_LANE_SEQ_CTL_NEW_POWER_STATE_PD;

	if (is_lvds)
		reg_val |= 15 << NV_SOR_LANE_SEQ_CTL_DELAY_SHIFT;
	else
		reg_val |= 5 << NV_SOR_LANE_SEQ_CTL_DELAY_SHIFT;

	if (tegra_dc_sor_poll_register(sor, NV_SOR_LANE_SEQ_CTL,
			NV_SOR_LANE_SEQ_CTL_SEQ_STATE_BUSY,
			NV_SOR_LANE_SEQ_CTL_SEQ_STATE_IDLE,
			100, TEGRA_SOR_SEQ_BUSY_TIMEOUT_MS)) {
		dev_dbg(&sor->dc->ndev->dev,
			"dp: timeout, sor lane sequencer busy\n");
		return -EFAULT;
	}

	tegra_sor_writel(sor, NV_SOR_LANE_SEQ_CTL, reg_val);

	if (tegra_dc_sor_poll_register(sor, NV_SOR_LANE_SEQ_CTL,
			NV_SOR_LANE_SEQ_CTL_SETTING_MASK,
			NV_SOR_LANE_SEQ_CTL_SETTING_NEW_DONE,
			100, TEGRA_SOR_TIMEOUT_MS)) {
		dev_dbg(&sor->dc->ndev->dev,
			"dp: timeout, SOR lane sequencer power up/down\n");
		return -EFAULT;
	}
	return 0;
}

int tegra_sor_power_dp_lanes(struct tegra_dc_sor_data *sor,
					u32 lane_count, bool pu)
{
	u32 reg_val;

	reg_val = tegra_sor_readl(sor, NV_SOR_DP_PADCTL(sor->portnum));

	if (pu) {
		switch (lane_count) {
		case 4:
			reg_val |= (NV_SOR_DP_PADCTL_PD_TXD_3_NO |
				NV_SOR_DP_PADCTL_PD_TXD_2_NO);
			/* fall through */
		case 2:
			reg_val |= NV_SOR_DP_PADCTL_PD_TXD_1_NO;
		case 1:
			reg_val |= NV_SOR_DP_PADCTL_PD_TXD_0_NO;
			break;
		default:
			dev_dbg(&sor->dc->ndev->dev,
				"dp: invalid lane number %d\n", lane_count);
			return -EFAULT;
		}

		tegra_sor_writel(sor, NV_SOR_DP_PADCTL(sor->portnum), reg_val);
		tegra_dc_sor_set_lane_count(sor, lane_count);
	}

	return tegra_dc_sor_enable_lane_sequencer(sor, pu, false);
}

void tegra_sor_pad_cal_power(struct tegra_dc_sor_data *sor,
					bool power_up)
{
	u32 val = power_up ? NV_SOR_DP_PADCTL_PAD_CAL_PD_POWERUP :
			NV_SOR_DP_PADCTL_PAD_CAL_PD_POWERDOWN;

	/* !!TODO: need to enable panel power through GPIO operations */
	/* Check bug 790854 for HW progress */

	tegra_sor_write_field(sor, NV_SOR_DP_PADCTL(sor->portnum),
				NV_SOR_DP_PADCTL_PAD_CAL_PD_POWERDOWN, val);
}

static void tegra_dc_sor_termination_cal(struct tegra_dc_sor_data *sor)
{
	u32 termadj;
	u32 cur_try;
	u32 reg_val;

	termadj = cur_try = 0x8;

	tegra_sor_write_field(sor, NV_SOR_PLL1,
		NV_SOR_PLL1_TMDS_TERMADJ_DEFAULT_MASK |
		NV_SOR_PLL1_TMDS_TERM_ENABLE,
		NV_SOR_PLL1_TMDS_TERM_ENABLE |
		termadj << NV_SOR_PLL1_TMDS_TERMADJ_SHIFT);

	while (cur_try) {
		/* binary search the right value */
		usleep_range(100, 200);
		reg_val = tegra_sor_readl(sor, NV_SOR_PLL1);

		if (reg_val & NV_SOR_PLL1_TERM_COMPOUT_HIGH)
			termadj -= cur_try;
		cur_try >>= 1;
		termadj += cur_try;

		tegra_sor_write_field(sor, NV_SOR_PLL1,
			NV_SOR_PLL1_TMDS_TERMADJ_DEFAULT_MASK,
			termadj << NV_SOR_PLL1_TMDS_TERMADJ_SHIFT);
	}
}

static void tegra_dc_sor_config_pwm(struct tegra_dc_sor_data *sor, u32 pwm_div,
	u32 pwm_dutycycle)
{
	tegra_sor_writel(sor, NV_SOR_PWM_DIV, pwm_div);
	tegra_sor_writel(sor, NV_SOR_PWM_CTL,
		(pwm_dutycycle & NV_SOR_PWM_CTL_DUTY_CYCLE_MASK) |
		NV_SOR_PWM_CTL_SETTING_NEW_TRIGGER);

	if (tegra_dc_sor_poll_register(sor, NV_SOR_PWM_CTL,
			NV_SOR_PWM_CTL_SETTING_NEW_SHIFT,
			NV_SOR_PWM_CTL_SETTING_NEW_DONE,
			100, TEGRA_SOR_TIMEOUT_MS)) {
		dev_dbg(&sor->dc->ndev->dev,
			"dp: timeout while waiting for SOR PWM setting\n");
	}
}

void tegra_dc_sor_set_dp_mode(struct tegra_dc_sor_data *sor,
	const struct tegra_dc_dp_link_config *cfg)
{
	u32 reg_val;

	BUG_ON(!cfg || !cfg->is_valid);

	tegra_dc_sor_set_link_bandwidth(sor, cfg->link_bw);

	tegra_dc_sor_set_dp_linkctl(sor, true, TRAINING_PATTERN_DISABLE, cfg);
	reg_val = tegra_sor_readl(sor, NV_SOR_DP_CONFIG(sor->portnum));
	reg_val &= ~NV_SOR_DP_CONFIG_WATERMARK_MASK;
	reg_val |= cfg->watermark;
	reg_val &= ~NV_SOR_DP_CONFIG_ACTIVESYM_COUNT_MASK;
	reg_val |= (cfg->active_count <<
		NV_SOR_DP_CONFIG_ACTIVESYM_COUNT_SHIFT);
	reg_val &= ~NV_SOR_DP_CONFIG_ACTIVESYM_FRAC_MASK;
	reg_val |= (cfg->active_frac <<
		NV_SOR_DP_CONFIG_ACTIVESYM_FRAC_SHIFT);
	if (cfg->activepolarity)
		reg_val |= NV_SOR_DP_CONFIG_ACTIVESYM_POLARITY_POSITIVE;
	else
		reg_val &= ~NV_SOR_DP_CONFIG_ACTIVESYM_POLARITY_POSITIVE;
	reg_val |= (NV_SOR_DP_CONFIG_ACTIVESYM_CNTL_ENABLE |
		NV_SOR_DP_CONFIG_RD_RESET_VAL_NEGATIVE);

	tegra_sor_writel(sor, NV_SOR_DP_CONFIG(sor->portnum), reg_val);

	/* program h/vblank sym */
	tegra_sor_write_field(sor, NV_SOR_DP_AUDIO_HBLANK_SYMBOLS,
		NV_SOR_DP_AUDIO_HBLANK_SYMBOLS_MASK, cfg->hblank_sym);

	tegra_sor_write_field(sor, NV_SOR_DP_AUDIO_VBLANK_SYMBOLS,
		NV_SOR_DP_AUDIO_VBLANK_SYMBOLS_MASK, cfg->vblank_sym);
}

static inline void tegra_dc_sor_super_update(struct tegra_dc_sor_data *sor)
{
	tegra_sor_writel(sor, NV_SOR_SUPER_STATE0, 0);
	tegra_sor_writel(sor, NV_SOR_SUPER_STATE0, 1);
	tegra_sor_writel(sor, NV_SOR_SUPER_STATE0, 0);
}

static inline void tegra_dc_sor_update(struct tegra_dc_sor_data *sor)
{
	tegra_sor_writel(sor, NV_SOR_STATE0, 0);
	tegra_sor_writel(sor, NV_SOR_STATE0, 1);
	tegra_sor_writel(sor, NV_SOR_STATE0, 0);
}



static void tegra_dc_sor_io_set_dpd(struct tegra_dc_sor_data *sor, bool up)
{
	u32 reg_val;
	static void __iomem *pmc_base = IO_ADDRESS(TEGRA_PMC_BASE);
	unsigned long timeout_jf;

	if (up) {
		writel(APBDEV_PMC_DPD_SAMPLE_ON_ENABLE,
			pmc_base + APBDEV_PMC_DPD_SAMPLE);
		writel(10, pmc_base + APBDEV_PMC_SEL_DPD_TIM);
	}

	reg_val = readl(pmc_base + APBDEV_PMC_IO_DPD2_REQ);
	reg_val &= ~(APBDEV_PMC_IO_DPD2_REQ_LVDS_ON ||
		APBDEV_PMC_IO_DPD2_REQ_CODE_DEFAULT_MASK);

	reg_val = up ? APBDEV_PMC_IO_DPD2_REQ_LVDS_ON |
		APBDEV_PMC_IO_DPD2_REQ_CODE_DPD_OFF :
		APBDEV_PMC_IO_DPD2_REQ_LVDS_OFF |
		APBDEV_PMC_IO_DPD2_REQ_CODE_DPD_ON;

	writel(reg_val, pmc_base + APBDEV_PMC_IO_DPD2_REQ);

	/* Polling */
	timeout_jf = jiffies + msecs_to_jiffies(10);
	do {
		usleep_range(20, 40);
		reg_val = readl(pmc_base + APBDEV_PMC_IO_DPD2_STATUS);
	} while (((reg_val & APBDEV_PMC_IO_DPD2_STATUS_LVDS_ON) != 0) &&
		time_after(timeout_jf, jiffies));

	if ((reg_val & APBDEV_PMC_IO_DPD2_STATUS_LVDS_ON) != 0)
		dev_err(&sor->dc->ndev->dev,
			"PMC_IO_DPD2 polling failed (0x%x)\n", reg_val);

	if (up)
		writel(APBDEV_PMC_DPD_SAMPLE_ON_DISABLE,
			pmc_base + APBDEV_PMC_DPD_SAMPLE);
}


/* The SOR power sequencer does not work for t124 so SW has to
   go through the power sequence manually */
/* Power up steps from spec: */
/* STEP	PDPORT	PDPLL	PDBG	PLLVCOD	PLLCAPD	E_DPD	PDCAL */
/* 1	1	1	1	1	1	1	1 */
/* 2	1	1	1	1	1	0	1 */
/* 3	1	1	0	1	1	0	1 */
/* 4	1	0	0	0	0	0	1 */
/* 5	0	0	0	0	0	0	1 */
static void tegra_sor_pad_power_up(struct tegra_dc_sor_data *sor,
					bool is_lvds)
{
	if (sor->power_is_up)
		return;

	/* step 1 */
	tegra_sor_write_field(sor, NV_SOR_PLL2,
		NV_SOR_PLL2_AUX7_PORT_POWERDOWN_MASK | /* PDPORT */
		NV_SOR_PLL2_AUX6_BANDGAP_POWERDOWN_MASK | /* PDBG */
		NV_SOR_PLL2_AUX8_SEQ_PLLCAPPD_ENFORCE_MASK, /* PLLCAPD */
		NV_SOR_PLL2_AUX7_PORT_POWERDOWN_ENABLE |
		NV_SOR_PLL2_AUX6_BANDGAP_POWERDOWN_ENABLE |
		NV_SOR_PLL2_AUX8_SEQ_PLLCAPPD_ENFORCE_ENABLE);
	tegra_sor_write_field(sor, NV_SOR_PLL0,
		NV_SOR_PLL0_PWR_MASK | /* PDPLL */
		NV_SOR_PLL0_VCOPD_MASK, /* PLLVCOPD */
		NV_SOR_PLL0_PWR_OFF |
		NV_SOR_PLL0_VCOPD_ASSERT);
	tegra_sor_write_field(sor, NV_SOR_DP_PADCTL(sor->portnum),
		NV_SOR_DP_PADCTL_PAD_CAL_PD_POWERDOWN, /* PDCAL */
		NV_SOR_DP_PADCTL_PAD_CAL_PD_POWERDOWN);

	/* step 2 */
	tegra_dc_sor_io_set_dpd(sor, true);
	usleep_range(5, 100);	/* sleep > 5us */

	/* step 3 */
	tegra_sor_write_field(sor, NV_SOR_PLL2,
		NV_SOR_PLL2_AUX6_BANDGAP_POWERDOWN_MASK,
		NV_SOR_PLL2_AUX6_BANDGAP_POWERDOWN_DISABLE);
	usleep_range(20, 100);	/* sleep > 20 us */

	/* step 4 */
	tegra_sor_write_field(sor, NV_SOR_PLL0,
		NV_SOR_PLL0_PWR_MASK | /* PDPLL */
		NV_SOR_PLL0_VCOPD_MASK, /* PLLVCOPD */
		NV_SOR_PLL0_PWR_ON | NV_SOR_PLL0_VCOPD_RESCIND);
	tegra_sor_write_field(sor, NV_SOR_PLL2,
		NV_SOR_PLL2_AUX8_SEQ_PLLCAPPD_ENFORCE_MASK, /* PLLCAPD */
		NV_SOR_PLL2_AUX8_SEQ_PLLCAPPD_ENFORCE_DISABLE);
	usleep_range(200, 1000);

	/* step 5 */
	tegra_sor_write_field(sor, NV_SOR_PLL2,
		NV_SOR_PLL2_AUX7_PORT_POWERDOWN_MASK, /* PDPORT */
		NV_SOR_PLL2_AUX7_PORT_POWERDOWN_DISABLE);

	sor->power_is_up = true;
}

/* Powerdown steps from the spec: */
/* STEP	PDPORT	PDPLL	PDBG	PLLVCOD	PLLCAPD	E_DPD	PDCAL */
/* 1	0	0	0	0	0	0	1 */
/* 2	1	0	0	0	0	0	1 */
/* 3	1	1	0	1	1	0	1 */
/* 4	1	1	1	1	1	0	1 */
/* 5	1	1	1	1	1	1	1 */
static void tegra_dc_sor_power_down(struct tegra_dc_sor_data *sor)
{
	if (!sor->power_is_up)
		return;

	/* step 1 -- not necessary */

	/* step 2 */
	tegra_sor_write_field(sor, NV_SOR_PLL2,
		NV_SOR_PLL2_AUX7_PORT_POWERDOWN_MASK, /* PDPORT */
		NV_SOR_PLL2_AUX7_PORT_POWERDOWN_ENABLE);
	udelay(5);	/* sleep > 5us */

	/* step 3 */
	tegra_sor_write_field(sor, NV_SOR_PLL0,
		NV_SOR_PLL0_PWR_MASK | /* PDPLL */
		NV_SOR_PLL0_VCOPD_MASK, /* PLLVCOPD */
		NV_SOR_PLL0_PWR_OFF | NV_SOR_PLL0_VCOPD_ASSERT);
	tegra_sor_write_field(sor, NV_SOR_PLL2,
		NV_SOR_PLL2_AUX8_SEQ_PLLCAPPD_ENFORCE_MASK, /* PLLCAPD */
		NV_SOR_PLL2_AUX8_SEQ_PLLCAPPD_ENFORCE_ENABLE);
	udelay(5);	/* sleep > 5us */

	/* step 4 */
	tegra_sor_write_field(sor, NV_SOR_PLL2,
		NV_SOR_PLL2_AUX6_BANDGAP_POWERDOWN_MASK,
		NV_SOR_PLL2_AUX6_BANDGAP_POWERDOWN_ENABLE);
	udelay(5);

	/* step 5 */
	tegra_dc_sor_io_set_dpd(sor, false);

	sor->power_is_up = false;
}


static void tegra_dc_sor_config_panel(struct tegra_dc_sor_data *sor,
	bool is_lvds)
{
	const struct tegra_dc_out_pin	*pins	  = sor->dc->out->out_pins;
	const struct tegra_dc_mode	*dc_mode  = &sor->dc->mode;

	const int	head_num = sor->dc->ndev->id;
	u32		reg_val	 = NV_SOR_STATE1_ASY_OWNER_HEAD0 << head_num;
	u32		vtotal, htotal;
	u32		vsync_end, hsync_end;
	u32		vblank_end, hblank_end;
	u32		vblank_start, hblank_start;
	int		i;

	reg_val |= is_lvds ? NV_SOR_STATE1_ASY_PROTOCOL_LVDS_CUSTOM :
		NV_SOR_STATE1_ASY_PROTOCOL_DP_A;
	reg_val |= NV_SOR_STATE1_ASY_SUBOWNER_NONE |
		NV_SOR_STATE1_ASY_CRCMODE_COMPLETE_RASTER;

	for (i = 0; pins && (i < sor->dc->out->n_out_pins); i++) {
		switch (pins[i].name) {
		case TEGRA_DC_OUT_PIN_DATA_ENABLE:
			if (pins[i].pol == TEGRA_DC_OUT_PIN_POL_LOW)
				reg_val |=
				NV_SOR_STATE1_ASY_DEPOL_NEGATIVE_TRUE;
			break;
		case TEGRA_DC_OUT_PIN_H_SYNC:
			if (pins[i].pol == TEGRA_DC_OUT_PIN_POL_LOW)
				reg_val |=
				NV_SOR_STATE1_ASY_HSYNCPOL_NEGATIVE_TRUE;
			break;
		case TEGRA_DC_OUT_PIN_V_SYNC:
			if (pins[i].pol == TEGRA_DC_OUT_PIN_POL_LOW)
				reg_val |=
				NV_SOR_STATE1_ASY_VSYNCPOL_NEGATIVE_TRUE;
			break;
		default:	/* Ignore other pin setting */
			break;
		}
	}

	reg_val |= (sor->dc->pdata->default_out->depth > 18) ?
		NV_SOR_STATE1_ASY_PIXELDEPTH_BPP_24_444 :
		NV_SOR_STATE1_ASY_PIXELDEPTH_BPP_18_444;

	tegra_sor_writel(sor, NV_SOR_STATE1, reg_val);

	/* Skipping programming NV_HEAD_STATE0, assuming:
	   interlacing: PROGRESSIVE, dynamic range: VESA, colorspace: RGB */

	BUG_ON(!dc_mode);
	vtotal = dc_mode->v_sync_width + dc_mode->v_back_porch +
		dc_mode->v_active + dc_mode->v_front_porch;
	htotal = dc_mode->h_sync_width + dc_mode->h_back_porch +
		dc_mode->h_active + dc_mode->h_front_porch;
	tegra_sor_writel(sor, NV_HEAD_STATE1(head_num),
		vtotal << NV_HEAD_STATE1_VTOTAL_SHIFT |
		htotal << NV_HEAD_STATE1_HTOTAL_SHIFT);

	vsync_end = dc_mode->v_sync_width - 1;
	hsync_end = dc_mode->h_sync_width - 1;
	tegra_sor_writel(sor, NV_HEAD_STATE2(head_num),
		vsync_end << NV_HEAD_STATE2_VSYNC_END_SHIFT |
		hsync_end << NV_HEAD_STATE2_HSYNC_END_SHIFT);

	vblank_end = vsync_end + dc_mode->v_back_porch;
	hblank_end = hsync_end + dc_mode->h_back_porch;
	tegra_sor_writel(sor, NV_HEAD_STATE3(head_num),
		vblank_end << NV_HEAD_STATE3_VBLANK_END_SHIFT |
		hblank_end << NV_HEAD_STATE3_HBLANK_END_SHIFT);

	vblank_start = vblank_end + dc_mode->v_active;
	hblank_start = hblank_end + dc_mode->h_active;
	tegra_sor_writel(sor, NV_HEAD_STATE4(head_num),
		vblank_start << NV_HEAD_STATE4_VBLANK_START_SHIFT |
		hblank_start << NV_HEAD_STATE4_HBLANK_START_SHIFT);

	/* TODO: adding interlace mode support */
	tegra_sor_writel(sor, NV_HEAD_STATE5(head_num), 0x1);

	tegra_sor_write_field(sor, NV_SOR_CSTM,
		NV_SOR_CSTM_ROTCLK_DEFAULT_MASK |
		NV_SOR_CSTM_LVDS_EN_ENABLE,
		2 << NV_SOR_CSTM_ROTCLK_SHIFT |
		is_lvds ? NV_SOR_CSTM_LVDS_EN_ENABLE :
		NV_SOR_CSTM_LVDS_EN_DISABLE);

	tegra_dc_sor_config_pwm(sor, 1024, 1024);

	tegra_dc_sor_update(sor);
}

static void tegra_dc_sor_general_act(struct tegra_dc *dc)
{
	tegra_dc_writel(dc, GENERAL_ACT_REQ, DC_CMD_STATE_CONTROL);

	if (tegra_dc_poll_register(dc, DC_CMD_STATE_CONTROL,
		GENERAL_ACT_REQ, 0, 100,
		TEGRA_DC_POLL_TIMEOUT_MS))
		dev_err(&dc->ndev->dev,
			"dc timeout waiting for DC to stop\n");
}

static void tegra_dc_sor_enable_dc(struct tegra_dc_sor_data *sor)
{
	struct tegra_dc *dc = sor->dc;
	u32 reg_val;

	tegra_dc_get(dc);

	reg_val = tegra_dc_readl(dc, DC_CMD_STATE_ACCESS);

	tegra_dc_writel(dc, reg_val | WRITE_MUX_ACTIVE, DC_CMD_STATE_ACCESS);

	if (tegra_platform_is_fpga()) {
		tegra_dc_writel(dc, 0, DC_DISP_DISP_CLOCK_CONTROL);
		tegra_dc_writel(dc, 0xe, DC_DISP_DC_MCCIF_FIFOCTRL);
	}

	tegra_dc_writel(dc, VSYNC_H_POSITION(1), DC_DISP_DISP_TIMING_OPTIONS);

	/* Enable DC */
	tegra_dc_writel(dc, DISP_CTRL_MODE_C_DISPLAY, DC_CMD_DISPLAY_COMMAND);
	tegra_dc_writel(dc, reg_val, DC_CMD_STATE_ACCESS);

	tegra_dc_put(dc);
}

static void tegra_dc_sor_attach_lvds(struct tegra_dc_sor_data *sor)
{
	/* Set head owner */
	tegra_sor_write_field(sor, NV_SOR_STATE1,
		NV_SOR_STATE1_ASY_SUBOWNER_DEFAULT_MASK,
		NV_SOR_STATE1_ASY_SUBOWNER_BOTH);

	tegra_dc_sor_update(sor);

	tegra_sor_writel(sor, NV_SOR_SUPER_STATE1,
		NV_SOR_SUPER_STATE1_ASY_HEAD_OP_SLEEP |
		NV_SOR_SUPER_STATE1_ASY_ORMODE_SAFE |
		NV_SOR_SUPER_STATE1_ATTACHED_YES);
	tegra_dc_sor_super_update(sor);

	if (tegra_dc_sor_poll_register(sor, NV_SOR_TEST,
			NV_SOR_TEST_ATTACHED_DEFAULT_MASK,
			NV_SOR_TEST_ATTACHED_TRUE,
			100, TEGRA_SOR_TIMEOUT_MS)) {
		dev_err(&sor->dc->ndev->dev,
			"dc timeout waiting for ATTACHED = TRUE\n");
		return;
	}

	/* OR mode: normal */
	tegra_sor_writel(sor, NV_SOR_SUPER_STATE1,
		NV_SOR_SUPER_STATE1_ASY_HEAD_OP_SLEEP |
		NV_SOR_SUPER_STATE1_ASY_ORMODE_NORMAL |
		NV_SOR_SUPER_STATE1_ATTACHED_YES);
	tegra_dc_sor_super_update(sor);

	/* then awake */
	tegra_sor_writel(sor, NV_SOR_SUPER_STATE1,
		NV_SOR_SUPER_STATE1_ASY_HEAD_OP_AWAKE |
		NV_SOR_SUPER_STATE1_ASY_ORMODE_NORMAL |
		NV_SOR_SUPER_STATE1_ATTACHED_YES);
	tegra_dc_sor_super_update(sor);

}

void tegra_sor_dp_cal(struct tegra_dc_sor_data *sor)
{
	tegra_sor_pad_cal_power(sor, true);

	tegra_sor_write_field(sor, NV_SOR_PLL2,
		NV_SOR_PLL2_AUX6_BANDGAP_POWERDOWN_MASK,
		NV_SOR_PLL2_AUX6_BANDGAP_POWERDOWN_DISABLE);
	usleep_range(20, 100);

	tegra_sor_write_field(sor, NV_SOR_PLL3,
		NV_SOR_PLL3_PLLVDD_MODE_MASK,
		NV_SOR_PLL3_PLLVDD_MODE_V3_3);
	tegra_sor_writel(sor, NV_SOR_PLL0,
		0x1 << NV_SOR_PLL0_ICHPMP_SHFIT |
		0x3 << NV_SOR_PLL0_VCOCAP_SHIFT |
		NV_SOR_PLL0_PLLREG_LEVEL_V45 |
		NV_SOR_PLL0_RESISTORSEL_EXT |
		NV_SOR_PLL0_PWR_ON | NV_SOR_PLL0_VCOPD_RESCIND);
	tegra_sor_write_field(sor, NV_SOR_PLL2,
		NV_SOR_PLL2_AUX1_SEQ_MASK | NV_SOR_PLL2_AUX9_LVDSEN_OVERRIDE |
		NV_SOR_PLL2_AUX8_SEQ_PLLCAPPD_ENFORCE_MASK,
		NV_SOR_PLL2_AUX1_SEQ_PLLCAPPD_OVERRIDE |
		NV_SOR_PLL2_AUX9_LVDSEN_OVERRIDE |
		NV_SOR_PLL2_AUX8_SEQ_PLLCAPPD_ENFORCE_DISABLE);
	tegra_sor_writel(sor, NV_SOR_PLL1,
		NV_SOR_PLL1_TERM_COMPOUT_HIGH | NV_SOR_PLL1_TMDS_TERM_ENABLE |
		0x0 << NV_SOR_PLL1_LVDSCM_SHIFT);

	if (tegra_dc_sor_poll_register(sor, NV_SOR_PLL2,
			NV_SOR_PLL2_AUX8_SEQ_PLLCAPPD_ENFORCE_MASK,
			NV_SOR_PLL2_AUX8_SEQ_PLLCAPPD_ENFORCE_DISABLE,
			100, TEGRA_SOR_TIMEOUT_MS)) {
		dev_err(&sor->dc->ndev->dev, "DP failed to lock PLL\n");
		return;
	}

	tegra_sor_write_field(sor, NV_SOR_PLL2,
		NV_SOR_PLL2_AUX2_MASK | NV_SOR_PLL2_AUX7_PORT_POWERDOWN_MASK,
		NV_SOR_PLL2_AUX2_OVERRIDE_POWERDOWN |
		NV_SOR_PLL2_AUX7_PORT_POWERDOWN_DISABLE);

	tegra_dc_sor_termination_cal(sor);

	tegra_sor_pad_cal_power(sor, false);
}

static inline void tegra_sor_reset(struct tegra_dc_sor_data *sor)
{
	tegra_periph_reset_assert(sor->sor_clk);
	mdelay(2);
	tegra_periph_reset_deassert(sor->sor_clk);
	mdelay(1);
}

void tegra_dc_sor_enable_dp(struct tegra_dc_sor_data *sor)
{
	tegra_sor_reset(sor);

	tegra_sor_config_safe_clk(sor);
	tegra_sor_clk_enable(sor);

	tegra_sor_dp_cal(sor);

	tegra_sor_pad_power_up(sor, false);
}

static void tegra_dc_sor_enable_sor(struct tegra_dc_sor_data *sor, bool enable)
{
	struct tegra_dc *dc = sor->dc;
	u32 reg_val = tegra_dc_readl(sor->dc, DC_DISP_DISP_WIN_OPTIONS);
	reg_val = enable ? reg_val | SOR_ENABLE : reg_val & ~SOR_ENABLE;
	tegra_dc_writel(dc, reg_val, DC_DISP_DISP_WIN_OPTIONS);
}

void tegra_sor_start_dc(struct tegra_dc_sor_data *sor)
{
	struct tegra_dc *dc = sor->dc;
	u32 reg_val;

	tegra_dc_get(dc);
	reg_val = tegra_dc_readl(dc, DC_CMD_STATE_ACCESS);
	tegra_dc_writel(dc, reg_val | WRITE_MUX_ACTIVE, DC_CMD_STATE_ACCESS);

	tegra_dc_writel(dc, DISP_CTRL_MODE_C_DISPLAY, DC_CMD_DISPLAY_COMMAND);
	tegra_dc_sor_enable_sor(sor, true);

	tegra_dc_writel(dc, reg_val, DC_CMD_STATE_ACCESS);
	tegra_dc_put(dc);
}

void tegra_dc_sor_attach(struct tegra_dc_sor_data *sor)
{
	struct tegra_dc *dc = sor->dc;
	u32 reg_val;

	tegra_dc_get(dc);

	reg_val = tegra_dc_readl(dc, DC_CMD_STATE_ACCESS);
	tegra_dc_writel(dc, reg_val | WRITE_MUX_ACTIVE, DC_CMD_STATE_ACCESS);

	tegra_dc_sor_config_panel(sor, false);

	/* WAR for bug 1428181 */
	tegra_dc_sor_enable_sor(sor, true);
	tegra_dc_sor_enable_sor(sor, false);

	/* Awake request */
	tegra_sor_writel(sor, NV_SOR_SUPER_STATE1,
		NV_SOR_SUPER_STATE1_ASY_HEAD_OP_AWAKE |
		NV_SOR_SUPER_STATE1_ASY_ORMODE_NORMAL |
		NV_SOR_SUPER_STATE1_ATTACHED_YES);
	tegra_dc_sor_super_update(sor);

	tegra_dc_sor_enable_dc(sor);

	tegra_dc_sor_enable_sor(sor, true);

	if (tegra_dc_sor_poll_register(sor, NV_SOR_TEST,
		NV_SOR_TEST_ACT_HEAD_OPMODE_DEFAULT_MASK,
		NV_SOR_TEST_ACT_HEAD_OPMODE_AWAKE,
		100, TEGRA_SOR_ATTACH_TIMEOUT_MS)) {
		dev_err(&dc->ndev->dev,
			"dc timeout waiting for OPMOD = AWAKE\n");
	}

	tegra_dc_writel(dc, reg_val, DC_CMD_STATE_ACCESS);
	tegra_dc_put(dc);
}

static struct tegra_dc_mode min_mode = {
	.h_ref_to_sync = 0,
	.v_ref_to_sync = 1,
	.h_sync_width = 1,
	.v_sync_width = 1,
	.h_back_porch = 20,
	.v_back_porch = 0,
	.h_active = 16,
	.v_active = 16,
	.h_front_porch = 1,
	.v_front_porch = 2,
};

/* Disable windows and set minimum raster timings */
static void
tegra_dc_sor_disable_win_short_raster(struct tegra_dc *dc, int *dc_reg_ctx)
{
	int selected_windows, i;

	selected_windows = tegra_dc_readl(dc, DC_CMD_DISPLAY_WINDOW_HEADER);

	/* Store and clear window options */
	for_each_set_bit(i, &dc->valid_windows, DC_N_WINDOWS) {
		tegra_dc_writel(dc, WINDOW_A_SELECT << i,
			DC_CMD_DISPLAY_WINDOW_HEADER);
		dc_reg_ctx[i] = tegra_dc_readl(dc, DC_WIN_WIN_OPTIONS);
		tegra_dc_writel(dc, 0, DC_WIN_WIN_OPTIONS);
		tegra_dc_writel(dc, WIN_A_ACT_REQ << i, DC_CMD_STATE_CONTROL);
	}

	tegra_dc_writel(dc, selected_windows, DC_CMD_DISPLAY_WINDOW_HEADER);

	/* Store current raster timings and set minimum timings */
	dc_reg_ctx[i++] = tegra_dc_readl(dc, DC_DISP_REF_TO_SYNC);
	tegra_dc_writel(dc, min_mode.h_ref_to_sync |
		(min_mode.v_ref_to_sync << 16), DC_DISP_REF_TO_SYNC);

	dc_reg_ctx[i++] = tegra_dc_readl(dc, DC_DISP_SYNC_WIDTH);
	tegra_dc_writel(dc, min_mode.h_sync_width |
		(min_mode.v_sync_width << 16), DC_DISP_SYNC_WIDTH);

	dc_reg_ctx[i++] = tegra_dc_readl(dc, DC_DISP_BACK_PORCH);
	tegra_dc_writel(dc, min_mode.h_back_porch |
		((min_mode.v_back_porch - min_mode.v_ref_to_sync) << 16),
		DC_DISP_BACK_PORCH);

	dc_reg_ctx[i++] = tegra_dc_readl(dc, DC_DISP_FRONT_PORCH);
	tegra_dc_writel(dc, min_mode.h_front_porch |
		((min_mode.v_front_porch + min_mode.v_ref_to_sync) << 16),
		DC_DISP_FRONT_PORCH);

	dc_reg_ctx[i++] = tegra_dc_readl(dc, DC_DISP_DISP_ACTIVE);
	tegra_dc_writel(dc, min_mode.h_active | (min_mode.v_active << 16),
			DC_DISP_DISP_ACTIVE);

	tegra_dc_writel(dc, GENERAL_ACT_REQ, DC_CMD_STATE_CONTROL);
}

/* Restore previous windows status and raster timings */
static void
tegra_dc_sor_restore_win_and_raster(struct tegra_dc *dc, int *dc_reg_ctx)
{
	int selected_windows, i;

	selected_windows = tegra_dc_readl(dc, DC_CMD_DISPLAY_WINDOW_HEADER);

	for_each_set_bit(i, &dc->valid_windows, DC_N_WINDOWS) {
		tegra_dc_writel(dc, WINDOW_A_SELECT << i,
			DC_CMD_DISPLAY_WINDOW_HEADER);
		tegra_dc_writel(dc, dc_reg_ctx[i], DC_WIN_WIN_OPTIONS);
		tegra_dc_writel(dc, WIN_A_ACT_REQ << i, DC_CMD_STATE_CONTROL);
	}

	tegra_dc_writel(dc, selected_windows, DC_CMD_DISPLAY_WINDOW_HEADER);

	tegra_dc_writel(dc, dc_reg_ctx[i++], DC_DISP_REF_TO_SYNC);
	tegra_dc_writel(dc, dc_reg_ctx[i++], DC_DISP_SYNC_WIDTH);
	tegra_dc_writel(dc, dc_reg_ctx[i++], DC_DISP_BACK_PORCH);
	tegra_dc_writel(dc, dc_reg_ctx[i++], DC_DISP_FRONT_PORCH);
	tegra_dc_writel(dc, dc_reg_ctx[i++], DC_DISP_DISP_ACTIVE);

	tegra_dc_writel(dc, GENERAL_UPDATE, DC_CMD_STATE_CONTROL);
}

void tegra_sor_stop_dc(struct tegra_dc_sor_data *sor)
{
	struct tegra_dc *dc = sor->dc;

	tegra_dc_get(dc);

	/* Stop DC->SOR path */
	tegra_dc_sor_enable_sor(sor, false);
	tegra_dc_sor_general_act(dc);

	/* Stop DC */
	tegra_dc_writel(dc, DISP_CTRL_MODE_STOP, DC_CMD_DISPLAY_COMMAND);
	tegra_dc_sor_general_act(dc);

	tegra_dc_put(dc);
}

void tegra_dc_sor_detach(struct tegra_dc_sor_data *sor)
{
	struct tegra_dc *dc = sor->dc;
	int dc_reg_ctx[DC_N_WINDOWS + 5];
	unsigned long dc_int_mask;

	tegra_dc_get(dc);

	/* Sleep mode */
	tegra_sor_writel(sor, NV_SOR_SUPER_STATE1,
		NV_SOR_SUPER_STATE1_ASY_HEAD_OP_SLEEP |
		NV_SOR_SUPER_STATE1_ASY_ORMODE_SAFE |
		NV_SOR_SUPER_STATE1_ATTACHED_YES);
	tegra_dc_sor_super_update(sor);

	tegra_dc_sor_disable_win_short_raster(dc, dc_reg_ctx);

	if (tegra_dc_sor_poll_register(sor, NV_SOR_TEST,
		NV_SOR_TEST_ACT_HEAD_OPMODE_DEFAULT_MASK,
		NV_SOR_TEST_ACT_HEAD_OPMODE_SLEEP,
		100, TEGRA_SOR_ATTACH_TIMEOUT_MS)) {
		dev_err(&dc->ndev->dev,
			"dc timeout waiting for OPMOD = SLEEP\n");
	}

	tegra_sor_writel(sor, NV_SOR_SUPER_STATE1,
		NV_SOR_SUPER_STATE1_ASY_HEAD_OP_SLEEP |
		NV_SOR_SUPER_STATE1_ASY_ORMODE_SAFE |
		NV_SOR_SUPER_STATE1_ATTACHED_NO);

	/* Mask DC interrupts during the 2 dummy frames required for detach */
	dc_int_mask = tegra_dc_readl(dc, DC_CMD_INT_MASK);
	tegra_dc_writel(dc, 0, DC_CMD_INT_MASK);

	tegra_sor_stop_dc(sor);

	tegra_dc_sor_restore_win_and_raster(dc, dc_reg_ctx);

	tegra_dc_writel(dc, dc_int_mask, DC_CMD_INT_MASK);
	tegra_dc_put(dc);
}

static void tegra_sor_config_lvds_clk(struct tegra_dc_sor_data *sor)
{
	int flag = tegra_is_clk_enabled(sor->sor_clk);

	if (sor->clk_type == TEGRA_SOR_LINK_CLK)
		return;

	tegra_sor_writel(sor, NV_SOR_CLK_CNTRL,
			 NV_SOR_CLK_CNTRL_DP_CLK_SEL_SINGLE_PCLK |
			 NV_SOR_CLK_CNTRL_DP_LINK_SPEED_LVDS);

	tegra_dc_sor_set_link_bandwidth(sor, SOR_LINK_SPEED_LVDS);

	/*
	 * HW bug 1425607
	 * Disable clocks to avoid glitch when switching
	 * between safe clock and macro pll clock
	 */
	if (flag) clk_disable_unprepare(sor->sor_clk);

	tegra_clk_cfg_ex(sor->sor_clk, TEGRA_CLK_SOR_CLK_SEL, 1);

	if (flag) clk_prepare_enable(sor->sor_clk);

	sor->clk_type = TEGRA_SOR_LINK_CLK;
}

void tegra_dc_sor_enable_lvds(struct tegra_dc_sor_data *sor,
	bool balanced, bool conforming)
{
	u32 reg_val;

	tegra_dc_sor_enable_dc(sor);
	tegra_dc_sor_config_panel(sor, true);
	tegra_dc_writel(sor->dc, 0x9f00, DC_CMD_STATE_CONTROL);
	tegra_dc_writel(sor->dc, 0x9f, DC_CMD_STATE_CONTROL);

	tegra_dc_writel(sor->dc, PW0_ENABLE | PW1_ENABLE | PW2_ENABLE |
		PW3_ENABLE | PW4_ENABLE | PM0_ENABLE | PM1_ENABLE,
		DC_CMD_DISPLAY_POWER_CONTROL);

	tegra_dc_writel(sor->dc, SOR_ENABLE, DC_DISP_DISP_WIN_OPTIONS);

	tegra_sor_write_field(sor, NV_SOR_PLL3,
		NV_SOR_PLL3_PLLVDD_MODE_MASK,
		NV_SOR_PLL3_PLLVDD_MODE_V1_8);

	tegra_sor_writel(sor, NV_SOR_PLL1,
		NV_SOR_PLL1_TERM_COMPOUT_HIGH | NV_SOR_PLL1_TMDS_TERM_ENABLE);
	tegra_sor_write_field(sor, NV_SOR_PLL2,
		NV_SOR_PLL2_AUX1_SEQ_MASK |
		NV_SOR_PLL2_AUX8_SEQ_PLLCAPPD_ENFORCE_MASK,
		NV_SOR_PLL2_AUX1_SEQ_PLLCAPPD_OVERRIDE |
		NV_SOR_PLL2_AUX8_SEQ_PLLCAPPD_ENFORCE_DISABLE);


	reg_val = NV_SOR_LVDS_LINKACTB_DISABLE |
		NV_SOR_LVDS_LINKACTA_ENABLE |
		NV_SOR_LVDS_UPPER_TRUE |
		NV_SOR_LVDS_PD_TXCB_DISABLE |
		NV_SOR_LVDS_PD_TXDB_3_DISABLE |
		NV_SOR_LVDS_PD_TXDB_2_DISABLE |
		NV_SOR_LVDS_PD_TXDB_1_DISABLE |
		NV_SOR_LVDS_PD_TXDB_0_DISABLE |
		NV_SOR_LVDS_PD_TXDA_2_ENABLE |
		NV_SOR_LVDS_PD_TXDA_1_ENABLE |
		NV_SOR_LVDS_PD_TXDA_0_ENABLE;
	if (!conforming && (sor->dc->pdata->default_out->depth == 18))
		reg_val |= (NV_SOR_LVDS_PD_TXDA_3_DISABLE);

	tegra_sor_writel(sor, NV_SOR_LVDS, reg_val);
	tegra_sor_writel(sor, NV_SOR_LANE_DRIVE_CURRENT(sor->portnum),
		0x40404040);
<<<<<<< HEAD
	if (!conforming && (sor->dc->pdata->default_out->depth == 24)) {
		tegra_sor_write_field(sor, NV_SOR_LVDS,
			NV_SOR_LVDS_ROTDAT_DEFAULT_MASK,
			sor->dc->pdata->default_out->lvds_mode ==
					TEGRA_DC_LVDS_24_1 ?
					6 << NV_SOR_LVDS_ROTDAT_SHIFT:
					0 << NV_SOR_LVDS_ROTDAT_SHIFT);
		tegra_sor_writel(sor, NV_SOR_LANE4_DRIVE_CURRENT(sor->portnum),
		0x40);
	}
=======
	if (!conforming && (sor->dc->pdata->default_out->depth == 24))
		tegra_sor_writel(sor, NV_SOR_LANE4_DRIVE_CURRENT(sor->portnum),
			0x40);
>>>>>>> e78bb38b

#if 0
	tegra_sor_write_field(sor, NV_SOR_LVDS,
		NV_SOR_LVDS_BALANCED_DEFAULT_MASK,
		balanced ? NV_SOR_LVDS_BALANCED_ENABLE :
		NV_SOR_LVDS_BALANCED_DISABLE);
	tegra_sor_write_field(sor, NV_SOR_LVDS,
		NV_SOR_LVDS_ROTDAT_DEFAULT_MASK,
		conforming ? 6 << NV_SOR_LVDS_ROTDAT_SHIFT :
		0 << NV_SOR_LVDS_ROTDAT_SHIFT);
#endif

	tegra_sor_pad_power_up(sor, true);

	tegra_sor_writel(sor, NV_SOR_SEQ_INST(0),
		NV_SOR_SEQ_INST_LANE_SEQ_RUN |
		NV_SOR_SEQ_INST_HALT_TRUE);
	tegra_sor_writel(sor, NV_SOR_DP_SPARE(sor->portnum),
		NV_SOR_DP_SPARE_SEQ_ENABLE_YES |
		NV_SOR_DP_SPARE_PANEL_INTERNAL |
		NV_SOR_DP_SPARE_SOR_CLK_SEL_MACRO_SORCLK);

	tegra_dc_sor_enable_lane_sequencer(sor, true, true);
	tegra_sor_config_lvds_clk(sor);

	tegra_dc_sor_attach_lvds(sor);

	if ((tegra_dc_sor_set_power_state(sor, 1))) {
		dev_err(&sor->dc->ndev->dev,
			"Failed to power up SOR sequencer for LVDS\n");
		return;
	}

	if (tegra_dc_sor_poll_register(sor, NV_SOR_PWR,
			NV_SOR_PWR_MODE_DEFAULT_MASK,
			NV_SOR_PWR_MODE_NORMAL,
			100, TEGRA_SOR_ATTACH_TIMEOUT_MS)) {
		dev_err(&sor->dc->ndev->dev,
			"dc timeout waiting for ATTACHED = TRUE\n");
		return;
	}
}

void tegra_dc_sor_disable(struct tegra_dc_sor_data *sor, bool is_lvds)
{
	struct tegra_dc *dc = sor->dc;

	tegra_sor_config_safe_clk(sor);

	tegra_dc_sor_power_down(sor);

	/* Power down DP lanes */
	if (!is_lvds && tegra_sor_power_dp_lanes(sor, 4, false)) {
		dev_err(&dc->ndev->dev,
			"Failed to power down dp lanes\n");
		return;
	}

	tegra_sor_clk_disable(sor);
	/* Reset SOR clk */
	tegra_periph_reset_assert(sor->sor_clk);
}

int tegra_dc_sor_set_dp_packet(struct tegra_dc_sor_data *sor,
	u8 *packet)
{
	/* No need to set the infoframe yet as there is no audio or
	   stereo support. This is a placeholder for now */
	return 0;
}


void tegra_dc_sor_set_internal_panel(struct tegra_dc_sor_data *sor, bool is_int)
{
	u32 reg_val;

	reg_val = tegra_sor_readl(sor, NV_SOR_DP_SPARE(sor->portnum));
	if (is_int)
		reg_val |= NV_SOR_DP_SPARE_PANEL_INTERNAL;
	else
		reg_val &= ~NV_SOR_DP_SPARE_PANEL_INTERNAL;

	reg_val |= NV_SOR_DP_SPARE_SOR_CLK_SEL_MACRO_SORCLK |
		NV_SOR_DP_SPARE_SEQ_ENABLE_YES;
	tegra_sor_writel(sor, NV_SOR_DP_SPARE(sor->portnum), reg_val);
}

void tegra_dc_sor_read_link_config(struct tegra_dc_sor_data *sor, u8 *link_bw,
				   u8 *lane_count)
{
	u32 reg_val;

	reg_val = tegra_sor_readl(sor, NV_SOR_CLK_CNTRL);
	*link_bw = (reg_val & NV_SOR_CLK_CNTRL_DP_LINK_SPEED_MASK)
		>> NV_SOR_CLK_CNTRL_DP_LINK_SPEED_SHIFT;
	reg_val = tegra_sor_readl(sor,
		NV_SOR_DP_LINKCTL(sor->portnum));

	switch (reg_val & NV_SOR_DP_LINKCTL_LANECOUNT_MASK) {
	case NV_SOR_DP_LINKCTL_LANECOUNT_ZERO:
		*lane_count = 0;
		break;
	case NV_SOR_DP_LINKCTL_LANECOUNT_ONE:
		*lane_count = 1;
		break;
	case NV_SOR_DP_LINKCTL_LANECOUNT_TWO:
		*lane_count = 2;
		break;
	case NV_SOR_DP_LINKCTL_LANECOUNT_FOUR:
		*lane_count = 4;
		break;
	default:
		dev_err(&sor->dc->ndev->dev, "Unknown lane count\n");
	}
}

void tegra_dc_sor_set_link_bandwidth(struct tegra_dc_sor_data *sor, u8 link_bw)
{
	tegra_sor_write_field(sor, NV_SOR_CLK_CNTRL,
		NV_SOR_CLK_CNTRL_DP_LINK_SPEED_MASK,
		link_bw << NV_SOR_CLK_CNTRL_DP_LINK_SPEED_SHIFT);
}

void tegra_dc_sor_set_lane_count(struct tegra_dc_sor_data *sor, u8 lane_count)
{
	u32 reg_lane_cnt = 0;

	switch (lane_count) {
	case 0:
		reg_lane_cnt = NV_SOR_DP_LINKCTL_LANECOUNT_ZERO;
		break;
	case 1:
		reg_lane_cnt = NV_SOR_DP_LINKCTL_LANECOUNT_ONE;
		break;
	case 2:
		reg_lane_cnt = NV_SOR_DP_LINKCTL_LANECOUNT_TWO;
		break;
	case 4:
		reg_lane_cnt = NV_SOR_DP_LINKCTL_LANECOUNT_FOUR;
		break;
	default:
		/* 0 should be handled earlier. */
		dev_err(&sor->dc->ndev->dev, "dp: Invalid lane count %d\n",
			lane_count);
		return;
	}

	tegra_sor_write_field(sor, NV_SOR_DP_LINKCTL(sor->portnum),
				NV_SOR_DP_LINKCTL_LANECOUNT_MASK,
				reg_lane_cnt);
}

void tegra_sor_setup_clk(struct tegra_dc_sor_data *sor, struct clk *clk,
	bool is_lvds)
{
	struct clk *dc_parent_clk;
	struct tegra_dc *dc = sor->dc;

	if (clk == dc->clk) {
		dc_parent_clk = clk_get_parent(clk);
		BUG_ON(!dc_parent_clk);

		if (dc->mode.pclk != clk_get_rate(dc_parent_clk))
			clk_set_rate(dc_parent_clk, dc->mode.pclk);
	}
}

void tegra_sor_precharge_lanes(struct tegra_dc_sor_data *sor)
{
	const struct tegra_dc_dp_link_config *cfg = sor->link_cfg;
	u32 val = 0;

	switch (cfg->lane_count) {
	case 4:
		val |= (NV_SOR_DP_PADCTL_PD_TXD_3_NO |
			NV_SOR_DP_PADCTL_PD_TXD_2_NO);
		/* fall through */
	case 2:
		val |= NV_SOR_DP_PADCTL_PD_TXD_1_NO;
	case 1:
		val |= NV_SOR_DP_PADCTL_PD_TXD_0_NO;
		break;
	default:
		dev_dbg(&sor->dc->ndev->dev,
			"dp: invalid lane number %d\n", cfg->lane_count);
		return;
	}

	tegra_sor_write_field(sor, NV_SOR_DP_PADCTL(sor->portnum),
		(0xf << NV_SOR_DP_PADCTL_COMODE_TXD_0_DP_TXD_2_SHIFT),
		(val << NV_SOR_DP_PADCTL_COMODE_TXD_0_DP_TXD_2_SHIFT));
	usleep_range(15, 100);
	tegra_sor_write_field(sor, NV_SOR_DP_PADCTL(sor->portnum),
		(0xf << NV_SOR_DP_PADCTL_COMODE_TXD_0_DP_TXD_2_SHIFT), 0);
}

void tegra_dc_sor_modeset_notifier(struct tegra_dc_sor_data *sor, bool is_lvds)
{
	if (!sor->clk_type)
		tegra_sor_config_safe_clk(sor);

	tegra_sor_clk_enable(sor);

	tegra_dc_sor_config_panel(sor, is_lvds);
	tegra_dc_sor_update(sor);
	tegra_dc_sor_super_update(sor);

	tegra_sor_clk_disable(sor);
}
<|MERGE_RESOLUTION|>--- conflicted
+++ resolved
@@ -1279,7 +1279,6 @@
 	tegra_sor_writel(sor, NV_SOR_LVDS, reg_val);
 	tegra_sor_writel(sor, NV_SOR_LANE_DRIVE_CURRENT(sor->portnum),
 		0x40404040);
-<<<<<<< HEAD
 	if (!conforming && (sor->dc->pdata->default_out->depth == 24)) {
 		tegra_sor_write_field(sor, NV_SOR_LVDS,
 			NV_SOR_LVDS_ROTDAT_DEFAULT_MASK,
@@ -1288,13 +1287,8 @@
 					6 << NV_SOR_LVDS_ROTDAT_SHIFT:
 					0 << NV_SOR_LVDS_ROTDAT_SHIFT);
 		tegra_sor_writel(sor, NV_SOR_LANE4_DRIVE_CURRENT(sor->portnum),
-		0x40);
-	}
-=======
-	if (!conforming && (sor->dc->pdata->default_out->depth == 24))
-		tegra_sor_writel(sor, NV_SOR_LANE4_DRIVE_CURRENT(sor->portnum),
 			0x40);
->>>>>>> e78bb38b
+	}
 
 #if 0
 	tegra_sor_write_field(sor, NV_SOR_LVDS,
