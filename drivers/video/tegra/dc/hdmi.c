/*
 * drivers/video/tegra/dc/hdmi.c
 *
 * Copyright (C) 2010 Google, Inc.
 * Author: Erik Gilling <konkers@android.com>
 *
 * Copyright (C) 2010-2011 NVIDIA Corporation
 *
 * This software is licensed under the terms of the GNU General Public
 * License version 2, as published by the Free Software Foundation, and
 * may be copied, distributed, and modified under those terms.
 *
 * This program is distributed in the hope that it will be useful,
 * but WITHOUT ANY WARRANTY; without even the implied warranty of
 * MERCHANTABILITY or FITNESS FOR A PARTICULAR PURPOSE.  See the
 * GNU General Public License for more details.
 *
 */

#include <linux/clk.h>
#include <linux/delay.h>
#include <linux/err.h>
#include <linux/fb.h>
#include <linux/gpio.h>
#include <linux/interrupt.h>
#include <linux/kernel.h>
#include <linux/slab.h>
#include <linux/spinlock.h>
#include <linux/switch.h>
#include <linux/workqueue.h>
#include <linux/debugfs.h>
#include <linux/seq_file.h>

#include <mach/clk.h>
#include <mach/dc.h>
#include <mach/fb.h>
#include <linux/nvhost.h>
#include <mach/hdmi-audio.h>

#include <video/tegrafb.h>

#include "dc_reg.h"
#include "dc_priv.h"
#include "hdmi_reg.h"
#include "hdmi.h"
#include "edid.h"
#include "nvhdcp.h"

/* datasheet claims this will always be 216MHz */
#define HDMI_AUDIOCLK_FREQ		216000000

#define HDMI_REKEY_DEFAULT		56

#define HDMI_ELD_RESERVED1_INDEX		1
#define HDMI_ELD_RESERVED2_INDEX		3
#define HDMI_ELD_VER_INDEX			0
#define HDMI_ELD_BASELINE_LEN_INDEX		2
#define HDMI_ELD_CEA_VER_MNL_INDEX		4
#define HDMI_ELD_SAD_CNT_CON_TYP_SAI_HDCP_INDEX		5
#define HDMI_ELD_AUD_SYNC_DELAY_INDEX	6
#define HDMI_ELD_SPK_ALLOC_INDEX		7
#define HDMI_ELD_PORT_ID_INDEX		8
#define HDMI_ELD_MANF_NAME_INDEX		16
#define HDMI_ELD_PRODUCT_CODE_INDEX		18
#define HDMI_ELD_MONITOR_NAME_INDEX		20

struct tegra_dc_hdmi_data {
	struct tegra_dc			*dc;
	struct tegra_edid		*edid;
	struct tegra_edid_hdmi_eld		eld;
	struct tegra_nvhdcp		*nvhdcp;
	struct delayed_work		work;

	struct resource			*base_res;
	void __iomem			*base;
	struct clk			*clk;

	struct clk			*disp1_clk;
	struct clk			*disp2_clk;
	struct clk			*hda_clk;
	struct clk			*hda2codec_clk;
	struct clk			*hda2hdmi_clk;

	struct switch_dev		hpd_switch;

	spinlock_t			suspend_lock;
	bool				suspended;
	bool				eld_retrieved;
	bool				clk_enabled;
	unsigned			audio_freq;
	unsigned			audio_source;

	bool				dvi;
};

struct tegra_dc_hdmi_data *dc_hdmi;

const struct fb_videomode tegra_dc_hdmi_supported_modes[] = {
	/* 1280x720p 60hz: EIA/CEA-861-B Format 4 */
	{
		.xres =		1280,
		.yres =		720,
		.pixclock =	KHZ2PICOS(74250),
		.hsync_len =	40,	/* h_sync_width */
		.vsync_len =	5,	/* v_sync_width */
		.left_margin =	220,	/* h_back_porch */
		.upper_margin =	20,	/* v_back_porch */
		.right_margin =	110,	/* h_front_porch */
		.lower_margin =	5,	/* v_front_porch */
		.vmode =	FB_VMODE_NONINTERLACED,
		.sync = FB_SYNC_HOR_HIGH_ACT | FB_SYNC_VERT_HIGH_ACT,
	},

	/* 1280x720p 60hz: EIA/CEA-861-B Format 4 (Stereo)*/
	{
		.xres =		1280,
		.yres =		720,
		.pixclock =	KHZ2PICOS(74250),
		.hsync_len =	40,	/* h_sync_width */
		.vsync_len =	5,	/* v_sync_width */
		.left_margin =	220,	/* h_back_porch */
		.upper_margin =	20,	/* v_back_porch */
		.right_margin =	110,	/* h_front_porch */
		.lower_margin =	5,	/* v_front_porch */
		.vmode = FB_VMODE_NONINTERLACED |
				 FB_VMODE_STEREO_FRAME_PACK,
		.sync = FB_SYNC_HOR_HIGH_ACT | FB_SYNC_VERT_HIGH_ACT,
	},

	/* 720x480p 59.94hz: EIA/CEA-861-B Formats 2 & 3 */
	{
		.xres =		720,
		.yres =		480,
		.pixclock =	KHZ2PICOS(27000),
		.hsync_len =	62,	/* h_sync_width */
		.vsync_len =	6,	/* v_sync_width */
		.left_margin =	60,	/* h_back_porch */
		.upper_margin =	30,	/* v_back_porch */
		.right_margin =	16,	/* h_front_porch */
		.lower_margin =	9,	/* v_front_porch */
		.vmode =	FB_VMODE_NONINTERLACED,
		.sync = 0,
	},

	/* 640x480p 60hz: EIA/CEA-861-B Format 1 */
	{
		.xres =		640,
		.yres =		480,
		.pixclock =	KHZ2PICOS(25200),
		.hsync_len =	96,	/* h_sync_width */
		.vsync_len =	2,	/* v_sync_width */
		.left_margin =	48,	/* h_back_porch */
		.upper_margin =	33,	/* v_back_porch */
		.right_margin =	16,	/* h_front_porch */
		.lower_margin =	10,	/* v_front_porch */
		.vmode =	FB_VMODE_NONINTERLACED,
		.sync = 0,
	},

	/* 720x576p 50hz EIA/CEA-861-B Formats 17 & 18 */
	{
		.xres =		720,
		.yres =		576,
		.pixclock =	KHZ2PICOS(27000),
		.hsync_len =	64,	/* h_sync_width */
		.vsync_len =	5,	/* v_sync_width */
		.left_margin =	68,	/* h_back_porch */
		.upper_margin =	39,	/* v_back_porch */
		.right_margin =	12,	/* h_front_porch */
		.lower_margin =	5,	/* v_front_porch */
		.vmode =	FB_VMODE_NONINTERLACED,
		.sync = 0,
	},

	/* 1920x1080p 23.98/24hz: EIA/CEA-861-B Format 32 (Stereo)*/
	{
		.xres =		1920,
		.yres =		1080,
		.pixclock =	KHZ2PICOS(74250),
		.hsync_len =	44,	/* h_sync_width */
		.vsync_len =	5,	/* v_sync_width */
		.left_margin =	148,	/* h_back_porch */
		.upper_margin =	36,	/* v_back_porch */
		.right_margin =	638,	/* h_front_porch */
		.lower_margin =	4,	/* v_front_porch */
		.vmode = FB_VMODE_NONINTERLACED |
				 FB_VMODE_STEREO_FRAME_PACK,
		.sync = FB_SYNC_HOR_HIGH_ACT | FB_SYNC_VERT_HIGH_ACT,
	},

	/* 1920x1080p 30Hz EIA/CEA-861-B Format 34 */
	{
		.xres =		1920,
		.yres =		1080,
		.pixclock =	KHZ2PICOS(74250),
		.hsync_len =	44,	/* h_sync_width */
		.vsync_len =	5,	/* v_sync_width */
		.left_margin =	148,	/* h_back_porch */
		.upper_margin =	36,	/* v_back_porch */
		.right_margin =	88,	/* h_front_porch */
		.lower_margin =	4,	/* v_front_porch */
		.vmode =	FB_VMODE_NONINTERLACED,
		.sync = FB_SYNC_HOR_HIGH_ACT | FB_SYNC_VERT_HIGH_ACT,
	},
	/* 1920x1080p 59.94/60hz EIA/CEA-861-B Format 16 */
	{
		.xres =		1920,
		.yres =		1080,
		.pixclock =	KHZ2PICOS(148500),
		.hsync_len =	44,	/* h_sync_width */
		.vsync_len =	5,	/* v_sync_width */
		.left_margin =	148,	/* h_back_porch */
		.upper_margin =	36,	/* v_back_porch */
		.right_margin =	88,	/* h_front_porch */
		.lower_margin =	4,	/* v_front_porch */
		.vmode =	FB_VMODE_NONINTERLACED,
		.sync = FB_SYNC_HOR_HIGH_ACT | FB_SYNC_VERT_HIGH_ACT,
	},
};

/* table of electrical settings, must be in acending order. */
struct tdms_config {
	int pclk;
	u32 pll0;
	u32 pll1;
	u32 pe_current; /* pre-emphasis */
	u32 drive_current;
};

#ifndef CONFIG_ARCH_TEGRA_2x_SOC
const struct tdms_config tdms_config[] = {
	{ /* 480p modes */
	.pclk = 27000000,
	.pll0 = SOR_PLL_BG_V17_S(3) | SOR_PLL_ICHPMP(1) | SOR_PLL_RESISTORSEL |
		SOR_PLL_VCOCAP(0) | SOR_PLL_TX_REG_LOAD(0),
	.pll1 = SOR_PLL_TMDS_TERM_ENABLE,
	.pe_current = PE_CURRENT0(PE_CURRENT_0_0_mA) |
		PE_CURRENT1(PE_CURRENT_0_0_mA) |
		PE_CURRENT2(PE_CURRENT_0_0_mA) |
		PE_CURRENT3(PE_CURRENT_0_0_mA),
	.drive_current = DRIVE_CURRENT_LANE0(DRIVE_CURRENT_5_250_mA) |
		DRIVE_CURRENT_LANE1(DRIVE_CURRENT_5_250_mA) |
		DRIVE_CURRENT_LANE2(DRIVE_CURRENT_5_250_mA) |
		DRIVE_CURRENT_LANE3(DRIVE_CURRENT_5_250_mA),
	},
	{ /* 720p modes */
	.pclk = 74250000,
	.pll0 = SOR_PLL_BG_V17_S(3) | SOR_PLL_ICHPMP(1) | SOR_PLL_RESISTORSEL |
		SOR_PLL_VCOCAP(1) | SOR_PLL_TX_REG_LOAD(0),
	.pll1 = SOR_PLL_TMDS_TERM_ENABLE | SOR_PLL_PE_EN,
	.pe_current = PE_CURRENT0(PE_CURRENT_5_0_mA) |
		PE_CURRENT1(PE_CURRENT_5_0_mA) |
		PE_CURRENT2(PE_CURRENT_5_0_mA) |
		PE_CURRENT3(PE_CURRENT_5_0_mA),
	.drive_current = DRIVE_CURRENT_LANE0(DRIVE_CURRENT_5_250_mA) |
		DRIVE_CURRENT_LANE1(DRIVE_CURRENT_5_250_mA) |
		DRIVE_CURRENT_LANE2(DRIVE_CURRENT_5_250_mA) |
		DRIVE_CURRENT_LANE3(DRIVE_CURRENT_5_250_mA),
	},
	{ /* 1080p modes */
	.pclk = INT_MAX,
	.pll0 = SOR_PLL_BG_V17_S(3) | SOR_PLL_ICHPMP(1) | SOR_PLL_RESISTORSEL |
		SOR_PLL_VCOCAP(3) | SOR_PLL_TX_REG_LOAD(0),
	.pll1 = SOR_PLL_TMDS_TERM_ENABLE | SOR_PLL_PE_EN,
	.pe_current = PE_CURRENT0(PE_CURRENT_5_0_mA) |
		PE_CURRENT1(PE_CURRENT_5_0_mA) |
		PE_CURRENT2(PE_CURRENT_5_0_mA) |
		PE_CURRENT3(PE_CURRENT_5_0_mA),
	.drive_current = DRIVE_CURRENT_LANE0(DRIVE_CURRENT_5_250_mA) |
		DRIVE_CURRENT_LANE1(DRIVE_CURRENT_5_250_mA) |
		DRIVE_CURRENT_LANE2(DRIVE_CURRENT_5_250_mA) |
		DRIVE_CURRENT_LANE3(DRIVE_CURRENT_5_250_mA),
	},
};
#else /*  CONFIG_ARCH_TEGRA_2x_SOC */
const struct tdms_config tdms_config[] = {
	{ /* 480p modes */
	.pclk = 27000000,
	.pll0 = SOR_PLL_BG_V17_S(3) | SOR_PLL_ICHPMP(1) | SOR_PLL_RESISTORSEL |
		SOR_PLL_VCOCAP(0) | SOR_PLL_TX_REG_LOAD(3),
	.pll1 = SOR_PLL_TMDS_TERM_ENABLE,
	.pe_current = PE_CURRENT0(PE_CURRENT_0_0_mA) |
		PE_CURRENT1(PE_CURRENT_0_0_mA) |
		PE_CURRENT2(PE_CURRENT_0_0_mA) |
		PE_CURRENT3(PE_CURRENT_0_0_mA),
	.drive_current = DRIVE_CURRENT_LANE0(DRIVE_CURRENT_7_125_mA) |
		DRIVE_CURRENT_LANE1(DRIVE_CURRENT_7_125_mA) |
		DRIVE_CURRENT_LANE2(DRIVE_CURRENT_7_125_mA) |
		DRIVE_CURRENT_LANE3(DRIVE_CURRENT_7_125_mA),
	},
	{ /* 720p modes */
	.pclk = 74250000,
	.pll0 = SOR_PLL_BG_V17_S(3) | SOR_PLL_ICHPMP(1) | SOR_PLL_RESISTORSEL |
		SOR_PLL_VCOCAP(1) | SOR_PLL_TX_REG_LOAD(3),
	.pll1 = SOR_PLL_TMDS_TERM_ENABLE | SOR_PLL_PE_EN,
	.pe_current = PE_CURRENT0(PE_CURRENT_6_0_mA) |
		PE_CURRENT1(PE_CURRENT_6_0_mA) |
		PE_CURRENT2(PE_CURRENT_6_0_mA) |
		PE_CURRENT3(PE_CURRENT_6_0_mA),
	.drive_current = DRIVE_CURRENT_LANE0(DRIVE_CURRENT_7_125_mA) |
		DRIVE_CURRENT_LANE1(DRIVE_CURRENT_7_125_mA) |
		DRIVE_CURRENT_LANE2(DRIVE_CURRENT_7_125_mA) |
		DRIVE_CURRENT_LANE3(DRIVE_CURRENT_7_125_mA),
	},
	{ /* 1080p modes */
	.pclk = INT_MAX,
	.pll0 = SOR_PLL_BG_V17_S(3) | SOR_PLL_ICHPMP(1) | SOR_PLL_RESISTORSEL |
		SOR_PLL_VCOCAP(1) | SOR_PLL_TX_REG_LOAD(3),
	.pll1 = SOR_PLL_TMDS_TERM_ENABLE | SOR_PLL_PE_EN,
	.pe_current = PE_CURRENT0(PE_CURRENT_6_0_mA) |
		PE_CURRENT1(PE_CURRENT_6_0_mA) |
		PE_CURRENT2(PE_CURRENT_6_0_mA) |
		PE_CURRENT3(PE_CURRENT_6_0_mA),
	.drive_current = DRIVE_CURRENT_LANE0(DRIVE_CURRENT_7_125_mA) |
		DRIVE_CURRENT_LANE1(DRIVE_CURRENT_7_125_mA) |
		DRIVE_CURRENT_LANE2(DRIVE_CURRENT_7_125_mA) |
		DRIVE_CURRENT_LANE3(DRIVE_CURRENT_7_125_mA),
	},
};
#endif

struct tegra_hdmi_audio_config {
	unsigned pix_clock;
	unsigned n;
	unsigned cts;
	unsigned aval;
};


const struct tegra_hdmi_audio_config tegra_hdmi_audio_32k[] = {
	{25200000,	4096,	25200,	24000},
	{27000000,	4096,	27000,	24000},
	{74250000,	4096,	74250,	24000},
	{148500000,	4096,	148500,	24000},
	{0,		0,	0},
};

const struct tegra_hdmi_audio_config tegra_hdmi_audio_44_1k[] = {
	{25200000,	5880,	26250,	25000},
	{27000000,	5880,	28125,	25000},
	{74250000,	4704,	61875,	20000},
	{148500000,	4704,	123750,	20000},
	{0,		0,	0},
};

const struct tegra_hdmi_audio_config tegra_hdmi_audio_48k[] = {
	{25200000,	6144,	25200,	24000},
	{27000000,	6144,	27000,	24000},
	{74250000,	6144,	74250,	24000},
	{148500000,	6144,	148500,	24000},
	{0,		0,	0},
};

const struct tegra_hdmi_audio_config tegra_hdmi_audio_88_2k[] = {
	{25200000,	11760,	26250,	25000},
	{27000000,	11760,	28125,	25000},
	{74250000,	9408,	61875,	20000},
	{148500000,	9408,	123750, 20000},
	{0,		0,	0},
};

const struct tegra_hdmi_audio_config tegra_hdmi_audio_96k[] = {
	{25200000,	12288,	25200,	24000},
	{27000000,	12288,	27000,	24000},
	{74250000,	12288,	74250,	24000},
	{148500000,	12288,	148500,	24000},
	{0,		0,	0},
};

const struct tegra_hdmi_audio_config tegra_hdmi_audio_176_4k[] = {
	{25200000,	23520,	26250,	25000},
	{27000000,	23520,	28125,	25000},
	{74250000,	18816,	61875,	20000},
	{148500000,	18816,	123750,	20000},
	{0,		0,	0},
};

const struct tegra_hdmi_audio_config tegra_hdmi_audio_192k[] = {
	{25200000,	24576,	25200,	24000},
	{27000000,	24576,	27000,	24000},
	{74250000,	24576,	74250,	24000},
	{148500000,	24576,	148500,	24000},
	{0,		0,	0},
};

static const struct tegra_hdmi_audio_config
*tegra_hdmi_get_audio_config(unsigned audio_freq, unsigned pix_clock)
{
	const struct tegra_hdmi_audio_config *table;

	switch (audio_freq) {
	case AUDIO_FREQ_32K:
		table = tegra_hdmi_audio_32k;
		break;
	case AUDIO_FREQ_44_1K:
		table = tegra_hdmi_audio_44_1k;
		break;
	case AUDIO_FREQ_48K:
		table = tegra_hdmi_audio_48k;
		break;
	case AUDIO_FREQ_88_2K:
		table = tegra_hdmi_audio_88_2k;
		break;
	case AUDIO_FREQ_96K:
		table = tegra_hdmi_audio_96k;
		break;
	case AUDIO_FREQ_176_4K:
		table = tegra_hdmi_audio_176_4k;
		break;
	case AUDIO_FREQ_192K:
		table = tegra_hdmi_audio_192k;
		break;
	default:
		return NULL;
	}

	while (table->pix_clock) {
		if (table->pix_clock == pix_clock)
			return table;
		table++;
	}

	return NULL;
}


unsigned long tegra_hdmi_readl(struct tegra_dc_hdmi_data *hdmi,
					     unsigned long reg)
{
	return readl(hdmi->base + reg * 4);
}

void tegra_hdmi_writel(struct tegra_dc_hdmi_data *hdmi,
				     unsigned long val, unsigned long reg)
{
	writel(val, hdmi->base + reg * 4);
}

static inline void tegra_hdmi_clrsetbits(struct tegra_dc_hdmi_data *hdmi,
					 unsigned long reg, unsigned long clr,
					 unsigned long set)
{
	unsigned long val = tegra_hdmi_readl(hdmi, reg);
	val &= ~clr;
	val |= set;
	tegra_hdmi_writel(hdmi, val, reg);
}

#ifdef CONFIG_DEBUG_FS
static int dbg_hdmi_show(struct seq_file *s, void *unused)
{
	struct tegra_dc_hdmi_data *hdmi = s->private;

#define DUMP_REG(a) do {						\
		seq_printf(s, "%-32s\t%03x\t%08lx\n",			\
		       #a, a, tegra_hdmi_readl(hdmi, a));		\
	} while (0)

	tegra_dc_io_start(hdmi->dc);
	clk_enable(hdmi->clk);

	DUMP_REG(HDMI_CTXSW);
	DUMP_REG(HDMI_NV_PDISP_SOR_STATE0);
	DUMP_REG(HDMI_NV_PDISP_SOR_STATE1);
	DUMP_REG(HDMI_NV_PDISP_SOR_STATE2);
	DUMP_REG(HDMI_NV_PDISP_RG_HDCP_AN_MSB);
	DUMP_REG(HDMI_NV_PDISP_RG_HDCP_AN_LSB);
	DUMP_REG(HDMI_NV_PDISP_RG_HDCP_CN_MSB);
	DUMP_REG(HDMI_NV_PDISP_RG_HDCP_CN_LSB);
	DUMP_REG(HDMI_NV_PDISP_RG_HDCP_AKSV_MSB);
	DUMP_REG(HDMI_NV_PDISP_RG_HDCP_AKSV_LSB);
	DUMP_REG(HDMI_NV_PDISP_RG_HDCP_BKSV_MSB);
	DUMP_REG(HDMI_NV_PDISP_RG_HDCP_BKSV_LSB);
	DUMP_REG(HDMI_NV_PDISP_RG_HDCP_CKSV_MSB);
	DUMP_REG(HDMI_NV_PDISP_RG_HDCP_CKSV_LSB);
	DUMP_REG(HDMI_NV_PDISP_RG_HDCP_DKSV_MSB);
	DUMP_REG(HDMI_NV_PDISP_RG_HDCP_DKSV_LSB);
	DUMP_REG(HDMI_NV_PDISP_RG_HDCP_CTRL);
	DUMP_REG(HDMI_NV_PDISP_RG_HDCP_CMODE);
	DUMP_REG(HDMI_NV_PDISP_RG_HDCP_MPRIME_MSB);
	DUMP_REG(HDMI_NV_PDISP_RG_HDCP_MPRIME_LSB);
	DUMP_REG(HDMI_NV_PDISP_RG_HDCP_SPRIME_MSB);
	DUMP_REG(HDMI_NV_PDISP_RG_HDCP_SPRIME_LSB2);
	DUMP_REG(HDMI_NV_PDISP_RG_HDCP_SPRIME_LSB1);
	DUMP_REG(HDMI_NV_PDISP_RG_HDCP_RI);
	DUMP_REG(HDMI_NV_PDISP_RG_HDCP_CS_MSB);
	DUMP_REG(HDMI_NV_PDISP_RG_HDCP_CS_LSB);
	DUMP_REG(HDMI_NV_PDISP_HDMI_AUDIO_EMU0);
	DUMP_REG(HDMI_NV_PDISP_HDMI_AUDIO_EMU_RDATA0);
	DUMP_REG(HDMI_NV_PDISP_HDMI_AUDIO_EMU1);
	DUMP_REG(HDMI_NV_PDISP_HDMI_AUDIO_EMU2);
	DUMP_REG(HDMI_NV_PDISP_HDMI_AUDIO_INFOFRAME_CTRL);
	DUMP_REG(HDMI_NV_PDISP_HDMI_AUDIO_INFOFRAME_STATUS);
	DUMP_REG(HDMI_NV_PDISP_HDMI_AUDIO_INFOFRAME_HEADER);
	DUMP_REG(HDMI_NV_PDISP_HDMI_AUDIO_INFOFRAME_SUBPACK0_LOW);
	DUMP_REG(HDMI_NV_PDISP_HDMI_AUDIO_INFOFRAME_SUBPACK0_HIGH);
	DUMP_REG(HDMI_NV_PDISP_HDMI_AVI_INFOFRAME_CTRL);
	DUMP_REG(HDMI_NV_PDISP_HDMI_AVI_INFOFRAME_STATUS);
	DUMP_REG(HDMI_NV_PDISP_HDMI_AVI_INFOFRAME_HEADER);
	DUMP_REG(HDMI_NV_PDISP_HDMI_AVI_INFOFRAME_SUBPACK0_LOW);
	DUMP_REG(HDMI_NV_PDISP_HDMI_AVI_INFOFRAME_SUBPACK0_HIGH);
	DUMP_REG(HDMI_NV_PDISP_HDMI_AVI_INFOFRAME_SUBPACK1_LOW);
	DUMP_REG(HDMI_NV_PDISP_HDMI_AVI_INFOFRAME_SUBPACK1_HIGH);
	DUMP_REG(HDMI_NV_PDISP_HDMI_GENERIC_CTRL);
	DUMP_REG(HDMI_NV_PDISP_HDMI_GENERIC_STATUS);
	DUMP_REG(HDMI_NV_PDISP_HDMI_GENERIC_HEADER);
	DUMP_REG(HDMI_NV_PDISP_HDMI_GENERIC_SUBPACK0_LOW);
	DUMP_REG(HDMI_NV_PDISP_HDMI_GENERIC_SUBPACK0_HIGH);
	DUMP_REG(HDMI_NV_PDISP_HDMI_GENERIC_SUBPACK1_LOW);
	DUMP_REG(HDMI_NV_PDISP_HDMI_GENERIC_SUBPACK1_HIGH);
	DUMP_REG(HDMI_NV_PDISP_HDMI_GENERIC_SUBPACK2_LOW);
	DUMP_REG(HDMI_NV_PDISP_HDMI_GENERIC_SUBPACK2_HIGH);
	DUMP_REG(HDMI_NV_PDISP_HDMI_GENERIC_SUBPACK3_LOW);
	DUMP_REG(HDMI_NV_PDISP_HDMI_GENERIC_SUBPACK3_HIGH);
	DUMP_REG(HDMI_NV_PDISP_HDMI_ACR_CTRL);
	DUMP_REG(HDMI_NV_PDISP_HDMI_ACR_0320_SUBPACK_LOW);
	DUMP_REG(HDMI_NV_PDISP_HDMI_ACR_0320_SUBPACK_HIGH);
	DUMP_REG(HDMI_NV_PDISP_HDMI_ACR_0441_SUBPACK_LOW);
	DUMP_REG(HDMI_NV_PDISP_HDMI_ACR_0441_SUBPACK_HIGH);
	DUMP_REG(HDMI_NV_PDISP_HDMI_ACR_0882_SUBPACK_LOW);
	DUMP_REG(HDMI_NV_PDISP_HDMI_ACR_0882_SUBPACK_HIGH);
	DUMP_REG(HDMI_NV_PDISP_HDMI_ACR_1764_SUBPACK_LOW);
	DUMP_REG(HDMI_NV_PDISP_HDMI_ACR_1764_SUBPACK_HIGH);
	DUMP_REG(HDMI_NV_PDISP_HDMI_ACR_0480_SUBPACK_LOW);
	DUMP_REG(HDMI_NV_PDISP_HDMI_ACR_0480_SUBPACK_HIGH);
	DUMP_REG(HDMI_NV_PDISP_HDMI_ACR_0960_SUBPACK_LOW);
	DUMP_REG(HDMI_NV_PDISP_HDMI_ACR_0960_SUBPACK_HIGH);
	DUMP_REG(HDMI_NV_PDISP_HDMI_ACR_1920_SUBPACK_LOW);
	DUMP_REG(HDMI_NV_PDISP_HDMI_ACR_1920_SUBPACK_HIGH);
	DUMP_REG(HDMI_NV_PDISP_HDMI_CTRL);
	DUMP_REG(HDMI_NV_PDISP_HDMI_VSYNC_KEEPOUT);
	DUMP_REG(HDMI_NV_PDISP_HDMI_VSYNC_WINDOW);
	DUMP_REG(HDMI_NV_PDISP_HDMI_GCP_CTRL);
	DUMP_REG(HDMI_NV_PDISP_HDMI_GCP_STATUS);
	DUMP_REG(HDMI_NV_PDISP_HDMI_GCP_SUBPACK);
	DUMP_REG(HDMI_NV_PDISP_HDMI_CHANNEL_STATUS1);
	DUMP_REG(HDMI_NV_PDISP_HDMI_CHANNEL_STATUS2);
	DUMP_REG(HDMI_NV_PDISP_HDMI_EMU0);
	DUMP_REG(HDMI_NV_PDISP_HDMI_EMU1);
	DUMP_REG(HDMI_NV_PDISP_HDMI_EMU1_RDATA);
	DUMP_REG(HDMI_NV_PDISP_HDMI_SPARE);
	DUMP_REG(HDMI_NV_PDISP_HDMI_SPDIF_CHN_STATUS1);
	DUMP_REG(HDMI_NV_PDISP_HDMI_SPDIF_CHN_STATUS2);
	DUMP_REG(HDMI_NV_PDISP_HDCPRIF_ROM_CTRL);
	DUMP_REG(HDMI_NV_PDISP_SOR_CAP);
	DUMP_REG(HDMI_NV_PDISP_SOR_PWR);
	DUMP_REG(HDMI_NV_PDISP_SOR_TEST);
	DUMP_REG(HDMI_NV_PDISP_SOR_PLL0);
	DUMP_REG(HDMI_NV_PDISP_SOR_PLL1);
	DUMP_REG(HDMI_NV_PDISP_SOR_PLL2);
	DUMP_REG(HDMI_NV_PDISP_SOR_CSTM);
	DUMP_REG(HDMI_NV_PDISP_SOR_LVDS);
	DUMP_REG(HDMI_NV_PDISP_SOR_CRCA);
	DUMP_REG(HDMI_NV_PDISP_SOR_CRCB);
	DUMP_REG(HDMI_NV_PDISP_SOR_BLANK);
	DUMP_REG(HDMI_NV_PDISP_SOR_SEQ_CTL);
	DUMP_REG(HDMI_NV_PDISP_SOR_SEQ_INST0);
	DUMP_REG(HDMI_NV_PDISP_SOR_SEQ_INST1);
	DUMP_REG(HDMI_NV_PDISP_SOR_SEQ_INST2);
	DUMP_REG(HDMI_NV_PDISP_SOR_SEQ_INST3);
	DUMP_REG(HDMI_NV_PDISP_SOR_SEQ_INST4);
	DUMP_REG(HDMI_NV_PDISP_SOR_SEQ_INST5);
	DUMP_REG(HDMI_NV_PDISP_SOR_SEQ_INST6);
	DUMP_REG(HDMI_NV_PDISP_SOR_SEQ_INST7);
	DUMP_REG(HDMI_NV_PDISP_SOR_SEQ_INST8);
	DUMP_REG(HDMI_NV_PDISP_SOR_SEQ_INST9);
	DUMP_REG(HDMI_NV_PDISP_SOR_SEQ_INSTA);
	DUMP_REG(HDMI_NV_PDISP_SOR_SEQ_INSTB);
	DUMP_REG(HDMI_NV_PDISP_SOR_SEQ_INSTC);
	DUMP_REG(HDMI_NV_PDISP_SOR_SEQ_INSTD);
	DUMP_REG(HDMI_NV_PDISP_SOR_SEQ_INSTE);
	DUMP_REG(HDMI_NV_PDISP_SOR_SEQ_INSTF);
	DUMP_REG(HDMI_NV_PDISP_SOR_VCRCA0);
	DUMP_REG(HDMI_NV_PDISP_SOR_VCRCA1);
	DUMP_REG(HDMI_NV_PDISP_SOR_CCRCA0);
	DUMP_REG(HDMI_NV_PDISP_SOR_CCRCA1);
	DUMP_REG(HDMI_NV_PDISP_SOR_EDATAA0);
	DUMP_REG(HDMI_NV_PDISP_SOR_EDATAA1);
	DUMP_REG(HDMI_NV_PDISP_SOR_COUNTA0);
	DUMP_REG(HDMI_NV_PDISP_SOR_COUNTA1);
	DUMP_REG(HDMI_NV_PDISP_SOR_DEBUGA0);
	DUMP_REG(HDMI_NV_PDISP_SOR_DEBUGA1);
	DUMP_REG(HDMI_NV_PDISP_SOR_TRIG);
	DUMP_REG(HDMI_NV_PDISP_SOR_MSCHECK);
	DUMP_REG(HDMI_NV_PDISP_SOR_LANE_DRIVE_CURRENT);
	DUMP_REG(HDMI_NV_PDISP_AUDIO_DEBUG0);
	DUMP_REG(HDMI_NV_PDISP_AUDIO_DEBUG1);
	DUMP_REG(HDMI_NV_PDISP_AUDIO_DEBUG2);
	DUMP_REG(HDMI_NV_PDISP_AUDIO_FS(0));
	DUMP_REG(HDMI_NV_PDISP_AUDIO_FS(1));
	DUMP_REG(HDMI_NV_PDISP_AUDIO_FS(2));
	DUMP_REG(HDMI_NV_PDISP_AUDIO_FS(3));
	DUMP_REG(HDMI_NV_PDISP_AUDIO_FS(4));
	DUMP_REG(HDMI_NV_PDISP_AUDIO_FS(5));
	DUMP_REG(HDMI_NV_PDISP_AUDIO_FS(6));
	DUMP_REG(HDMI_NV_PDISP_AUDIO_PULSE_WIDTH);
	DUMP_REG(HDMI_NV_PDISP_AUDIO_THRESHOLD);
	DUMP_REG(HDMI_NV_PDISP_AUDIO_CNTRL0);
	DUMP_REG(HDMI_NV_PDISP_AUDIO_N);
	DUMP_REG(HDMI_NV_PDISP_HDCPRIF_ROM_TIMING);
	DUMP_REG(HDMI_NV_PDISP_SOR_REFCLK);
	DUMP_REG(HDMI_NV_PDISP_CRC_CONTROL);
	DUMP_REG(HDMI_NV_PDISP_INPUT_CONTROL);
	DUMP_REG(HDMI_NV_PDISP_SCRATCH);
	DUMP_REG(HDMI_NV_PDISP_PE_CURRENT);
	DUMP_REG(HDMI_NV_PDISP_KEY_CTRL);
	DUMP_REG(HDMI_NV_PDISP_KEY_DEBUG0);
	DUMP_REG(HDMI_NV_PDISP_KEY_DEBUG1);
	DUMP_REG(HDMI_NV_PDISP_KEY_DEBUG2);
	DUMP_REG(HDMI_NV_PDISP_KEY_HDCP_KEY_0);
	DUMP_REG(HDMI_NV_PDISP_KEY_HDCP_KEY_1);
	DUMP_REG(HDMI_NV_PDISP_KEY_HDCP_KEY_2);
	DUMP_REG(HDMI_NV_PDISP_KEY_HDCP_KEY_3);
	DUMP_REG(HDMI_NV_PDISP_KEY_HDCP_KEY_TRIG);
	DUMP_REG(HDMI_NV_PDISP_KEY_SKEY_INDEX);
#undef DUMP_REG

	clk_disable(hdmi->clk);
	tegra_dc_io_end(hdmi->dc);

	return 0;
}

static int dbg_hdmi_open(struct inode *inode, struct file *file)
{
	return single_open(file, dbg_hdmi_show, inode->i_private);
}

static const struct file_operations dbg_fops = {
	.open		= dbg_hdmi_open,
	.read		= seq_read,
	.llseek		= seq_lseek,
	.release	= single_release,
};

static struct dentry *hdmidir;

static void tegra_dc_hdmi_debug_create(struct tegra_dc_hdmi_data *hdmi)
{
	struct dentry *retval;

	hdmidir = debugfs_create_dir("tegra_hdmi", NULL);
	if (!hdmidir)
		return;
	retval = debugfs_create_file("regs", S_IRUGO, hdmidir, hdmi,
		&dbg_fops);
	if (!retval)
		goto free_out;
	return;
free_out:
	debugfs_remove_recursive(hdmidir);
	hdmidir = NULL;
	return;
}
#else
static inline void tegra_dc_hdmi_debug_create(struct tegra_dc_hdmi_data *hdmi)
{ }
#endif

#define PIXCLOCK_TOLERANCE	200

static int tegra_dc_calc_clock_per_frame(const struct fb_videomode *mode)
{
	return (mode->left_margin + mode->xres +
		mode->right_margin + mode->hsync_len) *
	       (mode->upper_margin + mode->yres +
		mode->lower_margin + mode->vsync_len);
}
static bool tegra_dc_hdmi_mode_equal(const struct fb_videomode *mode1,
					const struct fb_videomode *mode2)
{
	int clock_per_frame = tegra_dc_calc_clock_per_frame(mode1);

	/* allows up to 1Hz of pixclock difference */
	if (mode1->pixclock != mode2->pixclock) {
		return (mode1->xres == mode2->xres &&
			mode1->yres == mode2->yres &&
			mode1->vmode == mode2->vmode &&
			(abs(PICOS2KHZ(mode1->pixclock) -
			PICOS2KHZ(mode2->pixclock)) *
			1000 / clock_per_frame <= 1));
	} else {
		return (mode1->xres == mode2->xres &&
			mode1->yres == mode2->yres &&
			mode1->vmode == mode2->vmode);
	}
}

static bool tegra_dc_hdmi_valid_pixclock(const struct tegra_dc *dc,
					const struct fb_videomode *mode)
{
	unsigned max_pixclock = tegra_dc_get_out_max_pixclock(dc);
	if (max_pixclock) {
		/* this might look counter-intuitive,
		 * but pixclock's unit is picos(not Khz)
		 */
		return mode->pixclock >= max_pixclock;
	} else {
		return true;
	}
}

static bool tegra_dc_hdmi_mode_filter(const struct tegra_dc *dc,
					struct fb_videomode *mode)
{
	int i;
	int clock_per_frame;

	if (!mode->pixclock)
		return false;

	for (i = 0; i < ARRAY_SIZE(tegra_dc_hdmi_supported_modes); i++) {
		const struct fb_videomode *supported_mode
				= &tegra_dc_hdmi_supported_modes[i];
		if (tegra_dc_hdmi_mode_equal(supported_mode, mode) &&
		    tegra_dc_hdmi_valid_pixclock(dc, supported_mode)) {
			memcpy(mode, supported_mode, sizeof(*mode));
			mode->flag = FB_MODE_IS_DETAILED;
			clock_per_frame = tegra_dc_calc_clock_per_frame(mode);
			mode->refresh = (PICOS2KHZ(mode->pixclock) * 1000)
					/ clock_per_frame;
			return true;
		}
	}

	return false;
}


static bool tegra_dc_hdmi_hpd(struct tegra_dc *dc)
{
	int sense;
	int level;

	level = gpio_get_value(dc->out->hotplug_gpio);

	sense = dc->out->flags & TEGRA_DC_OUT_HOTPLUG_MASK;

	return (sense == TEGRA_DC_OUT_HOTPLUG_HIGH && level) ||
		(sense == TEGRA_DC_OUT_HOTPLUG_LOW && !level);
}


void tegra_dc_hdmi_detect_config(struct tegra_dc *dc,
						struct fb_monspecs *specs)
{
	struct tegra_dc_hdmi_data *hdmi = tegra_dc_get_outdata(dc);

	/* monitors like to lie about these but they are still useful for
	 * detecting aspect ratios
	 */
	dc->out->h_size = specs->max_x * 1000;
	dc->out->v_size = specs->max_y * 1000;

	hdmi->dvi = !(specs->misc & FB_MISC_HDMI);

	tegra_fb_update_monspecs(dc->fb, specs, tegra_dc_hdmi_mode_filter);
	dev_info(&dc->ndev->dev, "display detected\n");

	dc->connected = true;
	tegra_dc_ext_process_hotplug(dc->ndev->id);
}

/* This function is used to enable DC1 and HDMI for the purpose of testing. */
bool tegra_dc_hdmi_detect_test(struct tegra_dc *dc, unsigned char *edid_ptr)
{
	int err;
	struct fb_monspecs specs;
	struct tegra_dc_hdmi_data *hdmi = tegra_dc_get_outdata(dc);

	if (!dc || !hdmi || !edid_ptr) {
		dev_err(&dc->ndev->dev, "HDMI test failed to get arguments.\n");
		return false;
	}

	err = tegra_edid_get_monspecs_test(hdmi->edid, &specs, edid_ptr);
	if (err < 0) {
		dev_err(&dc->ndev->dev, "error reading edid\n");
		goto fail;
	}

	err = tegra_edid_get_eld(hdmi->edid, &hdmi->eld);
	if (err < 0) {
		dev_err(&dc->ndev->dev, "error populating eld\n");
		goto fail;
	}
	hdmi->eld_retrieved = true;

	tegra_dc_hdmi_detect_config(dc, &specs);

	return true;

fail:
	hdmi->eld_retrieved = false;
	tegra_nvhdcp_set_plug(hdmi->nvhdcp, 0);
	return false;
}
EXPORT_SYMBOL(tegra_dc_hdmi_detect_test);

static bool tegra_dc_hdmi_detect(struct tegra_dc *dc)
{
	struct tegra_dc_hdmi_data *hdmi = tegra_dc_get_outdata(dc);
	struct fb_monspecs specs;
	int err;

	if (!tegra_dc_hdmi_hpd(dc))
		goto fail;

	err = tegra_edid_get_monspecs(hdmi->edid, &specs);
	if (err < 0) {
		dev_err(&dc->ndev->dev, "error reading edid\n");
		goto fail;
	}

	err = tegra_edid_get_eld(hdmi->edid, &hdmi->eld);
	if (err < 0) {
		dev_err(&dc->ndev->dev, "error populating eld\n");
		goto fail;
	}
	hdmi->eld_retrieved = true;

	tegra_dc_hdmi_detect_config(dc, &specs);

<<<<<<< HEAD
	return true;

fail:
	hdmi->eld_retrieved = false;
=======
	tegra_fb_update_monspecs(dc->fb, &specs, tegra_dc_hdmi_mode_filter);
	switch_set_state(&hdmi->hpd_switch, 1);
	dev_info(&dc->ndev->dev, "display detected\n");
	return true;

fail:
	switch_set_state(&hdmi->hpd_switch, 0);
>>>>>>> 3ac6e2e8
	tegra_nvhdcp_set_plug(hdmi->nvhdcp, 0);
	return false;
}


static void tegra_dc_hdmi_detect_worker(struct work_struct *work)
{
	struct tegra_dc_hdmi_data *hdmi =
		container_of(to_delayed_work(work), struct tegra_dc_hdmi_data, work);
	struct tegra_dc *dc = hdmi->dc;

	tegra_dc_enable(dc);
	msleep(5);
	if (!tegra_dc_hdmi_detect(dc)) {
		tegra_dc_disable(dc);
		tegra_fb_update_monspecs(dc->fb, NULL, NULL);

		dc->connected = false;
		tegra_dc_ext_process_hotplug(dc->ndev->id);
	}
}

static irqreturn_t tegra_dc_hdmi_irq(int irq, void *ptr)
{
	struct tegra_dc *dc = ptr;
	struct tegra_dc_hdmi_data *hdmi = tegra_dc_get_outdata(dc);
	unsigned long flags;

	spin_lock_irqsave(&hdmi->suspend_lock, flags);
	if (!hdmi->suspended) {
		cancel_delayed_work(&hdmi->work);
		if (tegra_dc_hdmi_hpd(dc))
			queue_delayed_work(system_nrt_wq, &hdmi->work,
					   msecs_to_jiffies(100));
		else
			queue_delayed_work(system_nrt_wq, &hdmi->work,
					   msecs_to_jiffies(30));
	}
	spin_unlock_irqrestore(&hdmi->suspend_lock, flags);

	return IRQ_HANDLED;
}

static void tegra_dc_hdmi_suspend(struct tegra_dc *dc)
{
	struct tegra_dc_hdmi_data *hdmi = tegra_dc_get_outdata(dc);
	unsigned long flags;

	tegra_nvhdcp_suspend(hdmi->nvhdcp);
	spin_lock_irqsave(&hdmi->suspend_lock, flags);
	hdmi->suspended = true;
	spin_unlock_irqrestore(&hdmi->suspend_lock, flags);
}

static void tegra_dc_hdmi_resume(struct tegra_dc *dc)
{
	struct tegra_dc_hdmi_data *hdmi = tegra_dc_get_outdata(dc);
	unsigned long flags;

	spin_lock_irqsave(&hdmi->suspend_lock, flags);
	hdmi->suspended = false;

	if (tegra_dc_hdmi_hpd(dc))
		queue_delayed_work(system_nrt_wq, &hdmi->work,
				   msecs_to_jiffies(100));
	else
		queue_delayed_work(system_nrt_wq, &hdmi->work,
				   msecs_to_jiffies(30));

	spin_unlock_irqrestore(&hdmi->suspend_lock, flags);
	tegra_nvhdcp_resume(hdmi->nvhdcp);
}

static int tegra_dc_hdmi_init(struct tegra_dc *dc)
{
	struct tegra_dc_hdmi_data *hdmi;
	struct resource *res;
	struct resource *base_res;
	void __iomem *base;
	struct clk *clk = NULL;
	struct clk *disp1_clk = NULL;
	struct clk *disp2_clk = NULL;
	int err;

	hdmi = kzalloc(sizeof(*hdmi), GFP_KERNEL);
	if (!hdmi)
		return -ENOMEM;

	res = nvhost_get_resource_byname(dc->ndev, IORESOURCE_MEM, "hdmi_regs");
	if (!res) {
		dev_err(&dc->ndev->dev, "hdmi: no mem resource\n");
		err = -ENOENT;
		goto err_free_hdmi;
	}

	base_res = request_mem_region(res->start, resource_size(res), dc->ndev->name);
	if (!base_res) {
		dev_err(&dc->ndev->dev, "hdmi: request_mem_region failed\n");
		err = -EBUSY;
		goto err_free_hdmi;
	}

	base = ioremap(res->start, resource_size(res));
	if (!base) {
		dev_err(&dc->ndev->dev, "hdmi: registers can't be mapped\n");
		err = -EBUSY;
		goto err_release_resource_reg;
	}

	clk = clk_get(&dc->ndev->dev, "hdmi");
	if (IS_ERR_OR_NULL(clk)) {
		dev_err(&dc->ndev->dev, "hdmi: can't get clock\n");
		err = -ENOENT;
		goto err_iounmap_reg;
	}

	disp1_clk = clk_get_sys("tegradc.0", NULL);
	if (IS_ERR_OR_NULL(disp1_clk)) {
		dev_err(&dc->ndev->dev, "hdmi: can't disp1 clock\n");
		err = -ENOENT;
		goto err_put_clock;
	}

	disp2_clk = clk_get_sys("tegradc.1", NULL);
	if (IS_ERR_OR_NULL(disp2_clk)) {
		dev_err(&dc->ndev->dev, "hdmi: can't disp2 clock\n");
		err = -ENOENT;
		goto err_put_clock;
	}

#if !defined(CONFIG_ARCH_TEGRA_2x_SOC)
	hdmi->hda_clk = clk_get_sys("tegra30-hda", "hda");
	if (IS_ERR_OR_NULL(hdmi->hda_clk)) {
		dev_err(&dc->ndev->dev, "hdmi: can't get hda clock\n");
		err = -ENOENT;
		goto err_put_clock;
	}

	hdmi->hda2codec_clk = clk_get_sys("tegra30-hda", "hda2codec");
	if (IS_ERR_OR_NULL(hdmi->hda2codec_clk)) {
		dev_err(&dc->ndev->dev, "hdmi: can't get hda2codec clock\n");
		err = -ENOENT;
		goto err_put_clock;
	}

	hdmi->hda2hdmi_clk = clk_get_sys("tegra30-hda", "hda2hdmi");
	if (IS_ERR_OR_NULL(hdmi->hda2hdmi_clk)) {
		dev_err(&dc->ndev->dev, "hdmi: can't get hda2hdmi clock\n");
		err = -ENOENT;
		goto err_put_clock;
	}
#endif

	/* TODO: support non-hotplug */
	if (request_irq(gpio_to_irq(dc->out->hotplug_gpio), tegra_dc_hdmi_irq,
			IRQF_DISABLED | IRQF_TRIGGER_RISING | IRQF_TRIGGER_FALLING,
			dev_name(&dc->ndev->dev), dc)) {
		dev_err(&dc->ndev->dev, "hdmi: request_irq %d failed\n",
			gpio_to_irq(dc->out->hotplug_gpio));
		err = -EBUSY;
		goto err_put_clock;
	}

	hdmi->edid = tegra_edid_create(dc->out->dcc_bus);
	if (IS_ERR_OR_NULL(hdmi->edid)) {
		dev_err(&dc->ndev->dev, "hdmi: can't create edid\n");
		err = PTR_ERR(hdmi->edid);
		goto err_free_irq;
	}

	hdmi->nvhdcp = tegra_nvhdcp_create(hdmi, dc->ndev->id,
			dc->out->dcc_bus);
	if (IS_ERR_OR_NULL(hdmi->nvhdcp)) {
		dev_err(&dc->ndev->dev, "hdmi: can't create nvhdcp\n");
		err = PTR_ERR(hdmi->nvhdcp);
		goto err_edid_destroy;
	}

	INIT_DELAYED_WORK(&hdmi->work, tegra_dc_hdmi_detect_worker);

	hdmi->dc = dc;
	hdmi->base = base;
	hdmi->base_res = base_res;
	hdmi->clk = clk;
	hdmi->disp1_clk = disp1_clk;
	hdmi->disp2_clk = disp2_clk;
	hdmi->suspended = false;
	hdmi->eld_retrieved= false;
	hdmi->clk_enabled = false;
	hdmi->audio_freq = 44100;
	hdmi->audio_source = AUTO;
	spin_lock_init(&hdmi->suspend_lock);

	hdmi->hpd_switch.name = "hdmi";
	switch_dev_register(&hdmi->hpd_switch);

	dc->out->depth = 24;

	tegra_dc_set_outdata(dc, hdmi);

	dc_hdmi = hdmi;
	/* boards can select default content protection policy */
	if (dc->out->flags & TEGRA_DC_OUT_NVHDCP_POLICY_ON_DEMAND) {
		tegra_nvhdcp_set_policy(hdmi->nvhdcp,
			TEGRA_NVHDCP_POLICY_ON_DEMAND);
	} else {
		tegra_nvhdcp_set_policy(hdmi->nvhdcp,
			TEGRA_NVHDCP_POLICY_ALWAYS_ON);
	}

	tegra_dc_hdmi_debug_create(hdmi);

	return 0;

err_edid_destroy:
	tegra_edid_destroy(hdmi->edid);
err_free_irq:
	free_irq(gpio_to_irq(dc->out->hotplug_gpio), dc);
err_put_clock:
#if !defined(CONFIG_ARCH_TEGRA_2x_SOC)
	if (!IS_ERR_OR_NULL(hdmi->hda2hdmi_clk))
		clk_put(hdmi->hda2hdmi_clk);
	if (!IS_ERR_OR_NULL(hdmi->hda2codec_clk))
		clk_put(hdmi->hda2codec_clk);
	if (!IS_ERR_OR_NULL(hdmi->hda_clk))
		clk_put(hdmi->hda_clk);
#endif
	if (!IS_ERR_OR_NULL(disp2_clk))
		clk_put(disp2_clk);
	if (!IS_ERR_OR_NULL(disp1_clk))
		clk_put(disp1_clk);
	if (!IS_ERR_OR_NULL(clk))
		clk_put(clk);
err_iounmap_reg:
	iounmap(base);
err_release_resource_reg:
	release_resource(base_res);
err_free_hdmi:
	kfree(hdmi);
	return err;
}

static void tegra_dc_hdmi_destroy(struct tegra_dc *dc)
{
	struct tegra_dc_hdmi_data *hdmi = tegra_dc_get_outdata(dc);

	free_irq(gpio_to_irq(dc->out->hotplug_gpio), dc);
	cancel_delayed_work_sync(&hdmi->work);
	switch_dev_unregister(&hdmi->hpd_switch);
	iounmap(hdmi->base);
	release_resource(hdmi->base_res);
#if !defined(CONFIG_ARCH_TEGRA_2x_SOC)
	clk_put(hdmi->hda2hdmi_clk);
	clk_put(hdmi->hda2codec_clk);
	clk_put(hdmi->hda_clk);
#endif
	clk_put(hdmi->clk);
	clk_put(hdmi->disp1_clk);
	clk_put(hdmi->disp2_clk);
	tegra_edid_destroy(hdmi->edid);
	tegra_nvhdcp_destroy(hdmi->nvhdcp);

	kfree(hdmi);

}

static void tegra_dc_hdmi_setup_audio_fs_tables(struct tegra_dc *dc)
{
	struct tegra_dc_hdmi_data *hdmi = tegra_dc_get_outdata(dc);
	int i;
	unsigned freqs[] = {
		32000,
		44100,
		48000,
		88200,
		96000,
		176400,
		192000,
        };

	for (i = 0; i < ARRAY_SIZE(freqs); i++) {
		unsigned f = freqs[i];
		unsigned eight_half;
		unsigned delta;;

		if (f > 96000)
			delta = 2;
		else if (f > 48000)
			delta = 6;
		else
			delta = 9;

		eight_half = (8 * HDMI_AUDIOCLK_FREQ) / (f * 128);
		tegra_hdmi_writel(hdmi, AUDIO_FS_LOW(eight_half - delta) |
				  AUDIO_FS_HIGH(eight_half + delta),
				  HDMI_NV_PDISP_AUDIO_FS(i));
	}
}

#if !defined(CONFIG_ARCH_TEGRA_2x_SOC)
static void tegra_dc_hdmi_setup_eld_buff(struct tegra_dc *dc)
{
	int i;
	int j;
	u8 tmp;

	struct tegra_dc_hdmi_data *hdmi = tegra_dc_get_outdata(dc);

	/* program ELD stuff */
	for (i = 0; i < HDMI_ELD_MONITOR_NAME_INDEX; i++) {
		switch (i) {
		case HDMI_ELD_VER_INDEX:
			tmp = (hdmi->eld.eld_ver << 3);
			tegra_hdmi_writel(hdmi, (i << 8) | tmp,
				  HDMI_NV_PDISP_SOR_AUDIO_HDA_ELD_BUFWR_0);
			break;
		case HDMI_ELD_BASELINE_LEN_INDEX:
			break;
		case HDMI_ELD_CEA_VER_MNL_INDEX:
			tmp = (hdmi->eld.cea_edid_ver << 5);
			tmp |= (hdmi->eld.mnl & 0x1f);
			tegra_hdmi_writel(hdmi, (i << 8) | tmp,
					  HDMI_NV_PDISP_SOR_AUDIO_HDA_ELD_BUFWR_0);
			break;
		case HDMI_ELD_SAD_CNT_CON_TYP_SAI_HDCP_INDEX:
			tmp = (hdmi->eld.sad_count << 4);
			tmp |= (hdmi->eld.conn_type & 0xC);
			tmp |= (hdmi->eld.support_ai & 0x2);
			tmp |= (hdmi->eld.support_hdcp & 0x1);
			tegra_hdmi_writel(hdmi, (i << 8) | tmp,
					  HDMI_NV_PDISP_SOR_AUDIO_HDA_ELD_BUFWR_0);
			break;
		case HDMI_ELD_AUD_SYNC_DELAY_INDEX:
			tegra_hdmi_writel(hdmi, (i << 8) | (hdmi->eld.aud_synch_delay),
					  HDMI_NV_PDISP_SOR_AUDIO_HDA_ELD_BUFWR_0);
			break;
		case HDMI_ELD_SPK_ALLOC_INDEX:
			tegra_hdmi_writel(hdmi, (i << 8) | (hdmi->eld.spk_alloc),
					  HDMI_NV_PDISP_SOR_AUDIO_HDA_ELD_BUFWR_0);
			break;
		case HDMI_ELD_PORT_ID_INDEX:
			for (j = 0; j < 8;j++) {
				tegra_hdmi_writel(hdmi, ((i +j) << 8) | (hdmi->eld.port_id[j]),
					  HDMI_NV_PDISP_SOR_AUDIO_HDA_ELD_BUFWR_0);
			}
			break;
		case HDMI_ELD_MANF_NAME_INDEX:
			for (j = 0; j < 2;j++) {
				tegra_hdmi_writel(hdmi, ((i +j) << 8) | (hdmi->eld.manufacture_id[j]),
					  HDMI_NV_PDISP_SOR_AUDIO_HDA_ELD_BUFWR_0);
			}
			break;
		case HDMI_ELD_PRODUCT_CODE_INDEX:
			for (j = 0; j < 2;j++) {
				tegra_hdmi_writel(hdmi, ((i +j) << 8) | (hdmi->eld.product_id[j]),
					  HDMI_NV_PDISP_SOR_AUDIO_HDA_ELD_BUFWR_0);
			}
			break;
		}
	}
	for (j = 0; j < hdmi->eld.mnl;j++) {
		tegra_hdmi_writel(hdmi, ((j + HDMI_ELD_MONITOR_NAME_INDEX) << 8) |
				  (hdmi->eld.monitor_name[j]),
				  HDMI_NV_PDISP_SOR_AUDIO_HDA_ELD_BUFWR_0);
	}
	for (j = 0; j < hdmi->eld.sad_count;j++) {
		tegra_hdmi_writel(hdmi, ((j + HDMI_ELD_MONITOR_NAME_INDEX + hdmi->eld.mnl) << 8) |
				  (hdmi->eld.sad[j]),
				  HDMI_NV_PDISP_SOR_AUDIO_HDA_ELD_BUFWR_0);
	}
		/* set presence andvalid bit  */
	tegra_hdmi_writel(hdmi, 3, HDMI_NV_PDISP_SOR_AUDIO_HDA_PRESENSE_0);
}
#endif

static int tegra_dc_hdmi_setup_audio(struct tegra_dc *dc, unsigned audio_freq,
					unsigned audio_source)
{
	struct tegra_dc_hdmi_data *hdmi = tegra_dc_get_outdata(dc);
	const struct tegra_hdmi_audio_config *config;
	unsigned long audio_n;
#if !defined(CONFIG_ARCH_TEGRA_2x_SOC)
	unsigned long reg_addr = 0;
#endif
	unsigned a_source = AUDIO_CNTRL0_SOURCE_SELECT_AUTO;

	if (HDA == audio_source)
		a_source = AUDIO_CNTRL0_SOURCE_SELECT_HDAL;
	else if (SPDIF == audio_source)
		a_source = AUDIO_CNTRL0_SOURCE_SELECT_SPDIF;

#if !defined(CONFIG_ARCH_TEGRA_2x_SOC)
	tegra_hdmi_writel(hdmi,a_source,
			  HDMI_NV_PDISP_SOR_AUDIO_CNTRL0_0);
	tegra_hdmi_writel(hdmi,
			  AUDIO_CNTRL0_ERROR_TOLERANCE(6) |
			  AUDIO_CNTRL0_FRAMES_PER_BLOCK(0xc0),
			  HDMI_NV_PDISP_AUDIO_CNTRL0);
#else
	tegra_hdmi_writel(hdmi,
			  AUDIO_CNTRL0_ERROR_TOLERANCE(6) |
			  AUDIO_CNTRL0_FRAMES_PER_BLOCK(0xc0) |
			  a_source,
			  HDMI_NV_PDISP_AUDIO_CNTRL0);
#endif
	config = tegra_hdmi_get_audio_config(audio_freq, dc->mode.pclk);
	if (!config) {
		dev_err(&dc->ndev->dev,
			"hdmi: can't set audio to %d at %d pix_clock",
			audio_freq, dc->mode.pclk);
		return -EINVAL;
	}

	tegra_hdmi_writel(hdmi, 0, HDMI_NV_PDISP_HDMI_ACR_CTRL);

	audio_n = AUDIO_N_RESETF | AUDIO_N_GENERATE_ALTERNALTE |
		AUDIO_N_VALUE(config->n - 1);
	tegra_hdmi_writel(hdmi, audio_n, HDMI_NV_PDISP_AUDIO_N);

	tegra_hdmi_writel(hdmi, ACR_SUBPACK_N(config->n) | ACR_ENABLE,
			  HDMI_NV_PDISP_HDMI_ACR_0441_SUBPACK_HIGH);

	tegra_hdmi_writel(hdmi, ACR_SUBPACK_CTS(config->cts),
			  HDMI_NV_PDISP_HDMI_ACR_0441_SUBPACK_LOW);

	tegra_hdmi_writel(hdmi, SPARE_HW_CTS | SPARE_FORCE_SW_CTS |
			  SPARE_CTS_RESET_VAL(1),
			  HDMI_NV_PDISP_HDMI_SPARE);

	audio_n &= ~AUDIO_N_RESETF;
	tegra_hdmi_writel(hdmi, audio_n, HDMI_NV_PDISP_AUDIO_N);

#if !defined(CONFIG_ARCH_TEGRA_2x_SOC)
	switch (audio_freq) {
	case AUDIO_FREQ_32K:
		reg_addr = HDMI_NV_PDISP_SOR_AUDIO_AVAL_0320_0;
		break;
	case AUDIO_FREQ_44_1K:
		reg_addr = HDMI_NV_PDISP_SOR_AUDIO_AVAL_0441_0;
		break;
	case AUDIO_FREQ_48K:
		reg_addr = HDMI_NV_PDISP_SOR_AUDIO_AVAL_0480_0;
		break;
	case AUDIO_FREQ_88_2K:
		reg_addr = HDMI_NV_PDISP_SOR_AUDIO_AVAL_0882_0;
		break;
	case AUDIO_FREQ_96K:
		reg_addr = HDMI_NV_PDISP_SOR_AUDIO_AVAL_0960_0;
		break;
	case AUDIO_FREQ_176_4K:
		reg_addr = HDMI_NV_PDISP_SOR_AUDIO_AVAL_1764_0;
		break;
	case AUDIO_FREQ_192K:
		reg_addr = HDMI_NV_PDISP_SOR_AUDIO_AVAL_1920_0;
		break;
	}

	tegra_hdmi_writel(hdmi, config->aval, reg_addr);
#endif
	tegra_dc_hdmi_setup_audio_fs_tables(dc);

	return 0;
}

int tegra_hdmi_setup_audio_freq_source(unsigned audio_freq, unsigned audio_source)
{
	struct tegra_dc_hdmi_data *hdmi = dc_hdmi;

	if (!hdmi)
		return -EAGAIN;

	/* check for know freq */
	if (AUDIO_FREQ_32K == audio_freq ||
		AUDIO_FREQ_44_1K== audio_freq ||
		AUDIO_FREQ_48K== audio_freq ||
		AUDIO_FREQ_88_2K== audio_freq ||
		AUDIO_FREQ_96K== audio_freq ||
		AUDIO_FREQ_176_4K== audio_freq ||
		AUDIO_FREQ_192K== audio_freq) {
		/* If we can program HDMI, then proceed */
		if (hdmi->clk_enabled)
			tegra_dc_hdmi_setup_audio(hdmi->dc, audio_freq,audio_source);

		/* Store it for using it in enable */
		hdmi->audio_freq = audio_freq;
		hdmi->audio_source = audio_source;
	}
	else
		return -EINVAL;

	return 0;
}
EXPORT_SYMBOL(tegra_hdmi_setup_audio_freq_source);

#if !defined(CONFIG_ARCH_TEGRA_2x_SOC)
int tegra_hdmi_setup_hda_presence()
{
	struct tegra_dc_hdmi_data *hdmi = dc_hdmi;

	if (!hdmi)
		return -EAGAIN;

	if (hdmi->clk_enabled && hdmi->eld_retrieved) {
		/* If HDA_PRESENCE is already set reset it */
		if (tegra_hdmi_readl(hdmi,
				     HDMI_NV_PDISP_SOR_AUDIO_HDA_PRESENSE_0))
			tegra_hdmi_writel(hdmi, 0,
				     HDMI_NV_PDISP_SOR_AUDIO_HDA_PRESENSE_0);

		tegra_dc_hdmi_setup_eld_buff(hdmi->dc);
	}
	else
		return -ENODEV;

	return 0;
}
EXPORT_SYMBOL(tegra_hdmi_setup_hda_presence);
#endif

static void tegra_dc_hdmi_write_infopack(struct tegra_dc *dc, int header_reg,
					 u8 type, u8 version, void *data, int len)
{
	struct tegra_dc_hdmi_data *hdmi = tegra_dc_get_outdata(dc);
	u32 subpack[2];  /* extra byte for zero padding of subpack */
	int i;
	u8 csum;

	/* first byte of data is the checksum */
	csum = type + version + len - 1;
	for (i = 1; i < len; i++)
		csum +=((u8 *)data)[i];
	((u8 *)data)[0] = 0x100 - csum;

	tegra_hdmi_writel(hdmi, INFOFRAME_HEADER_TYPE(type) |
			  INFOFRAME_HEADER_VERSION(version) |
			  INFOFRAME_HEADER_LEN(len - 1),
			  header_reg);

	/* The audio inforame only has one set of subpack registers.  The hdmi
	 * block pads the rest of the data as per the spec so we have to fixup
	 * the length before filling in the subpacks.
	 */
	if (header_reg == HDMI_NV_PDISP_HDMI_AUDIO_INFOFRAME_HEADER)
		len = 6;

	/* each subpack 7 bytes devided into:
	 *   subpack_low - bytes 0 - 3
	 *   subpack_high - bytes 4 - 6 (with byte 7 padded to 0x00)
	 */
	for (i = 0; i < len; i++) {
		int subpack_idx = i % 7;

		if (subpack_idx == 0)
			memset(subpack, 0x0, sizeof(subpack));

		((u8 *)subpack)[subpack_idx] = ((u8 *)data)[i];

		if (subpack_idx == 6 || (i + 1 == len)) {
			int reg = header_reg + 1 + (i / 7) * 2;

			tegra_hdmi_writel(hdmi, subpack[0], reg);
			tegra_hdmi_writel(hdmi, subpack[1], reg + 1);
		}
	}
}

static void tegra_dc_hdmi_setup_avi_infoframe(struct tegra_dc *dc, bool dvi)
{
	struct tegra_dc_hdmi_data *hdmi = tegra_dc_get_outdata(dc);
	struct hdmi_avi_infoframe avi;

	if (dvi) {
		tegra_hdmi_writel(hdmi, 0x0,
				  HDMI_NV_PDISP_HDMI_AVI_INFOFRAME_CTRL);
		return;
	}

	memset(&avi, 0x0, sizeof(avi));

	avi.r = HDMI_AVI_R_SAME;

	if (dc->mode.v_active == 480) {
		if (dc->mode.h_active == 640) {
			avi.m = HDMI_AVI_M_4_3;
			avi.vic = 1;
		} else {
			avi.m = HDMI_AVI_M_16_9;
			avi.vic = 3;
		}
	} else if (dc->mode.v_active == 576) {
		/* CEC modes 17 and 18 differ only by the pysical size of the
		 * screen so we have to calculation the physical aspect
		 * ratio.  4 * 10 / 3  is 13
		 */
		if ((dc->out->h_size * 10) / dc->out->v_size > 14) {
			avi.m = HDMI_AVI_M_16_9;
			avi.vic = 18;
		} else {
			avi.m = HDMI_AVI_M_4_3;
			avi.vic = 17;
		}
	} else if (dc->mode.v_active == 720 ||
		(dc->mode.v_active == 1470 && dc->mode.stereo_mode)) {
		/* VIC for both 720p and 720p 3D mode */
		avi.m = HDMI_AVI_M_16_9;
		if (dc->mode.h_front_porch == 110)
			avi.vic = 4; /* 60 Hz */
		else
			avi.vic = 19; /* 50 Hz */
	} else if (dc->mode.v_active == 1080 ||
		(dc->mode.v_active == 2205 && dc->mode.stereo_mode)) {
		/* VIC for both 1080p and 1080p 3D mode */
		avi.m = HDMI_AVI_M_16_9;
		if (dc->mode.h_front_porch == 88)
			avi.vic = 16; /* 60 Hz */
		else if (dc->mode.h_front_porch == 528)
			avi.vic = 31; /* 50 Hz */
		else
			avi.vic = 32; /* 24 Hz */
	} else {
		avi.m = HDMI_AVI_M_16_9;
		avi.vic = 0;
	}


	tegra_dc_hdmi_write_infopack(dc, HDMI_NV_PDISP_HDMI_AVI_INFOFRAME_HEADER,
				     HDMI_INFOFRAME_TYPE_AVI,
				     HDMI_AVI_VERSION,
				     &avi, sizeof(avi));

	tegra_hdmi_writel(hdmi, INFOFRAME_CTRL_ENABLE,
			  HDMI_NV_PDISP_HDMI_AVI_INFOFRAME_CTRL);
}

static void tegra_dc_hdmi_setup_stereo_infoframe(struct tegra_dc *dc)
{
	struct tegra_dc_hdmi_data *hdmi = tegra_dc_get_outdata(dc);
	struct hdmi_stereo_infoframe stereo;
	u32 val;

	if (!dc->mode.stereo_mode) {
		val  = tegra_hdmi_readl(hdmi, HDMI_NV_PDISP_HDMI_GENERIC_CTRL);
		val &= ~GENERIC_CTRL_ENABLE;
		tegra_hdmi_writel(hdmi, val, HDMI_NV_PDISP_HDMI_GENERIC_CTRL);
		return;
	}

	memset(&stereo, 0x0, sizeof(stereo));

	stereo.regid0 = 0x03;
	stereo.regid1 = 0x0c;
	stereo.regid2 = 0x00;
	stereo.hdmi_video_format = 2; /* 3D_Structure present */
	stereo._3d_structure = 0; /* frame packing */

	tegra_dc_hdmi_write_infopack(dc, HDMI_NV_PDISP_HDMI_GENERIC_HEADER,
					HDMI_INFOFRAME_TYPE_VENDOR,
					HDMI_VENDOR_VERSION,
					&stereo, 6);

	val  = tegra_hdmi_readl(hdmi, HDMI_NV_PDISP_HDMI_GENERIC_CTRL);
	val |= GENERIC_CTRL_ENABLE;

	tegra_hdmi_writel(hdmi, val, HDMI_NV_PDISP_HDMI_GENERIC_CTRL);
}

static void tegra_dc_hdmi_setup_audio_infoframe(struct tegra_dc *dc, bool dvi)
{
	struct tegra_dc_hdmi_data *hdmi = tegra_dc_get_outdata(dc);
	struct hdmi_audio_infoframe audio;

	if (dvi) {
		tegra_hdmi_writel(hdmi, 0x0,
				  HDMI_NV_PDISP_HDMI_AUDIO_INFOFRAME_CTRL);
		return;
	}

	memset(&audio, 0x0, sizeof(audio));

	audio.cc = HDMI_AUDIO_CC_2;
	tegra_dc_hdmi_write_infopack(dc, HDMI_NV_PDISP_HDMI_AUDIO_INFOFRAME_HEADER,
				     HDMI_INFOFRAME_TYPE_AUDIO,
				     HDMI_AUDIO_VERSION,
				     &audio, sizeof(audio));

	tegra_hdmi_writel(hdmi, INFOFRAME_CTRL_ENABLE,
			  HDMI_NV_PDISP_HDMI_AUDIO_INFOFRAME_CTRL);
}

static void tegra_dc_hdmi_setup_tdms(struct tegra_dc_hdmi_data *hdmi,
		const struct tdms_config *tc)
{
	tegra_hdmi_writel(hdmi, tc->pll0, HDMI_NV_PDISP_SOR_PLL0);
	tegra_hdmi_writel(hdmi, tc->pll1, HDMI_NV_PDISP_SOR_PLL1);

	tegra_hdmi_writel(hdmi, tc->pe_current, HDMI_NV_PDISP_PE_CURRENT);

	tegra_hdmi_writel(hdmi,
			  tc->drive_current | DRIVE_CURRENT_FUSE_OVERRIDE,
			  HDMI_NV_PDISP_SOR_LANE_DRIVE_CURRENT);
}

static void tegra_dc_hdmi_enable(struct tegra_dc *dc)
{
	struct tegra_dc_hdmi_data *hdmi = tegra_dc_get_outdata(dc);
	int pulse_start;
	int dispclk_div_8_2;
	int retries;
	int rekey;
	int err;
	unsigned long val;
	unsigned i;
	unsigned long oldrate;

	/* enbale power, clocks, resets, etc. */

	/* The upstream DC needs to be clocked for accesses to HDMI to not
	 * hard lock the system.  Because we don't know if HDMI is conencted
	 * to disp1 or disp2 we need to enable both until we set the DC mux.
	 */
	clk_enable(hdmi->disp1_clk);
	clk_enable(hdmi->disp2_clk);

#if !defined(CONFIG_ARCH_TEGRA_2x_SOC)
	/* Enabling HDA clocks before asserting HDA PD and ELDV bits */
	clk_enable(hdmi->hda_clk);
	clk_enable(hdmi->hda2codec_clk);
	clk_enable(hdmi->hda2hdmi_clk);
#endif

	/* back off multiplier before attaching to parent at new rate. */
	oldrate = clk_get_rate(hdmi->clk);
	clk_set_rate(hdmi->clk, oldrate / 2);

	tegra_dc_setup_clk(dc, hdmi->clk);
	clk_set_rate(hdmi->clk, dc->mode.pclk);

	clk_enable(hdmi->clk);
	tegra_periph_reset_assert(hdmi->clk);
	mdelay(1);
	tegra_periph_reset_deassert(hdmi->clk);

	/* TODO: copy HDCP keys from KFUSE to HDMI */

	/* Program display timing registers: handled by dc */

	/* program HDMI registers and SOR sequencer */

	tegra_dc_writel(dc, VSYNC_H_POSITION(1), DC_DISP_DISP_TIMING_OPTIONS);
	tegra_dc_writel(dc, DITHER_CONTROL_DISABLE | BASE_COLOR_SIZE888,
			DC_DISP_DISP_COLOR_CONTROL);

	/* video_preamble uses h_pulse2 */
	pulse_start = dc->mode.h_ref_to_sync + dc->mode.h_sync_width +
		dc->mode.h_back_porch - 10;
	tegra_dc_writel(dc, H_PULSE_2_ENABLE, DC_DISP_DISP_SIGNAL_OPTIONS0);
	tegra_dc_writel(dc,
			PULSE_MODE_NORMAL |
			PULSE_POLARITY_HIGH |
			PULSE_QUAL_VACTIVE |
			PULSE_LAST_END_A,
			DC_DISP_H_PULSE2_CONTROL);
	tegra_dc_writel(dc, PULSE_START(pulse_start) | PULSE_END(pulse_start + 8),
		  DC_DISP_H_PULSE2_POSITION_A);

	tegra_hdmi_writel(hdmi,
			  VSYNC_WINDOW_END(0x210) |
			  VSYNC_WINDOW_START(0x200) |
			  VSYNC_WINDOW_ENABLE,
			  HDMI_NV_PDISP_HDMI_VSYNC_WINDOW);

	tegra_hdmi_writel(hdmi,
			  (dc->ndev->id ? HDMI_SRC_DISPLAYB : HDMI_SRC_DISPLAYA) |
			  ARM_VIDEO_RANGE_LIMITED,
			  HDMI_NV_PDISP_INPUT_CONTROL);

	clk_disable(hdmi->disp1_clk);
	clk_disable(hdmi->disp2_clk);

	dispclk_div_8_2 = clk_get_rate(hdmi->clk) / 1000000 * 4;
	tegra_hdmi_writel(hdmi,
			  SOR_REFCLK_DIV_INT(dispclk_div_8_2 >> 2) |
			  SOR_REFCLK_DIV_FRAC(dispclk_div_8_2),
			  HDMI_NV_PDISP_SOR_REFCLK);

	hdmi->clk_enabled = true;

	if (!hdmi->dvi) {
		err = tegra_dc_hdmi_setup_audio(dc, hdmi->audio_freq,
			hdmi->audio_source);

		if (err < 0)
			hdmi->dvi = true;
	}

#if !defined(CONFIG_ARCH_TEGRA_2x_SOC)
	if (hdmi->eld_retrieved)
		tegra_dc_hdmi_setup_eld_buff(dc);
#endif

	rekey = HDMI_REKEY_DEFAULT;
	val = HDMI_CTRL_REKEY(rekey);
	val |= HDMI_CTRL_MAX_AC_PACKET((dc->mode.h_sync_width +
					dc->mode.h_back_porch +
					dc->mode.h_front_porch -
					rekey - 18) / 32);
	if (!hdmi->dvi)
		val |= HDMI_CTRL_ENABLE;
	tegra_hdmi_writel(hdmi, val, HDMI_NV_PDISP_HDMI_CTRL);

	if (hdmi->dvi)
		tegra_hdmi_writel(hdmi, 0x0,
				  HDMI_NV_PDISP_HDMI_GENERIC_CTRL);
	else
		tegra_hdmi_writel(hdmi, GENERIC_CTRL_AUDIO,
				  HDMI_NV_PDISP_HDMI_GENERIC_CTRL);

	tegra_dc_hdmi_setup_avi_infoframe(dc, hdmi->dvi);
	tegra_dc_hdmi_setup_audio_infoframe(dc, hdmi->dvi);
	tegra_dc_hdmi_setup_stereo_infoframe(dc);

	/* TMDS CONFIG */
	for (i = 0; i < ARRAY_SIZE(tdms_config); i++) {
		if (dc->mode.pclk <= tdms_config[i].pclk) {
			tegra_dc_hdmi_setup_tdms(hdmi, &tdms_config[i]);
			break;
		}
	}

	tegra_hdmi_writel(hdmi,
			  SOR_SEQ_CTL_PU_PC(0) |
			  SOR_SEQ_PU_PC_ALT(0) |
			  SOR_SEQ_PD_PC(8) |
			  SOR_SEQ_PD_PC_ALT(8),
			  HDMI_NV_PDISP_SOR_SEQ_CTL);

	val = SOR_SEQ_INST_WAIT_TIME(1) |
		SOR_SEQ_INST_WAIT_UNITS_VSYNC |
		SOR_SEQ_INST_HALT |
		SOR_SEQ_INST_PIN_A_LOW |
		SOR_SEQ_INST_PIN_B_LOW |
		SOR_SEQ_INST_DRIVE_PWM_OUT_LO;

	tegra_hdmi_writel(hdmi, val, HDMI_NV_PDISP_SOR_SEQ_INST0);
	tegra_hdmi_writel(hdmi, val, HDMI_NV_PDISP_SOR_SEQ_INST8);

	val = 0x1c800;
	val &= ~SOR_CSTM_ROTCLK(~0);
	val |= SOR_CSTM_ROTCLK(2);
	tegra_hdmi_writel(hdmi, val, HDMI_NV_PDISP_SOR_CSTM);


	tegra_dc_writel(dc, DISP_CTRL_MODE_STOP, DC_CMD_DISPLAY_COMMAND);
	tegra_dc_writel(dc, GENERAL_ACT_REQ << 8, DC_CMD_STATE_CONTROL);
	tegra_dc_writel(dc, GENERAL_ACT_REQ, DC_CMD_STATE_CONTROL);


	/* start SOR */
	tegra_hdmi_writel(hdmi,
			  SOR_PWR_NORMAL_STATE_PU |
			  SOR_PWR_NORMAL_START_NORMAL |
			  SOR_PWR_SAFE_STATE_PD |
			  SOR_PWR_SETTING_NEW_TRIGGER,
			  HDMI_NV_PDISP_SOR_PWR);
	tegra_hdmi_writel(hdmi,
			  SOR_PWR_NORMAL_STATE_PU |
			  SOR_PWR_NORMAL_START_NORMAL |
			  SOR_PWR_SAFE_STATE_PD |
			  SOR_PWR_SETTING_NEW_DONE,
			  HDMI_NV_PDISP_SOR_PWR);

	retries = 1000;
	do {
		BUG_ON(--retries < 0);
		val = tegra_hdmi_readl(hdmi, HDMI_NV_PDISP_SOR_PWR);
	} while (val & SOR_PWR_SETTING_NEW_PENDING);

	val = SOR_STATE_ASY_CRCMODE_COMPLETE |
		SOR_STATE_ASY_OWNER_HEAD0 |
		SOR_STATE_ASY_SUBOWNER_BOTH |
		SOR_STATE_ASY_PROTOCOL_SINGLE_TMDS_A |
		SOR_STATE_ASY_DEPOL_POS;

	if (dc->mode.flags & TEGRA_DC_MODE_FLAG_NEG_H_SYNC)
		val |= SOR_STATE_ASY_HSYNCPOL_NEG;
	else
		val |= SOR_STATE_ASY_HSYNCPOL_POS;

	if (dc->mode.flags & TEGRA_DC_MODE_FLAG_NEG_V_SYNC)
		val |= SOR_STATE_ASY_VSYNCPOL_NEG;
	else
		val |= SOR_STATE_ASY_VSYNCPOL_POS;

	tegra_hdmi_writel(hdmi, val, HDMI_NV_PDISP_SOR_STATE2);

	val = SOR_STATE_ASY_HEAD_OPMODE_AWAKE | SOR_STATE_ASY_ORMODE_NORMAL;
	tegra_hdmi_writel(hdmi, val, HDMI_NV_PDISP_SOR_STATE1);

	tegra_hdmi_writel(hdmi, 0, HDMI_NV_PDISP_SOR_STATE0);
	tegra_hdmi_writel(hdmi, SOR_STATE_UPDATE, HDMI_NV_PDISP_SOR_STATE0);
	tegra_hdmi_writel(hdmi, val | SOR_STATE_ATTACHED,
			  HDMI_NV_PDISP_SOR_STATE1);
	tegra_hdmi_writel(hdmi, 0, HDMI_NV_PDISP_SOR_STATE0);

	tegra_dc_writel(dc, HDMI_ENABLE, DC_DISP_DISP_WIN_OPTIONS);

	tegra_dc_writel(dc, PW0_ENABLE | PW1_ENABLE | PW2_ENABLE | PW3_ENABLE |
			PW4_ENABLE | PM0_ENABLE | PM1_ENABLE,
			DC_CMD_DISPLAY_POWER_CONTROL);

	tegra_dc_writel(dc, DISP_CTRL_MODE_C_DISPLAY, DC_CMD_DISPLAY_COMMAND);
	tegra_dc_writel(dc, GENERAL_ACT_REQ << 8, DC_CMD_STATE_CONTROL);
	tegra_dc_writel(dc, GENERAL_ACT_REQ, DC_CMD_STATE_CONTROL);

	tegra_nvhdcp_set_plug(hdmi->nvhdcp, 1);
}

static void tegra_dc_hdmi_disable(struct tegra_dc *dc)
{
	struct tegra_dc_hdmi_data *hdmi = tegra_dc_get_outdata(dc);

	tegra_nvhdcp_set_plug(hdmi->nvhdcp, 0);

#if !defined(CONFIG_ARCH_TEGRA_2x_SOC)
	tegra_hdmi_writel(hdmi, 0, HDMI_NV_PDISP_SOR_AUDIO_HDA_PRESENSE_0);
	/* sleep 1ms before disabling clocks to ensure HDA gets the interrupt */
	msleep(1);
	clk_disable(hdmi->hda2hdmi_clk);
	clk_disable(hdmi->hda2codec_clk);
	clk_disable(hdmi->hda_clk);
#endif
	tegra_periph_reset_assert(hdmi->clk);
	hdmi->clk_enabled = false;
	clk_disable(hdmi->clk);
	tegra_dvfs_set_rate(hdmi->clk, 0);
}

struct tegra_dc_out_ops tegra_dc_hdmi_ops = {
	.init = tegra_dc_hdmi_init,
	.destroy = tegra_dc_hdmi_destroy,
	.enable = tegra_dc_hdmi_enable,
	.disable = tegra_dc_hdmi_disable,
	.detect = tegra_dc_hdmi_detect,
	.suspend = tegra_dc_hdmi_suspend,
	.resume = tegra_dc_hdmi_resume,
};

struct tegra_dc_edid *tegra_dc_get_edid(struct tegra_dc *dc)
{
	struct tegra_dc_hdmi_data *hdmi;

	/* TODO: Support EDID on non-HDMI devices */
	if (dc->out->type != TEGRA_DC_OUT_HDMI)
		return ERR_PTR(-ENODEV);

	hdmi = tegra_dc_get_outdata(dc);

	return tegra_edid_get_data(hdmi->edid);
}
EXPORT_SYMBOL(tegra_dc_get_edid);

void tegra_dc_put_edid(struct tegra_dc_edid *edid)
{
	tegra_edid_put_data(edid);
}
EXPORT_SYMBOL(tegra_dc_put_edid);<|MERGE_RESOLUTION|>--- conflicted
+++ resolved
@@ -755,6 +755,7 @@
 	hdmi->dvi = !(specs->misc & FB_MISC_HDMI);
 
 	tegra_fb_update_monspecs(dc->fb, specs, tegra_dc_hdmi_mode_filter);
+	switch_set_state(&hdmi->hpd_switch, 1);
 	dev_info(&dc->ndev->dev, "display detected\n");
 
 	dc->connected = true;
@@ -821,20 +822,11 @@
 
 	tegra_dc_hdmi_detect_config(dc, &specs);
 
-<<<<<<< HEAD
 	return true;
 
 fail:
 	hdmi->eld_retrieved = false;
-=======
-	tegra_fb_update_monspecs(dc->fb, &specs, tegra_dc_hdmi_mode_filter);
-	switch_set_state(&hdmi->hpd_switch, 1);
-	dev_info(&dc->ndev->dev, "display detected\n");
-	return true;
-
-fail:
 	switch_set_state(&hdmi->hpd_switch, 0);
->>>>>>> 3ac6e2e8
 	tegra_nvhdcp_set_plug(hdmi->nvhdcp, 0);
 	return false;
 }
