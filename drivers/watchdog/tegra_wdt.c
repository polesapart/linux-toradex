--- conflicted
+++ resolved
@@ -3,11 +3,7 @@
  *
  * watchdog driver for NVIDIA tegra internal watchdog
  *
-<<<<<<< HEAD
- * Copyright (c) 2012, NVIDIA Corporation.
-=======
  * Copyright (c) 2012-2014, NVIDIA Corporation. All rights reserved.
->>>>>>> c7460e0d
  * Copyright (c) 2013, Toradex AG
  *
  * based on drivers/watchdog/softdog.c and drivers/watchdog/omap_wdt.c
@@ -268,12 +264,7 @@
 			continue;
 		status = readl(wdt->wdt_source + WDT_STATUS);
 		if ((wdt->status & WDT_ENABLED) &&
-<<<<<<< HEAD
-			(status & WDT_INTR_STAT))
-		{
-=======
 			(status & WDT_INTR_STAT)) {
->>>>>>> c7460e0d
 			tegra_wdt_interrupt_instance(wdt);
 		}
 	}
@@ -398,17 +389,10 @@
 
 	/* check if way-out char was written as last data */
 	char c;
-<<<<<<< HEAD
-	if(len) {
-		tegra_wdt_ping(wdt);
-
-		if(get_user(c, data + len - 1))
-=======
 	if (len) {
 		tegra_wdt_ping(wdt);
 
 		if (get_user(c, data + len - 1))
->>>>>>> c7460e0d
 			return -EFAULT;
 		else
 			wdt->way_out_ok = (('V' == c) ? 1 : 0);
