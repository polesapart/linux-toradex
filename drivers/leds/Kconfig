menuconfig NEW_LEDS
	bool "LED Support"
	help
	  Say Y to enable Linux LED support.  This allows control of supported
	  LEDs from both userspace and optionally, by kernel events (triggers).

	  This is not related to standard keyboard LEDs which are controlled
	  via the input system.

if NEW_LEDS

config LEDS_CLASS
	tristate "LED Class Support"
	help
	  This option enables the led sysfs class in /sys/class/leds.  You'll
	  need this to do anything useful with LEDs.  If unsure, say N.

if LEDS_CLASS

comment "LED drivers"

<<<<<<< HEAD
config LEDS_88PM860X
	tristate "LED Support for Marvell 88PM860x PMIC"
	depends on MFD_88PM860X
	help
	  This option enables support for on-chip LED drivers found on Marvell
	  Semiconductor 88PM8606 PMIC.

config LEDS_ATMEL_PWM
	tristate "LED Support using Atmel PWM outputs"
	depends on ATMEL_PWM
=======
config LEDS_CORGI
	tristate "LED Support for the Sharp SL-C7x0 series"
	depends on LEDS_CLASS && PXA_SHARP_C7xx
>>>>>>> c9a75b78
	help
	  This option enables support for the LEDs on Sharp Zaurus
	  SL-C7x0 series (C700, C750, C760, C860).

config LEDS_LOCOMO
	tristate "LED Support for Locomo device"
	depends on SHARP_LOCOMO
	help
	  This option enables support for the LEDs on Sharp Locomo.
	  Zaurus models SL-5500 and SL-5600.

config LEDS_MIKROTIK_RB532
	tristate "LED Support for Mikrotik Routerboard 532"
	depends on MIKROTIK_RB532
	help
	  This option enables support for the so called "User LED" of
	  Mikrotik's Routerboard 532.

config LEDS_S3C24XX
	tristate "LED Support for Samsung S3C24XX GPIO LEDs"
	depends on ARCH_S3C2410
	help
	  This option enables support for LEDs connected to GPIO lines
	  on Samsung S3C24XX series CPUs, such as the S3C2410 and S3C2440.

config LEDS_AMS_DELTA
	tristate "LED Support for the Amstrad Delta (E3)"
	depends on MACH_AMS_DELTA
	help
	  This option enables support for the LEDs on Amstrad Delta (E3).

config LEDS_NET48XX
	tristate "LED Support for Soekris net48xx series Error LED"
	depends on SCx200_GPIO
	help
	  This option enables support for the Soekris net4801 and net4826 error
	  LED.

config LEDS_NET5501
	tristate "LED Support for Soekris net5501 series Error LED"
	depends on LEDS_TRIGGERS
	depends on X86 && LEDS_GPIO_PLATFORM && GPIO_CS5535
	select LEDS_TRIGGER_DEFAULT_ON
	default n
	help
	  Add support for the Soekris net5501 board (detection, error led
	  and GPIO).

config LEDS_FSG
	tristate "LED Support for the Freecom FSG-3"
	depends on MACH_FSG
	help
	  This option enables support for the LEDs on the Freecom FSG-3.

config LEDS_WRAP
	tristate "LED Support for the WRAP series LEDs"
	depends on SCx200_GPIO
	help
	  This option enables support for the PCEngines WRAP programmable LEDs.

config LEDS_ALIX2
	tristate "LED Support for ALIX.2 and ALIX.3 series"
	depends on X86 && !GPIO_CS5535 && !CS5535_GPIO
	help
	  This option enables support for the PCEngines ALIX.2 and ALIX.3 LEDs.
	  You have to set leds-alix2.force=1 for boards with Award BIOS.

config LEDS_H1940
	tristate "LED Support for iPAQ H1940 device"
	depends on ARCH_H1940
	help
	  This option enables support for the LEDs on the h1940.

config LEDS_COBALT_QUBE
	tristate "LED Support for the Cobalt Qube series front LED"
	depends on MIPS_COBALT
	help
	  This option enables support for the front LED on Cobalt Qube series

config LEDS_COBALT_RAQ
	bool "LED Support for the Cobalt Raq series"
	depends on LEDS_CLASS=y && MIPS_COBALT
	select LEDS_TRIGGERS
	help
	  This option enables support for the Cobalt Raq series LEDs.

config LEDS_SUNFIRE
	tristate "LED support for SunFire servers."
	depends on SPARC64
	select LEDS_TRIGGERS
	help
	  This option enables support for the Left, Middle, and Right
	  LEDs on the I/O and CPU boards of SunFire UltraSPARC servers.

config LEDS_HP6XX
	tristate "LED Support for the HP Jornada 6xx"
	depends on SH_HP6XX
	help
	  This option enables LED support for the handheld
	  HP Jornada 620/660/680/690.

config LEDS_PCA9532
	tristate "LED driver for PCA9532 dimmer"
	depends on I2C && INPUT && EXPERIMENTAL
	help
	  This option enables support for NXP pca9532
	  LED controller. It is generally only useful
	  as a platform driver

config LEDS_GPIO
	tristate "LED Support for GPIO connected LEDs"
	depends on GENERIC_GPIO
	help
	  This option enables support for the LEDs connected to GPIO
	  outputs. To be useful the particular board must have LEDs
	  and they must be connected to the GPIO lines.  The LEDs must be
	  defined as platform devices and/or OpenFirmware platform devices.
	  The code to use these bindings can be selected below.

config LEDS_GPIO_PLATFORM
	bool "Platform device bindings for GPIO LEDs"
	depends on LEDS_GPIO
	default y
	help
	  Let the leds-gpio driver drive LEDs which have been defined as
	  platform devices.  If you don't know what this means, say yes.

<<<<<<< HEAD
config LEDS_GPIO_OF
	bool "OpenFirmware platform device bindings for GPIO LEDs"
	depends on LEDS_GPIO && OF_DEVICE
	default y
=======
config LEDS_PWM
       tristate "LED Support for PWM connected LEDs"
       depends on LEDS_CLASS && GENERIC_PWM
       help
         Enables support for LEDs connected to PWM outputs.

config LEDS_HP_DISK
	tristate "LED Support for disk protection LED on HP notebooks"
	depends on LEDS_CLASS && ACPI
>>>>>>> c9a75b78
	help
	  Let the leds-gpio driver drive LEDs which have been defined as
	  of_platform devices.  For instance, LEDs which are listed in a "dts"
	  file.

config LEDS_LP3944
	tristate "LED Support for N.S. LP3944 (Fun Light) I2C chip"
	depends on I2C
	help
	  This option enables support for LEDs connected to the National
	  Semiconductor LP3944 Lighting Management Unit (LMU) also known as
	  Fun Light Chip.

	  To compile this driver as a module, choose M here: the
	  module will be called leds-lp3944.

config LEDS_CLEVO_MAIL
	tristate "Mail LED on Clevo notebook"
	depends on X86 && SERIO_I8042 && DMI
	help
	  This driver makes the mail LED accessible from userspace
	  programs through the leds subsystem. This LED have three
	  known mode: off, blink at 0.5Hz and blink at 1Hz.

	  The driver supports two kinds of interface: using ledtrig-timer
	  or through /sys/class/leds/clevo::mail/brightness. As this LED
	  cannot change it's brightness it blinks instead. The brightness
	  value 0 means off, 1..127 means blink at 0.5Hz and 128..255 means
	  blink at 1Hz.

	  This module can drive the mail LED for the following notebooks:

	  	Clevo D400P
	  	Clevo D410J
	  	Clevo D410V
	  	Clevo D400V/D470V (not tested, but might work)
	  	Clevo M540N
	  	Clevo M5x0N (not tested, but might work)
	  	Positivo Mobile (Clevo M5x0V)

	  If your model is not listed here you can try the "nodetect"
	  module parameter.

	  To compile this driver as a module, choose M here: the
	  module will be called leds-clevo-mail.

config LEDS_PCA955X
	tristate "LED Support for PCA955x I2C chips"
	depends on I2C
	help
	  This option enables support for LEDs connected to PCA955x
	  LED driver chips accessed via the I2C bus.  Supported
	  devices include PCA9550, PCA9551, PCA9552, and PCA9553.

config LEDS_WM831X_STATUS
	tristate "LED support for status LEDs on WM831x PMICs"
	depends on MFD_WM831X
	help
	  This option enables support for the status LEDs of the WM831x
          series of PMICs.

config LEDS_WM8350
	tristate "LED Support for WM8350 AudioPlus PMIC"
	depends on MFD_WM8350
	help
	  This option enables support for LEDs driven by the Wolfson
	  Microelectronics WM8350 AudioPlus PMIC.

config LEDS_DA903X
	tristate "LED Support for DA9030/DA9034 PMIC"
	depends on PMIC_DA903X
	help
	  This option enables support for on-chip LED drivers found
	  on Dialog Semiconductor DA9030/DA9034 PMICs.

config LEDS_DAC124S085
	tristate "LED Support for DAC124S085 SPI DAC"
	depends on SPI
	help
	  This option enables support for DAC124S085 SPI DAC from NatSemi,
	  which can be used to control up to four LEDs.

config LEDS_PWM
	tristate "PWM driven LED Support"
	depends on HAVE_PWM
	help
	  This option enables support for pwm driven LEDs

config LEDS_REGULATOR
	tristate "REGULATOR driven LED support"
	depends on REGULATOR
	help
	  This option enables support for regulator driven LEDs.

config LEDS_BD2802
	tristate "LED driver for BD2802 RGB LED"
	depends on I2C
	help
	  This option enables support for BD2802GU RGB LED driver chips
	  accessed via the I2C bus.

config LEDS_INTEL_SS4200
	tristate "LED driver for Intel NAS SS4200 series"
	depends on PCI && DMI
	help
	  This option enables support for the Intel SS4200 series of
	  Network Attached Storage servers.  You may control the hard
	  drive or power LEDs on the front panel.  Using this driver
	  can stop the front LED from blinking after startup.

config LEDS_LT3593
	tristate "LED driver for LT3593 controllers"
	depends on GENERIC_GPIO
	help
	  This option enables support for LEDs driven by a Linear Technology
	  LT3593 controller. This controller uses a special one-wire pulse
	  coding protocol to set the brightness.

config LEDS_ADP5520
	tristate "LED Support for ADP5520/ADP5501 PMIC"
	depends on PMIC_ADP5520
	help
	  This option enables support for on-chip LED drivers found
	  on Analog Devices ADP5520/ADP5501 PMICs.

	  To compile this driver as a module, choose M here: the module will
	  be called leds-adp5520.

config LEDS_DELL_NETBOOKS
	tristate "External LED on Dell Business Netbooks"
	depends on X86 && ACPI_WMI
	help
	  This adds support for the Latitude 2100 and similar
	  notebooks that have an external LED.

config LEDS_MC13783
	tristate "LED Support for MC13783 PMIC"
	depends on MFD_MC13783
	help
	  This option enable support for on-chip LED drivers found
	  on Freescale Semiconductor MC13783 PMIC.

config LEDS_TRIGGERS
	bool "LED Trigger support"
	help
	  This option enables trigger support for the leds class.
	  These triggers allow kernel events to drive the LEDs and can
	  be configured via sysfs. If unsure, say Y.

if LEDS_TRIGGERS

comment "LED Triggers"

config LEDS_TRIGGER_TIMER
	tristate "LED Timer Trigger"
	help
	  This allows LEDs to be controlled by a programmable timer
	  via sysfs. Some LED hardware can be programmed to start
	  blinking the LED without any further software interaction.
	  For more details read Documentation/leds-class.txt.

	  If unsure, say Y.

config LEDS_TRIGGER_IDE_DISK
	bool "LED IDE Disk Trigger"
	depends on IDE_GD_ATA
	help
	  This allows LEDs to be controlled by IDE disk activity.
	  If unsure, say Y.

config LEDS_TRIGGER_DIM
	tristate "LED Dimmer Trigger"
	depends on LEDS_TRIGGERS
	help
	  Regulates the brightness of an LED based on the 1-minute CPU
	  load average.  Ideal for PWM-driven LEDs.
	  If unsure, say Y.

config LEDS_TRIGGER_HEARTBEAT
	tristate "LED Heartbeat Trigger"
	help
	  This allows LEDs to be controlled by a CPU load average.
	  The flash frequency is a hyperbolic function of the 1-minute
	  load average.
	  If unsure, say Y.

config LEDS_TRIGGER_BACKLIGHT
	tristate "LED backlight Trigger"
	help
	  This allows LEDs to be controlled as a backlight device: they
	  turn off and on when the display is blanked and unblanked.

	  If unsure, say N.

config LEDS_TRIGGER_GPIO
	tristate "LED GPIO Trigger"
	depends on GPIOLIB
	help
	  This allows LEDs to be controlled by gpio events. It's good
	  when using gpios as switches and triggering the needed LEDs
	  from there. One use case is n810's keypad LEDs that could
	  be triggered by this trigger when user slides up to show
	  keypad.

	  If unsure, say N.

config LEDS_TRIGGER_DEFAULT_ON
	tristate "LED Default ON Trigger"
	help
	  This allows LEDs to be initialised in the ON state.
	  If unsure, say Y.

comment "iptables trigger is under Netfilter config (LED target)"
	depends on LEDS_TRIGGERS

endif # LEDS_TRIGGERS

endif # LEDS_CLASS

endif # NEW_LEDS<|MERGE_RESOLUTION|>--- conflicted
+++ resolved
@@ -19,7 +19,6 @@
 
 comment "LED drivers"
 
-<<<<<<< HEAD
 config LEDS_88PM860X
 	tristate "LED Support for Marvell 88PM860x PMIC"
 	depends on MFD_88PM860X
@@ -30,14 +29,9 @@
 config LEDS_ATMEL_PWM
 	tristate "LED Support using Atmel PWM outputs"
 	depends on ATMEL_PWM
-=======
-config LEDS_CORGI
-	tristate "LED Support for the Sharp SL-C7x0 series"
-	depends on LEDS_CLASS && PXA_SHARP_C7xx
->>>>>>> c9a75b78
-	help
-	  This option enables support for the LEDs on Sharp Zaurus
-	  SL-C7x0 series (C700, C750, C760, C860).
+	help
+	  This option enables support for LEDs driven using outputs
+	  of the dedicated PWM controller found on newer Atmel SOCs.
 
 config LEDS_LOCOMO
 	tristate "LED Support for Locomo device"
@@ -162,26 +156,20 @@
 	  Let the leds-gpio driver drive LEDs which have been defined as
 	  platform devices.  If you don't know what this means, say yes.
 
-<<<<<<< HEAD
 config LEDS_GPIO_OF
 	bool "OpenFirmware platform device bindings for GPIO LEDs"
 	depends on LEDS_GPIO && OF_DEVICE
 	default y
-=======
-config LEDS_PWM
-       tristate "LED Support for PWM connected LEDs"
-       depends on LEDS_CLASS && GENERIC_PWM
-       help
-         Enables support for LEDs connected to PWM outputs.
-
-config LEDS_HP_DISK
-	tristate "LED Support for disk protection LED on HP notebooks"
-	depends on LEDS_CLASS && ACPI
->>>>>>> c9a75b78
 	help
 	  Let the leds-gpio driver drive LEDs which have been defined as
 	  of_platform devices.  For instance, LEDs which are listed in a "dts"
 	  file.
+
+config LEDS_PWM
+	tristate "LED Support for PWM connected LEDs"
+	depends on LEDS_CLASS && GENERIC_PWM
+	help
+	  Enables support for LEDs connected to PWM outputs.
 
 config LEDS_LP3944
 	tristate "LED Support for N.S. LP3944 (Fun Light) I2C chip"
