--- conflicted
+++ resolved
@@ -30,11 +30,7 @@
 #include "sdhci.h"
 
 #define DRIVER_NAME "sdhci"
-<<<<<<< HEAD
-#define CLK_TIMEOUT    (10 * HZ)
-=======
 #define CLK_TIMEOUT    (1 * HZ)
->>>>>>> 3101ee16
 
 #define DBG(f, x...) \
 	pr_debug(DRIVER_NAME " [%s()]: " f, __func__,## x)
