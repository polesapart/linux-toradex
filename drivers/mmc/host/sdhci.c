--- conflicted
+++ resolved
@@ -2664,18 +2664,11 @@
 	if (host->quirks & SDHCI_QUIRK2_NO_1_8_V)
 		caps[1] &= ~(SDHCI_SUPPORT_SDR104 | SDHCI_SUPPORT_SDR50 |
 			     SDHCI_SUPPORT_DDR50);
-<<<<<<< HEAD
-	else
-		/* UHS-I mode(s) supported by the host controller. */
-		if (host->version >= SDHCI_SPEC_300)
-			mmc->caps |= MMC_CAP_UHS_SDR12 | MMC_CAP_UHS_SDR25;
-=======
 
 	/* Any UHS-I mode in caps implies SDR12 and SDR25 support. */
 	if (caps[1] & (SDHCI_SUPPORT_SDR104 | SDHCI_SUPPORT_SDR50 |
 		       SDHCI_SUPPORT_DDR50))
 		mmc->caps |= MMC_CAP_UHS_SDR12 | MMC_CAP_UHS_SDR25;
->>>>>>> c7460e0d
 
 	/* SDR104 supports also implies SDR50 support */
 	if (caps[1] & SDHCI_SUPPORT_SDR104)
