/*
 *  linux/drivers/mmc/host/sdhci.c - Secure Digital Host Controller Interface driver
 *
 *  Copyright (C) 2005-2008 Pierre Ossman, All Rights Reserved.
 *
 * This program is free software; you can redistribute it and/or modify
 * it under the terms of the GNU General Public License as published by
 * the Free Software Foundation; either version 2 of the License, or (at
 * your option) any later version.
 *
 * Thanks to the following companies for their support:
 *
 *     - JMicron (hardware and technical support)
 */

#include <linux/delay.h>
#include <linux/highmem.h>
#include <linux/io.h>
#include <linux/dma-mapping.h>
#include <linux/slab.h>
#include <linux/scatterlist.h>
#include <linux/regulator/consumer.h>

#include <linux/leds.h>

#include <linux/mmc/host.h>
#include <linux/mmc/card.h>

#include "sdhci.h"

#define DRIVER_NAME "sdhci"

#define DBG(f, x...) \
	pr_debug(DRIVER_NAME " [%s()]: " f, __func__,## x)

#if defined(CONFIG_LEDS_CLASS) || (defined(CONFIG_LEDS_CLASS_MODULE) && \
	defined(CONFIG_MMC_SDHCI_MODULE))
#define SDHCI_USE_LEDS_CLASS
#endif

static unsigned int debug_quirks = 0;

static void sdhci_prepare_data(struct sdhci_host *, struct mmc_data *);
static void sdhci_finish_data(struct sdhci_host *);

static void sdhci_send_command(struct sdhci_host *, struct mmc_command *);
static void sdhci_finish_command(struct sdhci_host *);

static void sdhci_dumpregs(struct sdhci_host *host)
{
	printk(KERN_DEBUG DRIVER_NAME ": ============== REGISTER DUMP ==============\n");

	printk(KERN_DEBUG DRIVER_NAME ": Sys addr: 0x%08x | Version:  0x%08x\n",
		sdhci_readl(host, SDHCI_DMA_ADDRESS),
		sdhci_readw(host, SDHCI_HOST_VERSION));
	printk(KERN_DEBUG DRIVER_NAME ": Blk size: 0x%08x | Blk cnt:  0x%08x\n",
		sdhci_readw(host, SDHCI_BLOCK_SIZE),
		sdhci_readw(host, SDHCI_BLOCK_COUNT));
	printk(KERN_DEBUG DRIVER_NAME ": Argument: 0x%08x | Trn mode: 0x%08x\n",
		sdhci_readl(host, SDHCI_ARGUMENT),
		sdhci_readw(host, SDHCI_TRANSFER_MODE));
	printk(KERN_DEBUG DRIVER_NAME ": Present:  0x%08x | Host ctl: 0x%08x\n",
		sdhci_readl(host, SDHCI_PRESENT_STATE),
		sdhci_readb(host, SDHCI_HOST_CONTROL));
	printk(KERN_DEBUG DRIVER_NAME ": Power:    0x%08x | Blk gap:  0x%08x\n",
		sdhci_readb(host, SDHCI_POWER_CONTROL),
		sdhci_readb(host, SDHCI_BLOCK_GAP_CONTROL));
	printk(KERN_DEBUG DRIVER_NAME ": Wake-up:  0x%08x | Clock:    0x%08x\n",
		sdhci_readb(host, SDHCI_WAKE_UP_CONTROL),
		sdhci_readw(host, SDHCI_CLOCK_CONTROL));
	printk(KERN_DEBUG DRIVER_NAME ": Timeout:  0x%08x | Int stat: 0x%08x\n",
		sdhci_readb(host, SDHCI_TIMEOUT_CONTROL),
		sdhci_readl(host, SDHCI_INT_STATUS));
	printk(KERN_DEBUG DRIVER_NAME ": Int enab: 0x%08x | Sig enab: 0x%08x\n",
		sdhci_readl(host, SDHCI_INT_ENABLE),
		sdhci_readl(host, SDHCI_SIGNAL_ENABLE));
	printk(KERN_DEBUG DRIVER_NAME ": AC12 err: 0x%08x | Slot int: 0x%08x\n",
		sdhci_readl(host, SDHCI_ACMD12_ERR),
		sdhci_readw(host, SDHCI_SLOT_INT_STATUS));
	printk(KERN_DEBUG DRIVER_NAME ": Caps:     0x%08x | Max curr: 0x%08x\n",
		sdhci_readl(host, SDHCI_CAPABILITIES),
		sdhci_readl(host, SDHCI_MAX_CURRENT));

	if (host->flags & SDHCI_USE_ADMA)
		printk(KERN_DEBUG DRIVER_NAME ": ADMA Err: 0x%08x | ADMA Ptr: 0x%08x\n",
		       readl(host->ioaddr + SDHCI_ADMA_ERROR),
		       readl(host->ioaddr + SDHCI_ADMA_ADDRESS));

	printk(KERN_DEBUG DRIVER_NAME ": ===========================================\n");
}

/*****************************************************************************\
 *                                                                           *
 * Low level functions                                                       *
 *                                                                           *
\*****************************************************************************/

static void sdhci_clear_set_irqs(struct sdhci_host *host, u32 clear, u32 set)
{
	u32 ier;

	ier = sdhci_readl(host, SDHCI_INT_ENABLE);
	ier &= ~clear;
	ier |= set;
	sdhci_writel(host, ier, SDHCI_INT_ENABLE);
	sdhci_writel(host, ier, SDHCI_SIGNAL_ENABLE);
}

static void sdhci_unmask_irqs(struct sdhci_host *host, u32 irqs)
{
	sdhci_clear_set_irqs(host, 0, irqs);
}

static void sdhci_mask_irqs(struct sdhci_host *host, u32 irqs)
{
	sdhci_clear_set_irqs(host, irqs, 0);
}

static void sdhci_set_card_detection(struct sdhci_host *host, bool enable)
{
	u32 irqs = SDHCI_INT_CARD_REMOVE | SDHCI_INT_CARD_INSERT;

	if (host->quirks & SDHCI_QUIRK_BROKEN_CARD_DETECTION)
		return;

	if (enable)
		sdhci_unmask_irqs(host, irqs);
	else
		sdhci_mask_irqs(host, irqs);
}

static void sdhci_enable_card_detection(struct sdhci_host *host)
{
	sdhci_set_card_detection(host, true);
}

static void sdhci_disable_card_detection(struct sdhci_host *host)
{
	sdhci_set_card_detection(host, false);
}

static void sdhci_reset(struct sdhci_host *host, u8 mask)
{
	unsigned long timeout;
	u32 uninitialized_var(ier);

	if (host->quirks & SDHCI_QUIRK_NO_CARD_NO_RESET) {
		if (!(sdhci_readl(host, SDHCI_PRESENT_STATE) &
			SDHCI_CARD_PRESENT))
			return;
	}

	if (host->quirks & SDHCI_QUIRK_RESTORE_IRQS_AFTER_RESET)
		ier = sdhci_readl(host, SDHCI_INT_ENABLE);

	sdhci_writeb(host, mask, SDHCI_SOFTWARE_RESET);

	if (mask & SDHCI_RESET_ALL)
		host->clock = 0;

	/* Wait max 100 ms */
	timeout = 100;

	/* hw clears the bit when it's done */
	while (sdhci_readb(host, SDHCI_SOFTWARE_RESET) & mask) {
		if (timeout == 0) {
			printk(KERN_ERR "%s: Reset 0x%x never completed.\n",
				mmc_hostname(host->mmc), (int)mask);
			sdhci_dumpregs(host);
			return;
		}
		timeout--;
		mdelay(1);
	}

	if (host->quirks & SDHCI_QUIRK_RESTORE_IRQS_AFTER_RESET)
		sdhci_clear_set_irqs(host, SDHCI_INT_ALL_MASK, ier);

	if (mask & SDHCI_RESET_ALL) {
		host->ops->configure_capabilities(host);
		host->uhs_mode = 0;
		host->mmc->ios.bus_speed_mode = 0;
		host->mmc->ios.signalling_voltage = MMC_3_3_VOLT_SIGNALLING;
	}
}

static void sdhci_set_ios(struct mmc_host *mmc, struct mmc_ios *ios);

static void sdhci_init(struct sdhci_host *host, int soft)
{
	if (soft)
		sdhci_reset(host, SDHCI_RESET_CMD|SDHCI_RESET_DATA);
	else
		sdhci_reset(host, SDHCI_RESET_ALL);

	sdhci_clear_set_irqs(host, SDHCI_INT_ALL_MASK,
		SDHCI_INT_BUS_POWER | SDHCI_INT_DATA_END_BIT |
		SDHCI_INT_DATA_CRC | SDHCI_INT_DATA_TIMEOUT | SDHCI_INT_INDEX |
		SDHCI_INT_END_BIT | SDHCI_INT_CRC | SDHCI_INT_TIMEOUT |
		SDHCI_INT_DATA_END | SDHCI_INT_RESPONSE);

	if (soft) {
		/* force clock reconfiguration */
		host->clock = 0;
		sdhci_set_ios(host->mmc, &host->mmc->ios);
	}
}

static void sdhci_reinit(struct sdhci_host *host)
{
	sdhci_init(host, 0);
	sdhci_enable_card_detection(host);
}

static void sdhci_activate_led(struct sdhci_host *host)
{
	u8 ctrl;

	ctrl = sdhci_readb(host, SDHCI_HOST_CONTROL);
	ctrl |= SDHCI_CTRL_LED;
	sdhci_writeb(host, ctrl, SDHCI_HOST_CONTROL);
}

static void sdhci_deactivate_led(struct sdhci_host *host)
{
	u8 ctrl;

	ctrl = sdhci_readb(host, SDHCI_HOST_CONTROL);
	ctrl &= ~SDHCI_CTRL_LED;
	sdhci_writeb(host, ctrl, SDHCI_HOST_CONTROL);
}

#ifdef SDHCI_USE_LEDS_CLASS
static void sdhci_led_control(struct led_classdev *led,
	enum led_brightness brightness)
{
	struct sdhci_host *host = container_of(led, struct sdhci_host, led);
	unsigned long flags;

	spin_lock_irqsave(&host->lock, flags);

	if (brightness == LED_OFF)
		sdhci_deactivate_led(host);
	else
		sdhci_activate_led(host);

	spin_unlock_irqrestore(&host->lock, flags);
}
#endif

/*****************************************************************************\
 *                                                                           *
 * Core functions                                                            *
 *                                                                           *
\*****************************************************************************/

static void sdhci_read_block_pio(struct sdhci_host *host)
{
	unsigned long flags;
	size_t blksize, len, chunk;
	u32 uninitialized_var(scratch);
	u8 *buf;

	DBG("PIO reading\n");

	blksize = host->data->blksz;
	chunk = 0;

	local_irq_save(flags);

	while (blksize) {
		if (!sg_miter_next(&host->sg_miter))
			BUG();

		len = min(host->sg_miter.length, blksize);

		blksize -= len;
		host->sg_miter.consumed = len;

		buf = host->sg_miter.addr;

		while (len) {
			if (chunk == 0) {
				scratch = sdhci_readl(host, SDHCI_BUFFER);
				chunk = 4;
			}

			*buf = scratch & 0xFF;

			buf++;
			scratch >>= 8;
			chunk--;
			len--;
		}
	}

	sg_miter_stop(&host->sg_miter);

	local_irq_restore(flags);
}

static void sdhci_write_block_pio(struct sdhci_host *host)
{
	unsigned long flags;
	size_t blksize, len, chunk;
	u32 scratch;
	u8 *buf;

	DBG("PIO writing\n");

	blksize = host->data->blksz;
	chunk = 0;
	scratch = 0;

	local_irq_save(flags);

	while (blksize) {
		if (!sg_miter_next(&host->sg_miter))
			BUG();

		len = min(host->sg_miter.length, blksize);

		blksize -= len;
		host->sg_miter.consumed = len;

		buf = host->sg_miter.addr;

		while (len) {
			scratch |= (u32)*buf << (chunk * 8);

			buf++;
			chunk++;
			len--;

			if ((chunk == 4) || ((len == 0) && (blksize == 0))) {
				sdhci_writel(host, scratch, SDHCI_BUFFER);
				chunk = 0;
				scratch = 0;
			}
		}
	}

	sg_miter_stop(&host->sg_miter);

	local_irq_restore(flags);
}

static void sdhci_transfer_pio(struct sdhci_host *host)
{
	u32 mask;

	BUG_ON(!host->data);

	if (host->blocks == 0)
		return;

	if (host->data->flags & MMC_DATA_READ)
		mask = SDHCI_DATA_AVAILABLE;
	else
		mask = SDHCI_SPACE_AVAILABLE;

	/*
	 * Some controllers (JMicron JMB38x) mess up the buffer bits
	 * for transfers < 4 bytes. As long as it is just one block,
	 * we can ignore the bits.
	 */
	if ((host->quirks & SDHCI_QUIRK_BROKEN_SMALL_PIO) &&
		(host->data->blocks == 1))
		mask = ~0;

	while (sdhci_readl(host, SDHCI_PRESENT_STATE) & mask) {
		if (host->quirks & SDHCI_QUIRK_PIO_NEEDS_DELAY)
			udelay(100);

		if (host->data->flags & MMC_DATA_READ)
			sdhci_read_block_pio(host);
		else
			sdhci_write_block_pio(host);

		host->blocks--;
		if (host->blocks == 0)
			break;
	}

	DBG("PIO transfer complete.\n");
}

static char *sdhci_kmap_atomic(struct scatterlist *sg, unsigned long *flags)
{
	local_irq_save(*flags);
	return kmap_atomic(sg_page(sg), KM_BIO_SRC_IRQ) + sg->offset;
}

static void sdhci_kunmap_atomic(void *buffer, unsigned long *flags)
{
	kunmap_atomic(buffer, KM_BIO_SRC_IRQ);
	local_irq_restore(*flags);
}

static void sdhci_set_adma_desc(u8 *desc, u32 addr, int len, unsigned cmd)
{
	__le32 *dataddr = (__le32 __force *)(desc + 4);
	__le16 *cmdlen = (__le16 __force *)desc;

	/* SDHCI specification says ADMA descriptors should be 4 byte
	 * aligned, so using 16 or 32bit operations should be safe. */

	cmdlen[0] = cpu_to_le16(cmd);
	cmdlen[1] = cpu_to_le16(len);

	dataddr[0] = cpu_to_le32(addr);
}

static int sdhci_adma_table_pre(struct sdhci_host *host,
	struct mmc_data *data)
{
	int direction;

	u8 *desc;
	u8 *align;
	dma_addr_t addr;
	dma_addr_t align_addr;
	int len, offset;

	struct scatterlist *sg;
	int i;
	char *buffer;
	unsigned long flags;

	/*
	 * The spec does not specify endianness of descriptor table.
	 * We currently guess that it is LE.
	 */

	if (data->flags & MMC_DATA_READ)
		direction = DMA_FROM_DEVICE;
	else
		direction = DMA_TO_DEVICE;

	/*
	 * The ADMA descriptor table is mapped further down as we
	 * need to fill it with data first.
	 */

	host->align_addr = dma_map_single(mmc_dev(host->mmc),
		host->align_buffer, 128 * 4, direction);
	if (dma_mapping_error(mmc_dev(host->mmc), host->align_addr))
		goto fail;
	BUG_ON(host->align_addr & 0x3);

	host->sg_count = dma_map_sg(mmc_dev(host->mmc),
		data->sg, data->sg_len, direction);
	if (host->sg_count == 0)
		goto unmap_align;

	desc = host->adma_desc;
	align = host->align_buffer;

	align_addr = host->align_addr;

	for_each_sg(data->sg, sg, host->sg_count, i) {
		addr = sg_dma_address(sg);
		len = sg_dma_len(sg);

		/*
		 * The SDHCI specification states that ADMA
		 * addresses must be 32-bit aligned. If they
		 * aren't, then we use a bounce buffer for
		 * the (up to three) bytes that screw up the
		 * alignment.
		 */
		offset = (4 - (addr & 0x3)) & 0x3;
		if (offset) {
			if (data->flags & MMC_DATA_WRITE) {
				buffer = sdhci_kmap_atomic(sg, &flags);
				WARN_ON(((long)buffer & PAGE_MASK) > (PAGE_SIZE - 3));
				memcpy(align, buffer, offset);
				sdhci_kunmap_atomic(buffer, &flags);
			}

			/* tran, valid */
			sdhci_set_adma_desc(desc, align_addr, offset, 0x21);

			BUG_ON(offset > 65536);

			align += 4;
			align_addr += 4;

			desc += 8;

			addr += offset;
			len -= offset;
		}

		BUG_ON(len > 65536);

		/* tran, valid */
		sdhci_set_adma_desc(desc, addr, len, 0x21);
		desc += 8;

		/*
		 * If this triggers then we have a calculation bug
		 * somewhere. :/
		 */
		WARN_ON((desc - host->adma_desc) > (128 * 2 + 1) * 4);
	}

	if (host->quirks & SDHCI_QUIRK_NO_ENDATTR_IN_NOPDESC) {
		/*
		* Mark the last descriptor as the terminating descriptor
		*/
		if (desc != host->adma_desc) {
			desc -= 8;
			desc[0] |= 0x2; /* end */
		}
	} else {
		/*
		* Add a terminating entry.
		*/

		/* nop, end, valid */
		sdhci_set_adma_desc(desc, 0, 0, 0x3);
	}

	/*
	 * Resync align buffer as we might have changed it.
	 */
	if (data->flags & MMC_DATA_WRITE) {
		dma_sync_single_for_device(mmc_dev(host->mmc),
			host->align_addr, 128 * 4, direction);
	}

	host->adma_addr = dma_map_single(mmc_dev(host->mmc),
		host->adma_desc, (128 * 2 + 1) * 4, DMA_TO_DEVICE);
	if (dma_mapping_error(mmc_dev(host->mmc), host->adma_addr))
		goto unmap_entries;
	BUG_ON(host->adma_addr & 0x3);

	return 0;

unmap_entries:
	dma_unmap_sg(mmc_dev(host->mmc), data->sg,
		data->sg_len, direction);
unmap_align:
	dma_unmap_single(mmc_dev(host->mmc), host->align_addr,
		128 * 4, direction);
fail:
	return -EINVAL;
}

static void sdhci_adma_table_post(struct sdhci_host *host,
	struct mmc_data *data)
{
	int direction;

	struct scatterlist *sg;
	int i, size;
	u8 *align;
	char *buffer;
	unsigned long flags;

	if (data->flags & MMC_DATA_READ)
		direction = DMA_FROM_DEVICE;
	else
		direction = DMA_TO_DEVICE;

	dma_unmap_single(mmc_dev(host->mmc), host->adma_addr,
		(128 * 2 + 1) * 4, DMA_TO_DEVICE);

	dma_unmap_single(mmc_dev(host->mmc), host->align_addr,
		128 * 4, direction);

	if (data->flags & MMC_DATA_READ) {
		dma_sync_sg_for_cpu(mmc_dev(host->mmc), data->sg,
			data->sg_len, direction);

		align = host->align_buffer;

		for_each_sg(data->sg, sg, host->sg_count, i) {
			if (sg_dma_address(sg) & 0x3) {
				size = 4 - (sg_dma_address(sg) & 0x3);

				buffer = sdhci_kmap_atomic(sg, &flags);
				WARN_ON(((long)buffer & PAGE_MASK) > (PAGE_SIZE - 3));
				memcpy(buffer, align, size);
				sdhci_kunmap_atomic(buffer, &flags);

				align += 4;
			}
		}
	}

	dma_unmap_sg(mmc_dev(host->mmc), data->sg,
		data->sg_len, direction);
}

static u8 sdhci_calc_timeout(struct sdhci_host *host, struct mmc_data *data)
{
	u8 count;
	unsigned target_timeout, current_timeout;

	/*
	 * If the host controller provides us with an incorrect timeout
	 * value, just skip the check and use 0xE.  The hardware may take
	 * longer to time out, but that's much better than having a too-short
	 * timeout value.
	 */
	if (host->quirks & SDHCI_QUIRK_BROKEN_TIMEOUT_VAL)
		return 0xE;

	/* timeout in us */
	target_timeout = data->timeout_ns / 1000 +
		data->timeout_clks / host->clock;

	if (host->quirks & SDHCI_QUIRK_DATA_TIMEOUT_USES_SDCLK)
		host->timeout_clk = host->clock / 1000;

	/*
	 * Figure out needed cycles.
	 * We do this in steps in order to fit inside a 32 bit int.
	 * The first step is the minimum timeout, which will have a
	 * minimum resolution of 6 bits:
	 * (1) 2^13*1000 > 2^22,
	 * (2) host->timeout_clk < 2^16
	 *     =>
	 *     (1) / (2) > 2^6
	 */
	count = 0;
	current_timeout = (1 << 13) * 1000 / host->timeout_clk;
	while (current_timeout < target_timeout) {
		count++;
		current_timeout <<= 1;
		if (count >= 0xF)
			break;
	}

	if (count >= 0xF) {
		printk(KERN_WARNING "%s: Too large timeout requested!\n",
			mmc_hostname(host->mmc));
		count = 0xE;
	}

	return count;
}

static void sdhci_set_transfer_irqs(struct sdhci_host *host)
{
	u32 pio_irqs = SDHCI_INT_DATA_AVAIL | SDHCI_INT_SPACE_AVAIL;
	u32 dma_irqs = SDHCI_INT_DMA_END | SDHCI_INT_ADMA_ERROR;

	if (host->flags & SDHCI_REQ_USE_DMA)
		sdhci_clear_set_irqs(host, pio_irqs, dma_irqs);
	else
		sdhci_clear_set_irqs(host, dma_irqs, pio_irqs);
}

static void sdhci_prepare_data(struct sdhci_host *host, struct mmc_data *data)
{
	u8 count;
	u8 ctrl;
	int ret;

	WARN_ON(host->data);

	if (data == NULL)
		return;

	/* Sanity checks */
	BUG_ON(data->blksz * data->blocks > 524288);
	BUG_ON(data->blksz > host->mmc->max_blk_size);
	BUG_ON(data->blocks > 65535);

	host->data = data;
	host->data_early = 0;

	count = sdhci_calc_timeout(host, data);
	sdhci_writeb(host, count, SDHCI_TIMEOUT_CONTROL);

	/* Frequency tuning uses only PIO mode */
	if (host->mmc->tuning_status == MMC_SD_TUNING_IN_PROGRESS) {
		host->flags &= ~SDHCI_REQ_USE_DMA;
	} else {
		if (host->flags & (SDHCI_USE_SDMA | SDHCI_USE_ADMA))
			host->flags |= SDHCI_REQ_USE_DMA;
	}

	/*
	 * FIXME: This doesn't account for merging when mapping the
	 * scatterlist.
	 */
	if (host->flags & SDHCI_REQ_USE_DMA) {
		int broken, i;
		struct scatterlist *sg;

		broken = 0;
		if (host->flags & SDHCI_USE_ADMA) {
			if (host->quirks & SDHCI_QUIRK_32BIT_ADMA_SIZE)
				broken = 1;
		} else {
			if (host->quirks & SDHCI_QUIRK_32BIT_DMA_SIZE)
				broken = 1;
		}

		if (unlikely(broken)) {
			for_each_sg(data->sg, sg, data->sg_len, i) {
				if (sg->length & 0x3) {
					DBG("Reverting to PIO because of "
						"transfer size (%d)\n",
						sg->length);
					host->flags &= ~SDHCI_REQ_USE_DMA;
					break;
				}
			}
		}
	}

	/*
	 * The assumption here being that alignment is the same after
	 * translation to device address space.
	 */
	if (host->flags & SDHCI_REQ_USE_DMA) {
		int broken, i;
		struct scatterlist *sg;

		broken = 0;
		if (host->flags & SDHCI_USE_ADMA) {
			/*
			 * As we use 3 byte chunks to work around
			 * alignment problems, we need to check this
			 * quirk.
			 */
			if (host->quirks & SDHCI_QUIRK_32BIT_ADMA_SIZE)
				broken = 1;
		} else {
			if (host->quirks & SDHCI_QUIRK_32BIT_DMA_ADDR)
				broken = 1;
		}

		if (unlikely(broken)) {
			for_each_sg(data->sg, sg, data->sg_len, i) {
				if (sg->offset & 0x3) {
					DBG("Reverting to PIO because of "
						"bad alignment\n");
					host->flags &= ~SDHCI_REQ_USE_DMA;
					break;
				}
			}
		}
	}

	if (host->flags & SDHCI_REQ_USE_DMA) {
		if (host->flags & SDHCI_USE_ADMA) {
			ret = sdhci_adma_table_pre(host, data);
			if (ret) {
				/*
				 * This only happens when someone fed
				 * us an invalid request.
				 */
				WARN_ON(1);
				host->flags &= ~SDHCI_REQ_USE_DMA;
			} else {
				sdhci_writel(host, host->adma_addr,
					SDHCI_ADMA_ADDRESS);
			}
		} else {
			int sg_cnt;

			sg_cnt = dma_map_sg(mmc_dev(host->mmc),
					data->sg, data->sg_len,
					(data->flags & MMC_DATA_READ) ?
						DMA_FROM_DEVICE :
						DMA_TO_DEVICE);
			if (sg_cnt == 0) {
				/*
				 * This only happens when someone fed
				 * us an invalid request.
				 */
				WARN_ON(1);
				host->flags &= ~SDHCI_REQ_USE_DMA;
			} else {
				WARN_ON(sg_cnt != 1);
				sdhci_writel(host, sg_dma_address(data->sg),
					SDHCI_DMA_ADDRESS);
			}
		}
	}

	/*
	 * Always adjust the DMA selection as some controllers
	 * (e.g. JMicron) can't do PIO properly when the selection
	 * is ADMA.
	 */
	if (host->version >= SDHCI_SPEC_200) {
		ctrl = sdhci_readb(host, SDHCI_HOST_CONTROL);
		ctrl &= ~SDHCI_CTRL_DMA_MASK;
		if ((host->flags & SDHCI_REQ_USE_DMA) &&
			(host->flags & SDHCI_USE_ADMA))
			ctrl |= SDHCI_CTRL_ADMA32;
		else
			ctrl |= SDHCI_CTRL_SDMA;
		sdhci_writeb(host, ctrl, SDHCI_HOST_CONTROL);
	}

	if (!(host->flags & SDHCI_REQ_USE_DMA)) {
		int flags;

		flags = SG_MITER_ATOMIC;
		if (host->data->flags & MMC_DATA_READ)
			flags |= SG_MITER_TO_SG;
		else
			flags |= SG_MITER_FROM_SG;
		sg_miter_start(&host->sg_miter, data->sg, data->sg_len, flags);
		host->blocks = data->blocks;
	}

	sdhci_set_transfer_irqs(host);

	/* We do not handle DMA boundaries, so set it to max (512 KiB) */
	sdhci_writew(host, SDHCI_MAKE_BLKSZ(7, data->blksz), SDHCI_BLOCK_SIZE);
	sdhci_writew(host, data->blocks, SDHCI_BLOCK_COUNT);
}

static void sdhci_set_transfer_mode(struct sdhci_host *host,
	struct mmc_data *data)
{
	u16 mode;

	if (data == NULL)
		return;

	WARN_ON(!host->data);

	mode = SDHCI_TRNS_BLK_CNT_EN;
	if (data->blocks > 1) {
		if (host->quirks & SDHCI_QUIRK_MULTIBLOCK_READ_ACMD12)
			mode |= SDHCI_TRNS_MULTI | SDHCI_TRNS_ACMD12;
		else
			mode |= SDHCI_TRNS_MULTI;
	}
	if (data->flags & MMC_DATA_READ)
		mode |= SDHCI_TRNS_READ;
	if (host->flags & SDHCI_REQ_USE_DMA)
		mode |= SDHCI_TRNS_DMA;

	sdhci_writew(host, mode, SDHCI_TRANSFER_MODE);
}

static void sdhci_finish_data(struct sdhci_host *host)
{
	struct mmc_data *data;

	BUG_ON(!host->data);

	data = host->data;
	host->data = NULL;

	if (host->flags & SDHCI_REQ_USE_DMA) {
		if (host->flags & SDHCI_USE_ADMA)
			sdhci_adma_table_post(host, data);
		else {
			dma_unmap_sg(mmc_dev(host->mmc), data->sg,
				data->sg_len, (data->flags & MMC_DATA_READ) ?
					DMA_FROM_DEVICE : DMA_TO_DEVICE);
		}
	}

	/*
	 * The specification states that the block count register must
	 * be updated, but it does not specify at what point in the
	 * data flow. That makes the register entirely useless to read
	 * back so we have to assume that nothing made it to the card
	 * in the event of an error.
	 */
	if (data->error)
		data->bytes_xfered = 0;
	else
		data->bytes_xfered = data->blksz * data->blocks;

	if (data->stop) {
		/*
		 * The controller needs a reset of internal state machines
		 * upon error conditions.
		 */
		if (data->error) {
			sdhci_reset(host, SDHCI_RESET_CMD);
			sdhci_reset(host, SDHCI_RESET_DATA);
		}

		sdhci_send_command(host, data->stop);
	} else
		tasklet_schedule(&host->finish_tasklet);
}

static void sdhci_send_command(struct sdhci_host *host, struct mmc_command *cmd)
{
	int flags;
	u32 mask;
	unsigned long timeout;

	WARN_ON(host->cmd);

	/* Wait max 10 ms */
	timeout = 10;

	mask = SDHCI_CMD_INHIBIT;
	if ((cmd->data != NULL) || (cmd->flags & MMC_RSP_BUSY))
		mask |= SDHCI_DATA_INHIBIT;

	/* We shouldn't wait for data inihibit for stop commands, even
	   though they might use busy signaling */
	if (host->mrq->data && (cmd == host->mrq->data->stop))
		mask &= ~SDHCI_DATA_INHIBIT;

	while (sdhci_readl(host, SDHCI_PRESENT_STATE) & mask) {
		if (timeout == 0) {
			printk(KERN_ERR "%s: Controller never released "
				"inhibit bit(s).\n", mmc_hostname(host->mmc));
			sdhci_dumpregs(host);
			cmd->error = -EIO;
			tasklet_schedule(&host->finish_tasklet);
			return;
		}
		timeout--;
		mdelay(1);
	}

	mod_timer(&host->timer, jiffies + 10 * HZ);

	host->cmd = cmd;

	sdhci_prepare_data(host, cmd->data);

	sdhci_writel(host, cmd->arg, SDHCI_ARGUMENT);

	sdhci_set_transfer_mode(host, cmd->data);

	if ((cmd->flags & MMC_RSP_136) && (cmd->flags & MMC_RSP_BUSY)) {
		printk(KERN_ERR "%s: Unsupported response type!\n",
			mmc_hostname(host->mmc));
		cmd->error = -EINVAL;
		tasklet_schedule(&host->finish_tasklet);
		return;
	}

	if (!(cmd->flags & MMC_RSP_PRESENT))
		flags = SDHCI_CMD_RESP_NONE;
	else if (cmd->flags & MMC_RSP_136)
		flags = SDHCI_CMD_RESP_LONG;
	else if (cmd->flags & MMC_RSP_BUSY)
		flags = SDHCI_CMD_RESP_SHORT_BUSY;
	else
		flags = SDHCI_CMD_RESP_SHORT;

	if (cmd->flags & MMC_RSP_CRC)
		flags |= SDHCI_CMD_CRC;
	if (cmd->flags & MMC_RSP_OPCODE)
		flags |= SDHCI_CMD_INDEX;
	if (cmd->data)
		flags |= SDHCI_CMD_DATA;

	sdhci_writew(host, SDHCI_MAKE_CMD(cmd->opcode, flags), SDHCI_COMMAND);
}

static void sdhci_finish_command(struct sdhci_host *host)
{
	int i;

	BUG_ON(host->cmd == NULL);

	if (host->cmd->flags & MMC_RSP_PRESENT) {
		if (host->cmd->flags & MMC_RSP_136) {
			/* CRC is stripped so we need to do some shifting. */
			for (i = 0;i < 4;i++) {
				host->cmd->resp[i] = sdhci_readl(host,
					SDHCI_RESPONSE + (3-i)*4) << 8;
				if (i != 3)
					host->cmd->resp[i] |=
						sdhci_readb(host,
						SDHCI_RESPONSE + (3-i)*4-1);
			}
		} else {
			host->cmd->resp[0] = sdhci_readl(host, SDHCI_RESPONSE);
		}
	}

	host->cmd->error = 0;

	if (host->data && host->data_early)
		sdhci_finish_data(host);

	if (!host->cmd->data)
		tasklet_schedule(&host->finish_tasklet);

	host->cmd = NULL;
}

static void sdhci_set_clock(struct sdhci_host *host, unsigned int clock)
{
	int div;
	u16 clk;
	unsigned long timeout;

	/*
	 * Controller clock should be enabled before MMC_POWER_UP to do
	 * register read/writes.
	 */
	if ((clock == 0) && (host->mmc->ios.power_mode == MMC_POWER_UP)) {
		if (host->ops->set_clock)
			host->ops->set_clock(host, host->mmc->f_min);
		return;
	}

	if (clock && clock == host->clock)
		return;

	if (host->ops->set_clock) {
		host->ops->set_clock(host, clock);
		if (host->quirks & SDHCI_QUIRK_NONSTANDARD_CLOCK)
			return;
	}

	sdhci_writew(host, 0, SDHCI_CLOCK_CONTROL);

	if (clock == 0)
		goto out;

	/* For DDR mode, the clock divisor is 1 as ios clock should be
	 * half of controller clock.
	 */
	if (host->uhs_mode != SDHCI_UHS_MODE_SEL_DDR50) {
		for (div = 1;div < 256;div *= 2) {
			if ((host->max_clk / div) <= clock)
				break;
		}
		div >>= 1;
	} else
		div = 1;

	clk = div << SDHCI_DIVIDER_SHIFT;
	clk |= SDHCI_CLOCK_INT_EN;
	sdhci_writew(host, clk, SDHCI_CLOCK_CONTROL);

	/* Wait max 20 ms */
	timeout = 20;
	while (!((clk = sdhci_readw(host, SDHCI_CLOCK_CONTROL))
		& SDHCI_CLOCK_INT_STABLE)) {
		if (timeout == 0) {
			printk(KERN_ERR "%s: Internal clock never "
				"stabilised.\n", mmc_hostname(host->mmc));
			sdhci_dumpregs(host);
			return;
		}
		timeout--;
		mdelay(1);
	}

	clk |= SDHCI_CLOCK_CARD_EN;
	sdhci_writew(host, clk, SDHCI_CLOCK_CONTROL);

out:

	host->clock = clock;
}

static void sdhci_set_power(struct sdhci_host *host, unsigned short power)
{
	u8 pwr;

	if (power == (unsigned short)-1)
		pwr = 0;
	else {
		switch (1 << power) {
		case MMC_VDD_165_195:
			pwr = SDHCI_POWER_180;
			break;
		case MMC_VDD_29_30:
		case MMC_VDD_30_31:
			pwr = SDHCI_POWER_300;
			break;
		case MMC_VDD_32_33:
		case MMC_VDD_33_34:
			pwr = SDHCI_POWER_330;
			break;
		default:
			BUG();
		}
	}

	if (host->pwr == pwr)
		return;

	host->pwr = pwr;

	if (pwr == 0) {
		sdhci_writeb(host, 0, SDHCI_POWER_CONTROL);
		return;
	}

	/*
	 * Spec says that we should clear the power reg before setting
	 * a new value. Some controllers don't seem to like this though.
	 */
	if (!(host->quirks & SDHCI_QUIRK_SINGLE_POWER_WRITE))
		sdhci_writeb(host, 0, SDHCI_POWER_CONTROL);

	/*
	 * At least the Marvell CaFe chip gets confused if we set the voltage
	 * and set turn on power at the same time, so set the voltage first.
	 */
	if (host->quirks & SDHCI_QUIRK_NO_SIMULT_VDD_AND_POWER)
		sdhci_writeb(host, pwr, SDHCI_POWER_CONTROL);

	pwr |= SDHCI_POWER_ON;

	sdhci_writeb(host, pwr, SDHCI_POWER_CONTROL);

	/*
	 * Some controllers need an extra 10ms delay of 10ms before they
	 * can apply clock after applying power
	 */
	if (host->quirks & SDHCI_QUIRK_DELAY_AFTER_POWER)
		mdelay(10);
}

/*****************************************************************************\
 *                                                                           *
 * MMC callbacks                                                             *
 *                                                                           *
\*****************************************************************************/

static void sdhci_request(struct mmc_host *mmc, struct mmc_request *mrq)
{
	struct sdhci_host *host;
	bool present;
	unsigned long flags;

	host = mmc_priv(mmc);

	spin_lock_irqsave(&host->lock, flags);

	WARN_ON(host->mrq != NULL);

#ifndef SDHCI_USE_LEDS_CLASS
	sdhci_activate_led(host);
#endif
	if (host->quirks & SDHCI_QUIRK_MULTIBLOCK_READ_ACMD12) {
		if (mrq->stop) {
			mrq->data->stop = NULL;
			mrq->stop = NULL;
		}
	}

	host->mrq = mrq;

	if (host->quirks & SDHCI_QUIRK_BROKEN_CARD_DETECTION) {
		if (host->ops->get_cd)
			present = host->ops->get_cd(host);
		else {
			/* If polling, assume that card is always present. */
			present = true;
		}
	} else
		present = sdhci_readl(host, SDHCI_PRESENT_STATE) &
				SDHCI_CARD_PRESENT;

	if (!present || host->flags & SDHCI_DEVICE_DEAD) {
		host->mrq->cmd->error = -ENOMEDIUM;
		tasklet_schedule(&host->finish_tasklet);
	} else
		sdhci_send_command(host, mrq->cmd);

	mmiowb();
	spin_unlock_irqrestore(&host->lock, flags);
}

static void sdhci_set_ios(struct mmc_host *mmc, struct mmc_ios *ios)
{
	struct sdhci_host *host;
	unsigned long flags;
	u8 ctrl;
	u16 clk;

	host = mmc_priv(mmc);

	spin_lock_irqsave(&host->lock, flags);

	if (host->flags & SDHCI_DEVICE_DEAD)
		goto out;

	/*
	 * Reset the chip on each power off.
	 * Should clear out any weird states.
	 */
	if (ios->power_mode == MMC_POWER_OFF) {
		sdhci_writel(host, 0, SDHCI_SIGNAL_ENABLE);
		sdhci_reinit(host);
	}

	sdhci_set_clock(host, ios->clock);

	if (ios->power_mode == MMC_POWER_OFF)
		sdhci_set_power(host, -1);
	else
		sdhci_set_power(host, ios->vdd);

	ctrl = sdhci_readb(host, SDHCI_HOST_CONTROL);

	if (ios->bus_width == MMC_BUS_WIDTH_8)
		ctrl |= SDHCI_CTRL_8BITBUS;
	else
		ctrl &= ~SDHCI_CTRL_8BITBUS;

	if (ios->bus_width == MMC_BUS_WIDTH_4)
		ctrl |= SDHCI_CTRL_4BITBUS;

	if (ios->timing == MMC_TIMING_SD_HS &&
	    !(host->quirks & SDHCI_QUIRK_NO_HISPD_BIT))
		ctrl |= SDHCI_CTRL_HISPD;
	else
		ctrl &= ~SDHCI_CTRL_HISPD;

	sdhci_writeb(host, ctrl, SDHCI_HOST_CONTROL);

	/*
	 * Some (ENE) controllers go apeshit on some ios operation,
	 * signalling timeout and CRC errors even on CMD0. Resetting
	 * it on each ios seems to solve the problem.
	 */
	if(host->quirks & SDHCI_QUIRK_RESET_CMD_DATA_ON_IOS)
		sdhci_reset(host, SDHCI_RESET_CMD | SDHCI_RESET_DATA);

	/* Set the bus speed mode */
	if (ios->bus_speed_mode && (host->uhs_mode != ios->bus_speed_mode)) {
		ctrl = sdhci_readb(host, SDHCI_HOST_CONTROL_2);
		ctrl &= ~SDHCI_UHS_MODE_SEL_DDR50;

		switch(ios->bus_speed_mode) {
		case MMC_BUS_SPEED_MODE_DDR50:
			ctrl |= SDHCI_UHS_MODE_SEL_DDR50;
			host->uhs_mode = SDHCI_UHS_MODE_SEL_DDR50;
			break;
		case MMC_BUS_SPEED_MODE_SDR50:
			ctrl |= SDHCI_UHS_MODE_SEL_SDR50;
			host->uhs_mode = SDHCI_UHS_MODE_SEL_SDR50;
			break;
		case MMC_BUS_SPEED_MODE_SDR104:
			ctrl |= SDHCI_UHS_MODE_SEL_SDR104;
			host->uhs_mode = SDHCI_UHS_MODE_SEL_SDR104;
			break;
		default:
			goto out;
		}

		/* Switch OFF sd clock to avoid generating a clock glitch */
		clk = sdhci_readw(host, SDHCI_CLOCK_CONTROL);
		clk &= (~SDHCI_CLOCK_CARD_EN);
		sdhci_writew(host, clk, SDHCI_CLOCK_CONTROL);

		/* Select UHS mode */
		sdhci_writeb(host, ctrl, SDHCI_HOST_CONTROL_2);

		/* Switch ON sd clock */
		clk |= SDHCI_CLOCK_CARD_EN;
		/* For ddr mode, the clock divisor is 1 as ios
		 * clock should be half of controller clock.
		 */
		if(host->uhs_mode == SDHCI_UHS_MODE_SEL_DDR50) {
			/* Clearing the field before setting the divider */
			clk &= ~(0xFF << SDHCI_DIVIDER_SHIFT);
			clk |= 1 << SDHCI_DIVIDER_SHIFT;
		}
		sdhci_writew(host, clk, SDHCI_CLOCK_CONTROL);
	}

	if (ios->tuning_arg) {
		switch(ios->tuning_arg) {
		case MMC_EXECUTE_TUNING:
			/* Clear the sampling clock select bit */
			ctrl = sdhci_readb(host, SDHCI_HOST_CONTROL_2);
			ctrl &= ~SDHCI_CTRL_2_SAMPLING_CLOCK_SELECT;
			sdhci_writeb(host, ctrl, SDHCI_HOST_CONTROL_2);

			/* Set the execute tuning bit */
			ctrl = sdhci_readb(host, SDHCI_HOST_CONTROL_2);
			if (!(ctrl & SDHCI_CTRL_2_EXECUTE_TUNING)) {
				ctrl |= SDHCI_CTRL_2_EXECUTE_TUNING;
				sdhci_writeb(host, ctrl, SDHCI_HOST_CONTROL_2);
			}
			mmc->tuning_status = MMC_SD_TUNING_IN_PROGRESS;
			break;
		case MMC_QUERY_TUNING_STATUS:
			ctrl = sdhci_readb(host, SDHCI_HOST_CONTROL_2);
			if (!(ctrl & SDHCI_CTRL_2_EXECUTE_TUNING))
				mmc->tuning_status = MMC_SD_TUNING_COMPLETED;
			break;
		case MMC_SAMPLING_CLOCK_SELECT:
			ctrl = sdhci_readb(host, SDHCI_HOST_CONTROL_2);
			if (ctrl & SDHCI_CTRL_2_SAMPLING_CLOCK_SELECT)
				mmc->tuning_status = MMC_SD_SAMPLING_CLOCK_SELECT_SET;
			break;
		case MMC_RESET_TUNING_CIRCUIT:
			ctrl = sdhci_readb(host, SDHCI_HOST_CONTROL_2);
			ctrl &= ~(SDHCI_CTRL_2_SAMPLING_CLOCK_SELECT);
			sdhci_writeb(host, ctrl, SDHCI_HOST_CONTROL_2);
			mmc->tuning_status = MMC_SD_RESET_TUNING_CIRCUIT;
			break;
		default:
			printk(KERN_ERR "%s: Undefined tuning operation\n",
				mmc_hostname(host->mmc));
			break;
		}
	}

	if (ios->signalling_voltage != host->signalling_voltage) {
		/* Switch OFF SD clock */
		clk = sdhci_readw(host, SDHCI_CLOCK_CONTROL);
		clk &= (~SDHCI_CLOCK_CARD_EN);
		sdhci_writew(host, clk, SDHCI_CLOCK_CONTROL);

		if (ios->signalling_voltage == MMC_1_8_VOLT_SIGNALLING) {
			ctrl = sdhci_readb(host, SDHCI_HOST_CONTROL_2);
			ctrl |= SDHCI_CTRL_2_VOLT_18_EN;
			sdhci_writeb(host, ctrl, SDHCI_HOST_CONTROL_2);
		}

		if (host->quirks & SDHCI_QUIRK_BROKEN_VOLTAGE_SWITCHING) {
			spin_unlock_irqrestore(&host->lock, flags);
			if (host->ops->set_signalling_voltage) {
				host->ops->set_signalling_voltage(host,
					ios->signalling_voltage);
			}
			spin_lock_irqsave(&host->lock, flags);
		}

		/* Wait for 5msec for the output to be stable */
		mdelay(5);

		/* Switch ON sd clock */
		clk |= SDHCI_CLOCK_CARD_EN;
		sdhci_writew(host, clk, SDHCI_CLOCK_CONTROL);

		host->signalling_voltage = ios->signalling_voltage;
	}

#ifdef CONFIG_MMC_TEGRA_TAP_DELAY
	if (ios->tap_value != host->tap_value) {
		/* Switch OFF SD clock */
		clk = sdhci_readw(host, SDHCI_CLOCK_CONTROL);
		clk &= (~SDHCI_CLOCK_CARD_EN);
		sdhci_writew(host, clk, SDHCI_CLOCK_CONTROL);

		host->ops->configure_tap_value(host, ios->tap_value);
		host->tap_value = ios->tap_value;

		/* Switch ON sd clock */
		clk |= SDHCI_CLOCK_CARD_EN;
		sdhci_writew(host, clk, SDHCI_CLOCK_CONTROL);
	}
#endif
out:
	mmiowb();
	spin_unlock_irqrestore(&host->lock, flags);
}

static int sdhci_get_ro(struct mmc_host *mmc)
{
	struct sdhci_host *host;
	unsigned long flags;
	int present;

	host = mmc_priv(mmc);

	spin_lock_irqsave(&host->lock, flags);

	if (host->flags & SDHCI_DEVICE_DEAD) {
		present = 0;
	} else if (!(host->quirks & SDHCI_QUIRK_BROKEN_WRITE_PROTECT)) {
		present = sdhci_readl(host, SDHCI_PRESENT_STATE);
		present = !(present & SDHCI_WRITE_PROTECT);
	} else if (host->ops->get_ro) {
		present = host->ops->get_ro(host);
	} else {
		present = 0;
	}

	spin_unlock_irqrestore(&host->lock, flags);

	if (host->quirks & SDHCI_QUIRK_INVERTED_WRITE_PROTECT)
		return !!(present & SDHCI_WRITE_PROTECT);
	return present;
}

static int sdhci_enable(struct mmc_host *mmc)
{
       struct sdhci_host *host = mmc_priv(mmc);

       if (!mmc->card || mmc->card->type == MMC_TYPE_SDIO)
               return 0;

       if (mmc->ios.clock)
               sdhci_set_clock(host, mmc->ios.clock);

       return 0;
}

static int sdhci_disable(struct mmc_host *mmc, int lazy)
{
       struct sdhci_host *host = mmc_priv(mmc);

       if (!mmc->card || mmc->card->type == MMC_TYPE_SDIO)
               return 0;

       sdhci_set_clock(host, 0);

       return 0;
}

static void sdhci_enable_sdio_irq(struct mmc_host *mmc, int enable)
{
	struct sdhci_host *host;
	unsigned long flags;

	host = mmc_priv(mmc);

	spin_lock_irqsave(&host->lock, flags);

	if (host->flags & SDHCI_DEVICE_DEAD)
		goto out;

	if (enable)
		sdhci_unmask_irqs(host, SDHCI_INT_CARD_INT);
	else
		sdhci_mask_irqs(host, SDHCI_INT_CARD_INT);

	if (host->quirks & SDHCI_QUIRK_ENABLE_INTERRUPT_AT_BLOCK_GAP) {
		u8 gap_ctrl = readb(host->ioaddr + SDHCI_BLOCK_GAP_CONTROL);
		if (enable)
			gap_ctrl |= 0x8;
		else
			gap_ctrl &= ~0x8;
		writeb(gap_ctrl, host->ioaddr + SDHCI_BLOCK_GAP_CONTROL);
	}

out:
	mmiowb();

	spin_unlock_irqrestore(&host->lock, flags);
}

int sdhci_enable(struct mmc_host *mmc)
{
	struct sdhci_host *host = mmc_priv(mmc);

	if (!mmc->card || mmc->card->type == MMC_TYPE_SDIO)
		return 0;

	if (mmc->ios.clock)
		sdhci_set_clock(host, mmc->ios.clock);

	return 0;
}

int sdhci_disable(struct mmc_host *mmc, int lazy)
{
	struct sdhci_host *host = mmc_priv(mmc);

	if (!mmc->card || mmc->card->type == MMC_TYPE_SDIO)
		return 0;

	sdhci_set_clock(host, 0);

	return 0;
}

static const struct mmc_host_ops sdhci_ops = {
	.request	= sdhci_request,
	.set_ios	= sdhci_set_ios,
	.get_ro		= sdhci_get_ro,
<<<<<<< HEAD
	.enable	= sdhci_enable,
=======
	.enable 	= sdhci_enable,
>>>>>>> 9001adc4
	.disable	= sdhci_disable,
	.enable_sdio_irq = sdhci_enable_sdio_irq,
};

void sdhci_card_detect_callback(struct sdhci_host *host)
{
	unsigned long flags;
	int present;

	spin_lock_irqsave(&host->lock, flags);

	if ((host->quirks & SDHCI_QUIRK_BROKEN_CARD_DETECTION) && host->ops->get_cd)
		present = host->ops->get_cd(host);
	else
		present = (sdhci_readl(host, SDHCI_PRESENT_STATE) &
			SDHCI_CARD_PRESENT);

	if (!present) {
		if (host->mrq) {
			printk(KERN_ERR "%s: Card removed during transfer!\n",
				mmc_hostname(host->mmc));
			printk(KERN_ERR "%s: Resetting controller.\n",
				mmc_hostname(host->mmc));

			sdhci_reset(host, SDHCI_RESET_CMD);
			sdhci_reset(host, SDHCI_RESET_DATA);

			host->mrq->cmd->error = -ENOMEDIUM;
			tasklet_schedule(&host->finish_tasklet);
		}
	}

	spin_unlock_irqrestore(&host->lock, flags);

	mmc_detect_change(host->mmc, msecs_to_jiffies(200));
}
EXPORT_SYMBOL_GPL(sdhci_card_detect_callback);

/*****************************************************************************\
 *                                                                           *
 * Tasklets                                                                  *
 *                                                                           *
\*****************************************************************************/

static void sdhci_tasklet_card(unsigned long param)
{
	struct sdhci_host *host;

	host = (struct sdhci_host *)param;

	sdhci_card_detect_callback(host);
}

static void sdhci_tasklet_finish(unsigned long param)
{
	struct sdhci_host *host;
	unsigned long flags;
	struct mmc_request *mrq;

	host = (struct sdhci_host*)param;

	spin_lock_irqsave(&host->lock, flags);

	del_timer(&host->timer);

	mrq = host->mrq;

	/*
	 * The controller needs a reset of internal state machines
	 * upon error conditions.
	 */
	if (!(host->flags & SDHCI_DEVICE_DEAD) &&
		(mrq->cmd->error ||
		 (mrq->data && (mrq->data->error ||
		  (mrq->data->stop && mrq->data->stop->error))) ||
		   (host->quirks & SDHCI_QUIRK_RESET_AFTER_REQUEST))) {

		/* Some controllers need this kick or reset won't work here */
		if (host->quirks & SDHCI_QUIRK_CLOCK_BEFORE_RESET) {
			unsigned int clock;

			/* This is to force an update */
			clock = host->clock;
			host->clock = 0;
			sdhci_set_clock(host, clock);
		}

		/* Spec says we should do both at the same time, but Ricoh
		   controllers do not like that. */
		sdhci_reset(host, SDHCI_RESET_CMD);
		sdhci_reset(host, SDHCI_RESET_DATA);
	}

	host->mrq = NULL;
	host->cmd = NULL;
	host->data = NULL;

#ifndef SDHCI_USE_LEDS_CLASS
	sdhci_deactivate_led(host);
#endif

	mmiowb();
	spin_unlock_irqrestore(&host->lock, flags);

	mmc_request_done(host->mmc, mrq);
}

static void sdhci_timeout_timer(unsigned long data)
{
	struct sdhci_host *host;
	unsigned long flags;

	host = (struct sdhci_host*)data;

	spin_lock_irqsave(&host->lock, flags);

	if (host->mrq) {
		printk(KERN_ERR "%s: Timeout waiting for hardware "
			"interrupt.\n", mmc_hostname(host->mmc));
		sdhci_dumpregs(host);

		if (host->data) {
			host->data->error = -ETIMEDOUT;
			sdhci_finish_data(host);
		} else {
			if (host->cmd)
				host->cmd->error = -ETIMEDOUT;
			else
				host->mrq->cmd->error = -ETIMEDOUT;

			tasklet_schedule(&host->finish_tasklet);
		}
	}

	mmiowb();
	spin_unlock_irqrestore(&host->lock, flags);
}

/*****************************************************************************\
 *                                                                           *
 * Interrupt handling                                                        *
 *                                                                           *
\*****************************************************************************/

static void sdhci_cmd_irq(struct sdhci_host *host, u32 intmask)
{
	BUG_ON(intmask == 0);

	if (!host->cmd) {
		printk(KERN_ERR "%s: Got command interrupt 0x%08x even "
			"though no command operation was in progress.\n",
			mmc_hostname(host->mmc), (unsigned)intmask);
		sdhci_dumpregs(host);
		return;
	}

	if (intmask & SDHCI_INT_TIMEOUT)
		host->cmd->error = -ETIMEDOUT;
	else if (intmask & (SDHCI_INT_CRC | SDHCI_INT_END_BIT |
			SDHCI_INT_INDEX))
		host->cmd->error = -EILSEQ;

	if (host->cmd->error) {
		if (intmask & SDHCI_INT_RESPONSE)
			tasklet_schedule(&host->finish_tasklet);
		return;
	}

	/*
	 * The host can send and interrupt when the busy state has
	 * ended, allowing us to wait without wasting CPU cycles.
	 * Unfortunately this is overloaded on the "data complete"
	 * interrupt, so we need to take some care when handling
	 * it.
	 *
	 * Note: The 1.0 specification is a bit ambiguous about this
	 *       feature so there might be some problems with older
	 *       controllers.
	 */
	if (host->cmd->flags & MMC_RSP_BUSY) {
		if (host->cmd->data)
			DBG("Cannot wait for busy signal when also "
				"doing a data transfer");
		else if (!(host->quirks & SDHCI_QUIRK_NO_BUSY_IRQ))
			return;

		/* The controller does not support the end-of-busy IRQ,
		 * fall through and take the SDHCI_INT_RESPONSE */
	}

	if (intmask & SDHCI_INT_RESPONSE)
		sdhci_finish_command(host);
}

#ifdef DEBUG
static void sdhci_show_adma_error(struct sdhci_host *host)
{
	const char *name = mmc_hostname(host->mmc);
	u8 *desc = host->adma_desc;
	__le32 *dma;
	__le16 *len;
	u8 attr;

	sdhci_dumpregs(host);

	while (true) {
		dma = (__le32 *)(desc + 4);
		len = (__le16 *)(desc + 2);
		attr = *desc;

		DBG("%s: %p: DMA 0x%08x, LEN 0x%04x, Attr=0x%02x\n",
		    name, desc, le32_to_cpu(*dma), le16_to_cpu(*len), attr);

		desc += 8;

		if (attr & 2)
			break;
	}
}
#else
static void sdhci_show_adma_error(struct sdhci_host *host) { }
#endif

static void sdhci_data_irq(struct sdhci_host *host, u32 intmask)
{
	BUG_ON(intmask == 0);

	if (!host->data) {
		/*
		 * The "data complete" interrupt is also used to
		 * indicate that a busy state has ended. See comment
		 * above in sdhci_cmd_irq().
		 */
		if (host->cmd && (host->cmd->flags & MMC_RSP_BUSY)) {
			if (intmask & SDHCI_INT_DATA_END) {
				sdhci_finish_command(host);
				return;
			}
		}

		printk(KERN_ERR "%s: Got data interrupt 0x%08x even "
			"though no data operation was in progress.\n",
			mmc_hostname(host->mmc), (unsigned)intmask);
		sdhci_dumpregs(host);

		return;
	}

	if (intmask & SDHCI_INT_DATA_TIMEOUT)
		host->data->error = -ETIMEDOUT;
	else if (intmask & (SDHCI_INT_DATA_CRC | SDHCI_INT_DATA_END_BIT))
		host->data->error = -EILSEQ;
	else if (intmask & SDHCI_INT_ADMA_ERROR) {
		printk(KERN_ERR "%s: ADMA error\n", mmc_hostname(host->mmc));
		sdhci_show_adma_error(host);
		host->data->error = -EIO;
	}

	if (host->data->error)
		sdhci_finish_data(host);
	else {
		if (intmask & (SDHCI_INT_DATA_AVAIL | SDHCI_INT_SPACE_AVAIL)) {
			if (host->mmc->tuning_status == MMC_SD_TUNING_IN_PROGRESS)
				tasklet_schedule(&host->finish_tasklet);
			else
				sdhci_transfer_pio(host);
		}

		/*
		 * We currently don't do anything fancy with DMA
		 * boundaries, but as we can't disable the feature
		 * we need to at least restart the transfer.
		 */
		if (intmask & SDHCI_INT_DMA_END)
			sdhci_writel(host, sdhci_readl(host, SDHCI_DMA_ADDRESS),
				SDHCI_DMA_ADDRESS);

		if (intmask & SDHCI_INT_DATA_END) {
			if (host->cmd) {
				/*
				 * Data managed to finish before the
				 * command completed. Make sure we do
				 * things in the proper order.
				 */
				host->data_early = 1;
			} else {
				sdhci_finish_data(host);
			}
		}
	}
}

static irqreturn_t sdhci_irq(int irq, void *dev_id)
{
	irqreturn_t result;
	struct sdhci_host* host = dev_id;
	u32 intmask;
	int cardint = 0;

	spin_lock(&host->lock);

	intmask = sdhci_readl(host, SDHCI_INT_STATUS);

	if (!intmask || intmask == 0xffffffff) {
		result = IRQ_NONE;
		goto out;
	}

	DBG("*** %s got interrupt: 0x%08x\n",
		mmc_hostname(host->mmc), intmask);

	if (intmask & (SDHCI_INT_CARD_INSERT | SDHCI_INT_CARD_REMOVE)) {
		sdhci_writel(host, intmask & (SDHCI_INT_CARD_INSERT |
			SDHCI_INT_CARD_REMOVE), SDHCI_INT_STATUS);
		tasklet_schedule(&host->card_tasklet);
	}

	intmask &= ~(SDHCI_INT_CARD_INSERT | SDHCI_INT_CARD_REMOVE);

	if (intmask & SDHCI_INT_CMD_MASK) {
		sdhci_writel(host, intmask & SDHCI_INT_CMD_MASK,
			SDHCI_INT_STATUS);
		sdhci_cmd_irq(host, intmask & SDHCI_INT_CMD_MASK);
	}

	if (intmask & SDHCI_INT_DATA_MASK) {
		sdhci_writel(host, intmask & SDHCI_INT_DATA_MASK,
			SDHCI_INT_STATUS);
		sdhci_data_irq(host, intmask & SDHCI_INT_DATA_MASK);
	}

	intmask &= ~(SDHCI_INT_CMD_MASK | SDHCI_INT_DATA_MASK);

	intmask &= ~SDHCI_INT_ERROR;

	if (intmask & SDHCI_INT_BUS_POWER) {
		printk(KERN_ERR "%s: Card is consuming too much power!\n",
			mmc_hostname(host->mmc));
		sdhci_writel(host, SDHCI_INT_BUS_POWER, SDHCI_INT_STATUS);
	}

	intmask &= ~SDHCI_INT_BUS_POWER;

	if (intmask & SDHCI_INT_CARD_INT)
		cardint = 1;

	intmask &= ~SDHCI_INT_CARD_INT;

	if (intmask) {
		printk(KERN_ERR "%s: Unexpected interrupt 0x%08x.\n",
			mmc_hostname(host->mmc), intmask);
		sdhci_dumpregs(host);

		sdhci_writel(host, intmask, SDHCI_INT_STATUS);
	}

	result = IRQ_HANDLED;

	mmiowb();
out:
	spin_unlock(&host->lock);

	/*
	 * We have to delay this as it calls back into the driver.
	 */
	if (cardint)
		mmc_signal_sdio_irq(host->mmc);

	return result;
}

/*****************************************************************************\
 *                                                                           *
 * Suspend/resume                                                            *
 *                                                                           *
\*****************************************************************************/

#ifdef CONFIG_PM

int sdhci_suspend_host(struct sdhci_host *host, pm_message_t state)
{
	int ret = 0;
	struct mmc_host *mmc = host->mmc;

	sdhci_disable_card_detection(host);

	if (mmc->card && (mmc->card->type != MMC_TYPE_SDIO))
		ret = mmc_suspend_host(host->mmc);

	sdhci_mask_irqs(host, SDHCI_INT_ALL_MASK);

	if (host->vmmc)
		ret = regulator_disable(host->vmmc);

	if (host->irq)
		disable_irq(host->irq);

	return ret;
}

EXPORT_SYMBOL_GPL(sdhci_suspend_host);

int sdhci_resume_host(struct sdhci_host *host)
{
	int ret = 0;
	struct mmc_host *mmc = host->mmc;

	if (host->vmmc) {
		int ret = regulator_enable(host->vmmc);
		if (ret)
			return ret;
	}


	if (host->flags & (SDHCI_USE_SDMA | SDHCI_USE_ADMA)) {
		if (host->ops->enable_dma)
			host->ops->enable_dma(host);
	}

	if (host->irq)
		enable_irq(host->irq);

	sdhci_init(host, (host->mmc->pm_flags & MMC_PM_KEEP_POWER));
	mmiowb();

	if (mmc->card && (mmc->card->type != MMC_TYPE_SDIO))
		ret = mmc_resume_host(host->mmc);

	sdhci_enable_card_detection(host);

	return ret;
}

EXPORT_SYMBOL_GPL(sdhci_resume_host);

#endif /* CONFIG_PM */

/*****************************************************************************\
 *                                                                           *
 * Device allocation/registration                                            *
 *                                                                           *
\*****************************************************************************/

struct sdhci_host *sdhci_alloc_host(struct device *dev,
	size_t priv_size)
{
	struct mmc_host *mmc;
	struct sdhci_host *host;

	WARN_ON(dev == NULL);

	mmc = mmc_alloc_host(sizeof(struct sdhci_host) + priv_size, dev);
	if (!mmc)
		return ERR_PTR(-ENOMEM);

	host = mmc_priv(mmc);
	host->mmc = mmc;

	return host;
}

EXPORT_SYMBOL_GPL(sdhci_alloc_host);

int sdhci_add_host(struct sdhci_host *host)
{
	struct mmc_host *mmc;
	unsigned int caps;
	int ret;

	WARN_ON(host == NULL);
	if (host == NULL)
		return -EINVAL;

	mmc = host->mmc;

	if (debug_quirks)
		host->quirks = debug_quirks;

	sdhci_reset(host, SDHCI_RESET_ALL);

	if (!(host->quirks & SDHCI_QUIRK_NO_VERSION_REG)) {
		host->version = sdhci_readw(host, SDHCI_HOST_VERSION);
		host->version = (host->version & SDHCI_SPEC_VER_MASK)
					>> SDHCI_SPEC_VER_SHIFT;
	}

	if (host->version > SDHCI_SPEC_300) {
		printk(KERN_ERR "%s: Unknown controller version (%d). "
			"You may experience problems.\n", mmc_hostname(mmc),
			host->version);
	}

	caps = (host->quirks & SDHCI_QUIRK_MISSING_CAPS) ? host->caps :
		sdhci_readl(host, SDHCI_CAPABILITIES);

	if (host->quirks & SDHCI_QUIRK_FORCE_DMA)
		host->flags |= SDHCI_USE_SDMA;
	else if (!(caps & SDHCI_CAN_DO_SDMA))
		DBG("Controller doesn't have SDMA capability\n");
	else
		host->flags |= SDHCI_USE_SDMA;

	if ((host->quirks & SDHCI_QUIRK_BROKEN_DMA) &&
		(host->flags & SDHCI_USE_SDMA)) {
		DBG("Disabling DMA as it is marked broken\n");
		host->flags &= ~SDHCI_USE_SDMA;
	}

	if ((host->version >= SDHCI_SPEC_200) && (caps & SDHCI_CAN_DO_ADMA2))
		host->flags |= SDHCI_USE_ADMA;

	if ((host->quirks & SDHCI_QUIRK_BROKEN_ADMA) &&
		(host->flags & SDHCI_USE_ADMA)) {
		DBG("Disabling ADMA as it is marked broken\n");
		host->flags &= ~SDHCI_USE_ADMA;
	}

	if (host->flags & (SDHCI_USE_SDMA | SDHCI_USE_ADMA)) {
		if (host->ops->enable_dma) {
			if (host->ops->enable_dma(host)) {
				printk(KERN_WARNING "%s: No suitable DMA "
					"available. Falling back to PIO.\n",
					mmc_hostname(mmc));
				host->flags &=
					~(SDHCI_USE_SDMA | SDHCI_USE_ADMA);
			}
		}
	}

	if (host->flags & SDHCI_USE_ADMA) {
		/*
		 * We need to allocate descriptors for all sg entries
		 * (128) and potentially one alignment transfer for
		 * each of those entries.
		 */
		host->adma_desc = kmalloc((128 * 2 + 1) * 4, GFP_KERNEL);
		host->align_buffer = kmalloc(128 * 4, GFP_KERNEL);
		if (!host->adma_desc || !host->align_buffer) {
			kfree(host->adma_desc);
			kfree(host->align_buffer);
			printk(KERN_WARNING "%s: Unable to allocate ADMA "
				"buffers. Falling back to standard DMA.\n",
				mmc_hostname(mmc));
			host->flags &= ~SDHCI_USE_ADMA;
		}
	}

	/*
	 * If we use DMA, then it's up to the caller to set the DMA
	 * mask, but PIO does not need the hw shim so we set a new
	 * mask here in that case.
	 */
	if (!(host->flags & (SDHCI_USE_SDMA | SDHCI_USE_ADMA))) {
		host->dma_mask = DMA_BIT_MASK(64);
		mmc_dev(host->mmc)->dma_mask = &host->dma_mask;
	}

	host->max_clk =
		(caps & SDHCI_CLOCK_BASE_MASK) >> SDHCI_CLOCK_BASE_SHIFT;
	host->max_clk *= 1000000;
	if (host->max_clk == 0 || host->quirks &
			SDHCI_QUIRK_CAP_CLOCK_BASE_BROKEN) {
		if (!host->ops->get_max_clock) {
			printk(KERN_ERR
			       "%s: Hardware doesn't specify base clock "
			       "frequency.\n", mmc_hostname(mmc));
			return -ENODEV;
		}
		host->max_clk = host->ops->get_max_clock(host);
	}

	host->timeout_clk =
		(caps & SDHCI_TIMEOUT_CLK_MASK) >> SDHCI_TIMEOUT_CLK_SHIFT;
	if (host->timeout_clk == 0) {
		if (host->ops->get_timeout_clock) {
			host->timeout_clk = host->ops->get_timeout_clock(host);
		} else if (!(host->quirks &
				SDHCI_QUIRK_DATA_TIMEOUT_USES_SDCLK)) {
			printk(KERN_ERR
			       "%s: Hardware doesn't specify timeout clock "
			       "frequency.\n", mmc_hostname(mmc));
			return -ENODEV;
		}
	}
	if (caps & SDHCI_TIMEOUT_CLK_UNIT)
		host->timeout_clk *= 1000;

	/*
	 * Set host parameters.
	 */
	mmc->ops = &sdhci_ops;
	if (host->ops->get_min_clock)
		mmc->f_min = host->ops->get_min_clock(host);
	else
		mmc->f_min = host->max_clk / 256;

	mmc->f_max = host->max_clk;
	mmc->caps = 0;

	if (host->quirks & SDHCI_QUIRK_8_BIT_DATA)
		mmc->caps |= MMC_CAP_8_BIT_DATA;

	if (!(host->quirks & SDHCI_QUIRK_FORCE_1_BIT_DATA))
		mmc->caps |= MMC_CAP_4_BIT_DATA;

	if (!(host->quirks & SDHCI_QUIRK_NO_SDIO_IRQ))
		mmc->caps |= MMC_CAP_SDIO_IRQ;

	if (caps & SDHCI_CAN_DO_HISPD) {
		mmc->caps |= MMC_CAP_SD_HIGHSPEED;
		mmc->caps |= MMC_CAP_MMC_HIGHSPEED;
	}

	if (host->quirks & SDHCI_QUIRK_FORCE_HIGH_SPEED_MODE)
		mmc->caps |= MMC_CAP_FORCE_HS;

	if (host->quirks & SDHCI_QUIRK_BROKEN_CARD_DETECTION) {
		if (!host->ops->get_cd)
			mmc->caps |= MMC_CAP_NEEDS_POLL;
	}

	if (host->quirks & SDHCI_QUIRK_RUNTIME_DISABLE)
		mmc->caps |= MMC_CAP_DISABLE;

	if (host->quirks & SDHCI_QUIRK_RUNTIME_DISABLE) {
		mmc->caps |= MMC_CAP_DISABLE;
		mmc_set_disable_delay(mmc, 50);
	}

	mmc->caps |= MMC_CAP_ERASE;

	mmc->ocr_avail = 0;
	if (caps & SDHCI_CAN_VDD_330)
		mmc->ocr_avail |= MMC_VDD_32_33|MMC_VDD_33_34;
	if (caps & SDHCI_CAN_VDD_300)
		mmc->ocr_avail |= MMC_VDD_29_30|MMC_VDD_30_31;
	if (caps & SDHCI_CAN_VDD_180)
		mmc->ocr_avail |= MMC_VDD_165_195;

	if (mmc->ocr_avail == 0) {
		printk(KERN_ERR "%s: Hardware doesn't report any "
			"support voltages.\n", mmc_hostname(mmc));
		return -ENODEV;
	}

	spin_lock_init(&host->lock);

	/*
	 * Maximum number of segments. Depends on if the hardware
	 * can do scatter/gather or not.
	 */
	if (host->flags & SDHCI_USE_ADMA)
		mmc->max_hw_segs = 128;
	else if (host->flags & SDHCI_USE_SDMA)
		mmc->max_hw_segs = 1;
	else /* PIO */
		mmc->max_hw_segs = 128;
	mmc->max_phys_segs = 128;

	/*
	 * Maximum number of sectors in one transfer. Limited by DMA boundary
	 * size (512KiB).
	 */
	mmc->max_req_size = 524288;

	/*
	 * Maximum segment size. Could be one segment with the maximum number
	 * of bytes. When doing hardware scatter/gather, each entry cannot
	 * be larger than 64 KiB though.
	 */
	if (host->flags & SDHCI_USE_ADMA) {
		if (host->quirks & SDHCI_QUIRK_BROKEN_ADMA_ZEROLEN_DESC)
			mmc->max_seg_size = 0xffff;
		else
			mmc->max_seg_size = 65536;
	} else {
		mmc->max_seg_size = mmc->max_req_size;
	}

	/*
	 * Maximum block size. This varies from controller to controller and
	 * is specified in the capabilities register.
	 */
	if (host->quirks & SDHCI_QUIRK_FORCE_BLK_SZ_2048) {
		mmc->max_blk_size = 2;
	} else {
		mmc->max_blk_size = (caps & SDHCI_MAX_BLOCK_MASK) >>
				SDHCI_MAX_BLOCK_SHIFT;
		if (mmc->max_blk_size >= 3) {
			printk(KERN_WARNING "%s: Invalid maximum block size, "
				"assuming 512 bytes\n", mmc_hostname(mmc));
			mmc->max_blk_size = 0;
		}
	}

	mmc->max_blk_size = 512 << mmc->max_blk_size;

	/*
	 * Maximum block count.
	 */
	mmc->max_blk_count = (host->quirks & SDHCI_QUIRK_NO_MULTIBLOCK) ? 1 : 65535;

	/*
	 * DDR mode support
	 */
	caps = sdhci_readb(host, SDHCI_HIGHER_CAPABILITIES);
	if (caps & SDHCI_CAN_SUPPORT_DDR50)
		mmc->caps |= MMC_CAP_DDR50;
	if (caps & SDHCI_CAN_SUPPORT_SDR50)
		mmc->caps |= MMC_CAP_SDR50;
	if (caps & SDHCI_CAN_SUPPORT_SDR104)
		mmc->caps |= MMC_CAP_SDR104;
	if (caps & SDHCI_CAN_SDR50_TUNING)
		mmc->caps |= MMC_CAP_SDR50_TUNING;

	if ((caps & SDHCI_CAN_SUPPORT_DDR50) || (caps & SDHCI_CAN_SUPPORT_SDR104) ||
		(caps & SDHCI_CAN_SUPPORT_SDR50)) {
		if (!(host->quirks & SDHCI_QUIRK_BROKEN_VOLTAGE_SWITCHING))
			mmc->caps |= MMC_CAP_VOLTAGE_SWITCHING;
		else {
			/* Do the voltage switching using a regulator */
			if (host->ops->set_signalling_voltage)
				mmc->caps |= MMC_CAP_VOLTAGE_SWITCHING;
		}
	}

	/*
	 * Init tasklets.
	 */
	tasklet_init(&host->card_tasklet,
		sdhci_tasklet_card, (unsigned long)host);
	tasklet_init(&host->finish_tasklet,
		sdhci_tasklet_finish, (unsigned long)host);

	setup_timer(&host->timer, sdhci_timeout_timer, (unsigned long)host);

	ret = request_irq(host->irq, sdhci_irq, IRQF_SHARED,
		mmc_hostname(mmc), host);
	if (ret)
		goto untasklet;

	host->vmmc = regulator_get(mmc_dev(mmc), "vmmc");
	if (IS_ERR(host->vmmc)) {
		printk(KERN_INFO "%s: no vmmc regulator found\n", mmc_hostname(mmc));
		host->vmmc = NULL;
	} else {
		regulator_enable(host->vmmc);
	}

	sdhci_init(host, 0);

#ifdef CONFIG_MMC_DEBUG
	sdhci_dumpregs(host);
#endif

#ifdef SDHCI_USE_LEDS_CLASS
	snprintf(host->led_name, sizeof(host->led_name),
		"%s::", mmc_hostname(mmc));
	host->led.name = host->led_name;
	host->led.brightness = LED_OFF;
	host->led.default_trigger = mmc_hostname(mmc);
	host->led.brightness_set = sdhci_led_control;

	ret = led_classdev_register(mmc_dev(mmc), &host->led);
	if (ret)
		goto reset;
#endif

	mmiowb();

	mmc_add_host(mmc);

	printk(KERN_INFO "%s: SDHCI controller on %s [%s] using %s\n",
		mmc_hostname(mmc), host->hw_name, dev_name(mmc_dev(mmc)),
		(host->flags & SDHCI_USE_ADMA) ? "ADMA" :
		(host->flags & SDHCI_USE_SDMA) ? "DMA" : "PIO");

	sdhci_enable_card_detection(host);

	return 0;

#ifdef SDHCI_USE_LEDS_CLASS
reset:
	sdhci_reset(host, SDHCI_RESET_ALL);
	free_irq(host->irq, host);
#endif
untasklet:
	tasklet_kill(&host->card_tasklet);
	tasklet_kill(&host->finish_tasklet);

	return ret;
}

EXPORT_SYMBOL_GPL(sdhci_add_host);

void sdhci_remove_host(struct sdhci_host *host, int dead)
{
	unsigned long flags;

	if (dead) {
		spin_lock_irqsave(&host->lock, flags);

		host->flags |= SDHCI_DEVICE_DEAD;

		if (host->mrq) {
			printk(KERN_ERR "%s: Controller removed during "
				" transfer!\n", mmc_hostname(host->mmc));

			host->mrq->cmd->error = -ENOMEDIUM;
			tasklet_schedule(&host->finish_tasklet);
		}

		spin_unlock_irqrestore(&host->lock, flags);
	}

	sdhci_disable_card_detection(host);

	mmc_remove_host(host->mmc);

#ifdef SDHCI_USE_LEDS_CLASS
	led_classdev_unregister(&host->led);
#endif

	if (!dead)
		sdhci_reset(host, SDHCI_RESET_ALL);

	free_irq(host->irq, host);

	del_timer_sync(&host->timer);

	tasklet_kill(&host->card_tasklet);
	tasklet_kill(&host->finish_tasklet);

	if (host->vmmc) {
		regulator_disable(host->vmmc);
		regulator_put(host->vmmc);
	}

	kfree(host->adma_desc);
	kfree(host->align_buffer);

	host->adma_desc = NULL;
	host->align_buffer = NULL;
}

EXPORT_SYMBOL_GPL(sdhci_remove_host);

void sdhci_free_host(struct sdhci_host *host)
{
	mmc_free_host(host->mmc);
}

EXPORT_SYMBOL_GPL(sdhci_free_host);

/*****************************************************************************\
 *                                                                           *
 * Driver init/exit                                                          *
 *                                                                           *
\*****************************************************************************/

static int __init sdhci_drv_init(void)
{
	printk(KERN_INFO DRIVER_NAME
		": Secure Digital Host Controller Interface driver\n");
	printk(KERN_INFO DRIVER_NAME ": Copyright(c) Pierre Ossman\n");

	return 0;
}

static void __exit sdhci_drv_exit(void)
{
}

module_init(sdhci_drv_init);
module_exit(sdhci_drv_exit);

module_param(debug_quirks, uint, 0444);

MODULE_AUTHOR("Pierre Ossman <pierre@ossman.eu>");
MODULE_DESCRIPTION("Secure Digital Host Controller Interface core driver");
MODULE_LICENSE("GPL");

MODULE_PARM_DESC(debug_quirks, "Force certain quirks.");<|MERGE_RESOLUTION|>--- conflicted
+++ resolved
@@ -1390,31 +1390,6 @@
 	return present;
 }
 
-static int sdhci_enable(struct mmc_host *mmc)
-{
-       struct sdhci_host *host = mmc_priv(mmc);
-
-       if (!mmc->card || mmc->card->type == MMC_TYPE_SDIO)
-               return 0;
-
-       if (mmc->ios.clock)
-               sdhci_set_clock(host, mmc->ios.clock);
-
-       return 0;
-}
-
-static int sdhci_disable(struct mmc_host *mmc, int lazy)
-{
-       struct sdhci_host *host = mmc_priv(mmc);
-
-       if (!mmc->card || mmc->card->type == MMC_TYPE_SDIO)
-               return 0;
-
-       sdhci_set_clock(host, 0);
-
-       return 0;
-}
-
 static void sdhci_enable_sdio_irq(struct mmc_host *mmc, int enable)
 {
 	struct sdhci_host *host;
@@ -1476,11 +1451,7 @@
 	.request	= sdhci_request,
 	.set_ios	= sdhci_set_ios,
 	.get_ro		= sdhci_get_ro,
-<<<<<<< HEAD
 	.enable	= sdhci_enable,
-=======
-	.enable 	= sdhci_enable,
->>>>>>> 9001adc4
 	.disable	= sdhci_disable,
 	.enable_sdio_irq = sdhci_enable_sdio_irq,
 };
@@ -2102,9 +2073,6 @@
 			mmc->caps |= MMC_CAP_NEEDS_POLL;
 	}
 
-	if (host->quirks & SDHCI_QUIRK_RUNTIME_DISABLE)
-		mmc->caps |= MMC_CAP_DISABLE;
-
 	if (host->quirks & SDHCI_QUIRK_RUNTIME_DISABLE) {
 		mmc->caps |= MMC_CAP_DISABLE;
 		mmc_set_disable_delay(mmc, 50);
