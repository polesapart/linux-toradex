/*
 * Copyright (C) 2010 Google, Inc.
 *
 * This software is licensed under the terms of the GNU General Public
 * License version 2, as published by the Free Software Foundation, and
 * may be copied, distributed, and modified under those terms.
 *
 * This program is distributed in the hope that it will be useful,
 * but WITHOUT ANY WARRANTY; without even the implied warranty of
 * MERCHANTABILITY or FITNESS FOR A PARTICULAR PURPOSE.  See the
 * GNU General Public License for more details.
 *
 */

#include <linux/err.h>
#include <linux/init.h>
#include <linux/platform_device.h>
#include <linux/clk.h>
#include <linux/io.h>
#include <linux/gpio.h>
#include <linux/slab.h>
#include <linux/mmc/card.h>
#include <linux/mmc/host.h>

#include <mach/gpio.h>
#include <mach/sdhci.h>

#include "sdhci.h"
#include "sdhci-pltfm.h"

#define SDHCI_VENDOR_CLOCK_CNTRL       0x100

struct tegra_sdhci_host {
	bool	clk_enabled;
};

static u32 tegra_sdhci_readl(struct sdhci_host *host, int reg)
{
	u32 val;

	if (unlikely(reg == SDHCI_PRESENT_STATE)) {
		/* Use wp_gpio here instead? */
		val = readl(host->ioaddr + reg);
		return val | SDHCI_WRITE_PROTECT;
	}

	return readl(host->ioaddr + reg);
}

static u16 tegra_sdhci_readw(struct sdhci_host *host, int reg)
{
	if (unlikely(reg == SDHCI_HOST_VERSION)) {
		/* Erratum: Version register is invalid in HW. */
		return SDHCI_SPEC_200;
	}

	return readw(host->ioaddr + reg);
}

static void tegra_sdhci_writel(struct sdhci_host *host, u32 val, int reg)
{
	/* Seems like we're getting spurious timeout and crc errors, so
	 * disable signalling of them. In case of real errors software
	 * timers should take care of eventually detecting them.
	 */
	if (unlikely(reg == SDHCI_SIGNAL_ENABLE))
		val &= ~(SDHCI_INT_TIMEOUT|SDHCI_INT_CRC);

	writel(val, host->ioaddr + reg);

#ifdef CONFIG_ARCH_TEGRA_2x_SOC
	if (unlikely(reg == SDHCI_INT_ENABLE)) {
		/* Erratum: Must enable block gap interrupt detection */
		u8 gap_ctrl = readb(host->ioaddr + SDHCI_BLOCK_GAP_CONTROL);
		if (val & SDHCI_INT_CARD_INT)
			gap_ctrl |= 0x8;
		else
			gap_ctrl &= ~0x8;
		writeb(gap_ctrl, host->ioaddr + SDHCI_BLOCK_GAP_CONTROL);
	}
#endif
}

static unsigned int tegra_sdhci_get_ro(struct sdhci_host *sdhci)
{
	struct platform_device *pdev = to_platform_device(mmc_dev(sdhci->mmc));
	struct tegra_sdhci_platform_data *plat;

	plat = pdev->dev.platform_data;

	if (!gpio_is_valid(plat->wp_gpio))
		return -1;

	return gpio_get_value(plat->wp_gpio);
}

static void sdhci_status_notify_cb(int card_present, void *dev_id)
{
	struct sdhci_host *sdhci = (struct sdhci_host *)dev_id;
	struct platform_device *pdev = to_platform_device(mmc_dev(sdhci->mmc));
	struct tegra_sdhci_platform_data *plat;
	unsigned int status, oldstat;

	pr_debug("%s: card_present %d\n", mmc_hostname(sdhci->mmc),
		card_present);

	plat = pdev->dev.platform_data;
	if (!plat->mmc_data.status) {
		mmc_detect_change(sdhci->mmc, 0);
		return;
	}

	status = plat->mmc_data.status(mmc_dev(sdhci->mmc));

	oldstat = plat->mmc_data.card_present;
	plat->mmc_data.card_present = status;
	if (status ^ oldstat) {
		pr_debug("%s: Slot status change detected (%d -> %d)\n",
			mmc_hostname(sdhci->mmc), oldstat, status);
		if (status && !plat->mmc_data.built_in)
			mmc_detect_change(sdhci->mmc, (5 * HZ) / 2);
		else
			mmc_detect_change(sdhci->mmc, 0);
	}
}

static irqreturn_t carddetect_irq(int irq, void *data)
{
	struct sdhci_host *sdhost = (struct sdhci_host *)data;

	tasklet_schedule(&sdhost->card_tasklet);
	return IRQ_HANDLED;
};

static int tegra_sdhci_8bit(struct sdhci_host *host, int bus_width)
{
	struct platform_device *pdev = to_platform_device(mmc_dev(host->mmc));
	struct tegra_sdhci_platform_data *plat;
	u32 ctrl;

	plat = pdev->dev.platform_data;

	ctrl = sdhci_readb(host, SDHCI_HOST_CONTROL);
	if (plat->is_8bit && bus_width == MMC_BUS_WIDTH_8) {
		ctrl &= ~SDHCI_CTRL_4BITBUS;
		ctrl |= SDHCI_CTRL_8BITBUS;
	} else {
		ctrl &= ~SDHCI_CTRL_8BITBUS;
		if (bus_width == MMC_BUS_WIDTH_4)
			ctrl |= SDHCI_CTRL_4BITBUS;
		else
			ctrl &= ~SDHCI_CTRL_4BITBUS;
	}
	sdhci_writeb(host, ctrl, SDHCI_HOST_CONTROL);
	return 0;
}

static void tegra_sdhci_set_clock(struct sdhci_host *sdhci, unsigned int clock)
{
	struct sdhci_pltfm_host *pltfm_host = sdhci_priv(sdhci);
	struct tegra_sdhci_host *tegra_host = pltfm_host->priv;

	pr_debug("%s %s %u enabled=%u\n", __func__,
		mmc_hostname(sdhci->mmc), clock, tegra_host->clk_enabled);

	if (clock && !tegra_host->clk_enabled) {
		clk_enable(pltfm_host->clk);
		sdhci_writeb(sdhci, 1, SDHCI_VENDOR_CLOCK_CNTRL);
		tegra_host->clk_enabled = true;
	} else if (!clock && tegra_host->clk_enabled) {
		sdhci_writeb(sdhci, 0, SDHCI_VENDOR_CLOCK_CNTRL);
		clk_disable(pltfm_host->clk);
		tegra_host->clk_enabled = false;
	}
}

static int tegra_sdhci_pltfm_init(struct sdhci_host *host,
				  struct sdhci_pltfm_data *pdata)
{
	struct sdhci_pltfm_host *pltfm_host = sdhci_priv(host);
	struct platform_device *pdev = to_platform_device(mmc_dev(host->mmc));
	struct tegra_sdhci_platform_data *plat;
	struct tegra_sdhci_host *tegra_host;
	struct clk *clk;
	int rc;
	void __iomem *ioaddr_clk_rst;
	unsigned int val = 0;

	ioaddr_clk_rst = ioremap(0x60006300, 0x400);
	val = readl(ioaddr_clk_rst + 0xa0);
	val |= 0x68;
	writel(val, ioaddr_clk_rst + 0xa0);

	plat = pdev->dev.platform_data;
	if (plat == NULL) {
		dev_err(mmc_dev(host->mmc), "missing platform data\n");
		return -ENXIO;
	}

	tegra_host = kzalloc(sizeof(struct tegra_sdhci_host), GFP_KERNEL);
	if (tegra_host == NULL) {
		dev_err(mmc_dev(host->mmc), "failed to allocate tegra host\n");
		return -ENOMEM;
	}

#ifdef CONFIG_MMC_EMBEDDED_SDIO
	if (plat->mmc_data.embedded_sdio)
		mmc_set_embedded_sdio_data(host->mmc,
			&plat->mmc_data.embedded_sdio->cis,
			&plat->mmc_data.embedded_sdio->cccr,
			plat->mmc_data.embedded_sdio->funcs,
			plat->mmc_data.embedded_sdio->num_funcs);
#endif

	if (gpio_is_valid(plat->power_gpio)) {
		rc = gpio_request(plat->power_gpio, "sdhci_power");
		if (rc) {
			dev_err(mmc_dev(host->mmc),
				"failed to allocate power gpio\n");
			goto out;
		}
		tegra_gpio_enable(plat->power_gpio);
		gpio_direction_output(plat->power_gpio, 1);
	}

	if (gpio_is_valid(plat->cd_gpio)) {
		rc = gpio_request(plat->cd_gpio, "sdhci_cd");
		if (rc) {
			dev_err(mmc_dev(host->mmc),
				"failed to allocate cd gpio\n");
			goto out_power;
		}
		tegra_gpio_enable(plat->cd_gpio);
		gpio_direction_input(plat->cd_gpio);

		rc = request_irq(gpio_to_irq(plat->cd_gpio), carddetect_irq,
				 IRQF_TRIGGER_FALLING | IRQF_TRIGGER_RISING,
				 mmc_hostname(host->mmc), host);

		if (rc)	{
			dev_err(mmc_dev(host->mmc), "request irq error\n");
			goto out_cd;
		}

	} else if (plat->mmc_data.register_status_notify) {
		plat->mmc_data.register_status_notify(sdhci_status_notify_cb, host);
	}

	if (plat->mmc_data.status) {
		plat->mmc_data.card_present = plat->mmc_data.status(mmc_dev(host->mmc));
	}

	if (gpio_is_valid(plat->wp_gpio)) {
		rc = gpio_request(plat->wp_gpio, "sdhci_wp");
		if (rc) {
			dev_err(mmc_dev(host->mmc),
				"failed to allocate wp gpio\n");
			goto out_irq;
		}
		tegra_gpio_enable(plat->wp_gpio);
		gpio_direction_input(plat->wp_gpio);
	}

	clk = clk_get(mmc_dev(host->mmc), NULL);
	if (IS_ERR(clk)) {
		dev_err(mmc_dev(host->mmc), "clk err\n");
		rc = PTR_ERR(clk);
		goto out_wp;
	}
	rc = clk_enable(clk);
	if (rc != 0)
		goto err_clkput;
	pltfm_host->clk = clk;
	pltfm_host->priv = tegra_host;
	tegra_host->clk_enabled = true;

	host->mmc->caps |= MMC_CAP_ERASE;
	if (plat->is_8bit)
		host->mmc->caps |= MMC_CAP_8_BIT_DATA;

<<<<<<< HEAD
	host->mmc->pm_caps = MMC_PM_KEEP_POWER | MMC_PM_IGNORE_PM_NOTIFY;
	if (plat->mmc_data.built_in)
		host->mmc->pm_flags = MMC_PM_KEEP_POWER | MMC_PM_IGNORE_PM_NOTIFY;
=======
	if (plat->mmc_data.built_in) {
		host->mmc->caps |= MMC_CAP_NONREMOVABLE;
		host->mmc->pm_flags = MMC_PM_IGNORE_PM_NOTIFY;
	}
>>>>>>> 9b7186c7

	return 0;

err_clkput:
	clk_put(clk);

out_wp:
	if (gpio_is_valid(plat->wp_gpio)) {
		tegra_gpio_disable(plat->wp_gpio);
		gpio_free(plat->wp_gpio);
	}

out_irq:
	if (gpio_is_valid(plat->cd_gpio))
		free_irq(gpio_to_irq(plat->cd_gpio), host);
out_cd:
	if (gpio_is_valid(plat->cd_gpio)) {
		tegra_gpio_disable(plat->cd_gpio);
		gpio_free(plat->cd_gpio);
	}

out_power:
	if (gpio_is_valid(plat->power_gpio)) {
		tegra_gpio_disable(plat->power_gpio);
		gpio_free(plat->power_gpio);
	}

out:
	kfree(tegra_host);
	return rc;
}

static void tegra_sdhci_pltfm_exit(struct sdhci_host *host)
{
	struct sdhci_pltfm_host *pltfm_host = sdhci_priv(host);
	struct platform_device *pdev = to_platform_device(mmc_dev(host->mmc));
	struct tegra_sdhci_host *tegra_host = pltfm_host->priv;
	struct tegra_sdhci_platform_data *plat;

	plat = pdev->dev.platform_data;

	if (gpio_is_valid(plat->wp_gpio)) {
		tegra_gpio_disable(plat->wp_gpio);
		gpio_free(plat->wp_gpio);
	}

	if (gpio_is_valid(plat->cd_gpio)) {
		free_irq(gpio_to_irq(plat->cd_gpio), host);
		tegra_gpio_disable(plat->cd_gpio);
		gpio_free(plat->cd_gpio);
	}

	if (gpio_is_valid(plat->power_gpio)) {
		tegra_gpio_disable(plat->power_gpio);
		gpio_free(plat->power_gpio);
	}

	if (tegra_host->clk_enabled)
		clk_disable(pltfm_host->clk);
	clk_put(pltfm_host->clk);

	kfree(tegra_host);
}

static int tegra_sdhci_suspend(struct sdhci_host *sdhci, pm_message_t state)
{
	tegra_sdhci_set_clock(sdhci, 0);

	return 0;
}

static int tegra_sdhci_resume(struct sdhci_host *sdhci)
{
	tegra_sdhci_set_clock(sdhci, 1);

	return 0;
}

static struct sdhci_ops tegra_sdhci_ops = {
	.get_ro     = tegra_sdhci_get_ro,
	.read_l     = tegra_sdhci_readl,
	.read_w     = tegra_sdhci_readw,
	.write_l    = tegra_sdhci_writel,
	.platform_8bit_width = tegra_sdhci_8bit,
	.set_clock  = tegra_sdhci_set_clock,
	.suspend    = tegra_sdhci_suspend,
	.resume     = tegra_sdhci_resume,
};

struct sdhci_pltfm_data sdhci_tegra_pdata = {
	.quirks = SDHCI_QUIRK_BROKEN_TIMEOUT_VAL |
#ifndef CONFIG_ARCH_TEGRA_2x_SOC
		  SDHCI_QUIRK_DATA_TIMEOUT_USES_SDCLK |
#endif
		  SDHCI_QUIRK_SINGLE_POWER_WRITE |
		  SDHCI_QUIRK_NO_HISPD_BIT |
		  SDHCI_QUIRK_BROKEN_ADMA_ZEROLEN_DESC,
	.ops  = &tegra_sdhci_ops,
	.init = tegra_sdhci_pltfm_init,
	.exit = tegra_sdhci_pltfm_exit,
};<|MERGE_RESOLUTION|>--- conflicted
+++ resolved
@@ -278,16 +278,11 @@
 	if (plat->is_8bit)
 		host->mmc->caps |= MMC_CAP_8_BIT_DATA;
 
-<<<<<<< HEAD
 	host->mmc->pm_caps = MMC_PM_KEEP_POWER | MMC_PM_IGNORE_PM_NOTIFY;
-	if (plat->mmc_data.built_in)
-		host->mmc->pm_flags = MMC_PM_KEEP_POWER | MMC_PM_IGNORE_PM_NOTIFY;
-=======
 	if (plat->mmc_data.built_in) {
 		host->mmc->caps |= MMC_CAP_NONREMOVABLE;
-		host->mmc->pm_flags = MMC_PM_IGNORE_PM_NOTIFY;
-	}
->>>>>>> 9b7186c7
+		host->mmc->pm_flags = MMC_PM_KEEP_POWER | MMC_PM_IGNORE_PM_NOTIFY;
+	}
 
 	return 0;
 
