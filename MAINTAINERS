
	List of maintainers and how to submit kernel changes

Please try to follow the guidelines below.  This will make things
easier on the maintainers.  Not all of these guidelines matter for every
trivial patch so apply some common sense.

1.	Always _test_ your changes, however small, on at least 4 or
	5 people, preferably many more.

2.	Try to release a few ALPHA test versions to the net. Announce
	them onto the kernel channel and await results. This is especially
	important for device drivers, because often that's the only way
	you will find things like the fact version 3 firmware needs
	a magic fix you didn't know about, or some clown changed the
	chips on a board and not its name.  (Don't laugh!  Look at the
	SMC etherpower for that.)

3.	Make sure your changes compile correctly in multiple
	configurations. In particular check that changes work both as a
	module and built into the kernel.

4.	When you are happy with a change make it generally available for
	testing and await feedback.

5.	Make a patch available to the relevant maintainer in the list. Use
	'diff -u' to make the patch easy to merge. Be prepared to get your
	changes sent back with seemingly silly requests about formatting
	and variable names.  These aren't as silly as they seem. One
	job the maintainers (and especially Linus) do is to keep things
	looking the same. Sometimes this means that the clever hack in
	your driver to get around a problem actually needs to become a
	generalized kernel feature ready for next time.

	PLEASE check your patch with the automated style checker
	(scripts/checkpatch.pl) to catch trival style violations.
	See Documentation/CodingStyle for guidance here.

	PLEASE try to include any credit lines you want added with the
	patch. It avoids people being missed off by mistake and makes
	it easier to know who wants adding and who doesn't.

	PLEASE document known bugs. If it doesn't work for everything
	or does something very odd once a month document it.

	PLEASE remember that submissions must be made under the terms
	of the OSDL certificate of contribution and should include a
	Signed-off-by: line.  The current version of this "Developer's
	Certificate of Origin" (DCO) is listed in the file
	Documentation/SubmittingPatches.

6.	Make sure you have the right to send any changes you make. If you
	do changes at work you may find your employer owns the patch
	not you.

7.	When sending security related changes or reports to a maintainer
	please Cc: security@kernel.org, especially if the maintainer
	does not respond.

8.	Happy hacking.

		-----------------------------------

Maintainers List (try to look for most precise areas first)

Note: For the hard of thinking, this list is meant to remain in alphabetical
order. If you could add yourselves to it in alphabetical order that would be
so much easier [Ed]

P: Person
M: Mail patches to
L: Mailing list that is relevant to this area
W: Web-page with status/info
T: SCM tree type and location.  Type is one of: git, hg, quilt.
S: Status, one of the following:

	Supported:	Someone is actually paid to look after this.
	Maintained:	Someone actually looks after it.
	Odd Fixes:	It has a maintainer but they don't have time to do
			much other than throw the odd patch in. See below..
	Orphan:		No current maintainer [but maybe you could take the
			role as you write your new code].
	Obsolete:	Old code. Something tagged obsolete generally means
			it has been replaced by a better system and you
			should be using that.

3C359 NETWORK DRIVER
P:	Mike Phillips
M:	mikep@linuxtr.net
L:	netdev@vger.kernel.org
W:	http://www.linuxtr.net
S:	Maintained

3C505 NETWORK DRIVER
P:	Philip Blundell
M:	philb@gnu.org
L:	netdev@vger.kernel.org
S:	Maintained

3C59X NETWORK DRIVER
P:	Steffen Klassert
M:	klassert@mathematik.tu-chemnitz.de
L:	netdev@vger.kernel.org
S:	Maintained

3CR990 NETWORK DRIVER
P:	David Dillow
M:	dave@thedillows.org
L:	netdev@vger.kernel.org
S:	Maintained

3W-XXXX ATA-RAID CONTROLLER DRIVER
P:	Adam Radford
M:	linuxraid@amcc.com
L:	linux-scsi@vger.kernel.org
W:	http://www.amcc.com
S:	Supported

3W-9XXX SATA-RAID CONTROLLER DRIVER
P:	Adam Radford
M:	linuxraid@amcc.com
L:	linux-scsi@vger.kernel.org
W:	http://www.amcc.com
S:	Supported

53C700 AND 53C700-66 SCSI DRIVER
P:	James E.J. Bottomley
M:	James.Bottomley@HansenPartnership.com
L:	linux-scsi@vger.kernel.org
S:	Maintained

6PACK NETWORK DRIVER FOR AX.25
P:	Andreas Koensgen
M:	ajk@iehk.rwth-aachen.de
L:	linux-hams@vger.kernel.org
S:	Maintained

8169 10/100/1000 GIGABIT ETHERNET DRIVER
P:	Francois Romieu
M:	romieu@fr.zoreil.com
L:	netdev@vger.kernel.org
S:	Maintained

8250/16?50 (AND CLONE UARTS) SERIAL DRIVER
L:	linux-serial@vger.kernel.org
W:	http://serial.sourceforge.net
S:	Orphan

8390 NETWORK DRIVERS [WD80x3/SMC-ELITE, SMC-ULTRA, NE2000, 3C503, etc.]
P:	Paul Gortmaker
M:	p_gortmaker@yahoo.com
L:	netdev@vger.kernel.org
S:	Maintained

9P FILE SYSTEM
P:	Eric Van Hensbergen
M:	ericvh@gmail.com
P:	Ron Minnich
M:	rminnich@sandia.gov
P:	Latchesar Ionkov
M:	lucho@ionkov.net
L:	v9fs-developer@lists.sourceforge.net
W:	http://swik.net/v9fs
T:	git kernel.org:/pub/scm/linux/kernel/ericvh/v9fs.git
S:	Maintained

A2232 SERIAL BOARD DRIVER
P:	Enver Haase
M:	A2232@gmx.net
L:	linux-m68k@lists.linux-m68k.org
S:	Maintained

AIO
P:	Benjamin LaHaise
M:	bcrl@kvack.org
L:	linux-aio@kvack.org
S:	Supported

ABIT UGURU HARDWARE MONITOR DRIVER
P:	Hans de Goede
M:	j.w.r.degoede@hhs.nl
L:	lm-sensors@lm-sensors.org
S:	Maintained

ACENIC DRIVER
P:	Jes Sorensen
M:	jes@trained-monkey.org
L:	linux-acenic@sunsite.dk
S:	Maintained

IPS SCSI RAID DRIVER
P:	Adaptec OEM Raid Solutions
M:	aacraid@adaptec.com
L:	linux-scsi@vger.kernel.org
W:	http://www.adaptec.com/
S:	Maintained

DPT_I2O SCSI RAID DRIVER
P:	Adaptec OEM Raid Solutions
M:	aacraid@adaptec.com
L:	linux-scsi@vger.kernel.org
W:	http://www.adaptec.com/
S:	Maintained

AACRAID SCSI RAID DRIVER
P:	Adaptec OEM Raid Solutions
M:	aacraid@adaptec.com
L:	linux-scsi@vger.kernel.org
W:	http://www.adaptec.com/
S:	Supported

ACPI
P:	Len Brown
M:	len.brown@intel.com
M:	lenb@kernel.org
L:	linux-acpi@vger.kernel.org
W:	http://www.lesswatts.org/projects/acpi/
T:	git kernel.org:/pub/scm/linux/kernel/git/lenb/linux-acpi-2.6.git
S:	Supported

ACPI BATTERY DRIVERS
P:	Alexey Starikovskiy
M:	astarikovskiy@suse.de
L:	linux-acpi@vger.kernel.org
W:	http://acpi.sourceforge.net/
S:	Supported

ACPI EC DRIVER
P:	Alexey Starikovskiy
M:	astarikovskiy@suse.de
L:	linux-acpi@vger.kernel.org
W:	http://acpi.sourceforge.net/
S:	Supported

ACPI FAN DRIVER
P:	Len Brown
M:	len.brown@intel.com
L:	linux-acpi@vger.kernel.org
W:	http://acpi.sourceforge.net/
S:	Supported

ACPI PCI HOTPLUG DRIVER
P:	Kristen Carlson Accardi
M:	kristen.c.accardi@intel.com
L:	pcihpd-discuss@lists.sourceforge.net
S:	Supported

ACPI THERMAL DRIVER
P:	Len Brown
M:	len.brown@intel.com
L:	linux-acpi@vger.kernel.org
W:	http://acpi.sourceforge.net/
S:	Supported

ACPI VIDEO DRIVER
P:	Rui Zhang
M:	rui.zhang@intel.com
L:	linux-acpi@vger.kernel.org
W:	http://acpi.sourceforge.net/
S:	Supported

ADM1025 HARDWARE MONITOR DRIVER
P:	Jean Delvare
M:	khali@linux-fr.org
L:	lm-sensors@lm-sensors.org
S:	Maintained

ADM1029 HARDWARE MONITOR DRIVER
P:	Corentin Labbe
M:	corentin.labbe@geomatys.fr
L:	lm-sensors@lm-sensors.org
S:	Maintained

ADM8211 WIRELESS DRIVER
P:	Michael Wu
M:	flamingice@sourmilk.net
L:	linux-wireless@vger.kernel.org
W:	http://linuxwireless.org/
T:	git kernel.org:/pub/scm/linux/kernel/git/mwu/mac80211-drivers.git
S:	Maintained

ADT746X FAN DRIVER
P:	Colin Leroy
M:	colin@colino.net
S:	Maintained

ADVANSYS SCSI DRIVER
P:	Matthew Wilcox
M:	matthew@wil.cx
L:	linux-scsi@vger.kernel.org
S:	Maintained

AEDSP16 DRIVER
P:	Riccardo Facchetti
M:	fizban@tin.it
S:	Maintained

AFFS FILE SYSTEM
P:	Roman Zippel
M:	zippel@linux-m68k.org
S:	Maintained

AGPGART DRIVER
P:	David Airlie
M:	airlied@linux.ie
T:	git kernel.org:/pub/scm/linux/kernel/git/airlied/drm-2.6.git
S:	Maintained

AHA152X SCSI DRIVER
P:	Juergen E. Fischer
M:	Juergen Fischer <fischer@norbit.de>
L:	linux-scsi@vger.kernel.org
S:	Maintained

AIC7XXX / AIC79XX SCSI DRIVER
P:	Hannes Reinecke
M:	hare@suse.de
L:	linux-scsi@vger.kernel.org
S:	Maintained

ALCATEL SPEEDTOUCH USB DRIVER
P:	Duncan Sands
M:	duncan.sands@free.fr
L:	linux-usb@vger.kernel.org
W:	http://www.linux-usb.org/SpeedTouch/
S:	Maintained

ALCHEMY AU1XX0 MMC DRIVER
S:	Orphan

ALI1563 I2C DRIVER
P:	Rudolf Marek
M:	r.marek@assembler.cz
L:	i2c@lm-sensors.org
S:	Maintained

ALPHA PORT
P:	Richard Henderson
M:	rth@twiddle.net
S:	Odd Fixes for 2.4; Maintained for 2.6.
P:	Ivan Kokshaysky
M:	ink@jurassic.park.msu.ru
S:	Maintained for 2.4; PCI support for 2.6.

AMD GEODE CS5536 USB DEVICE CONTROLLER DRIVER
P:	Thomas Dahlmann
M:	thomas.dahlmann@amd.com
L:	info-linux@geode.amd.com
S:	Supported

AMD GEODE PROCESSOR/CHIPSET SUPPORT
P:	Jordan Crouse
M:	info-linux@geode.amd.com
L:	info-linux@geode.amd.com
W:	http://www.amd.com/us-en/ConnectivitySolutions/TechnicalResources/0,,50_2334_2452_11363,00.html
S:	Supported

AMS (Apple Motion Sensor) DRIVER
P:	Stelian Pop
M:	stelian@popies.net
P:	Michael Hanselmann
M:	linux-kernel@hansmi.ch
S:	Supported

AMSO1100 RNIC DRIVER
P:	Tom Tucker
M:	tom@opengridcomputing.com
P:	Steve Wise
M:	swise@opengridcomputing.com
L:	general@lists.openfabrics.org
S:	Maintained

AOA (Apple Onboard Audio) ALSA DRIVER
P:	Johannes Berg
M:	johannes@sipsolutions.net
L:	linuxppc-dev@ozlabs.org
L:	alsa-devel@alsa-project.org (subscribers-only)
S:	Maintained

APM DRIVER
P:	Stephen Rothwell
M:	sfr@canb.auug.org.au
L:	linux-laptop@vger.kernel.org
W:	http://www.canb.auug.org.au/~sfr/
S:	Supported

APPLE SMC DRIVER
P:	Nicolas Boichat
M:	nicolas@boichat.ch
L:	mactel-linux-devel@lists.sourceforge.net
S:	Maintained

APPLETALK NETWORK LAYER
P:	Arnaldo Carvalho de Melo
M:	acme@ghostprotocols.net
S:	Maintained

APPLETOUCH TOUCHPAD DRIVER
P:	Johannes Berg
M:	johannes@sipsolutions.net
L:	linux-input@vger.kernel.org
S:	Maintained

ARC FRAMEBUFFER DRIVER
P:	Jaya Kumar
M:	jayalk@intworks.biz
S:	Maintained

ARM MFM AND FLOPPY DRIVERS
P:	Ian Molton
M:	spyro@f2s.com
S:	Maintained

ARM PRIMECELL MMCI PL180/1 DRIVER
P:	Russell King
M:	rmk@arm.linux.org.uk
L:	linux-arm-kernel@lists.arm.linux.org.uk (subscribers-only)
S:	Maintained

ARM/ADI ROADRUNNER MACHINE SUPPORT
P:	Lennert Buytenhek
M:	kernel@wantstofly.org
L:	linux-arm-kernel@lists.arm.linux.org.uk (subscribers-only)
S:	Maintained

ARM/ADS SPHERE MACHINE SUPPORT
P:	Lennert Buytenhek
M:	kernel@wantstofly.org
L:	linux-arm-kernel@lists.arm.linux.org.uk (subscribers-only)
S:	Maintained

ARM/AJECO 1ARM MACHINE SUPPORT
P:	Lennert Buytenhek
M:	kernel@wantstofly.org
L:	linux-arm-kernel@lists.arm.linux.org.uk (subscribers-only)
S:	Maintained

ARM/ATMEL AT91RM9200 ARM ARCHITECTURE
P:      Andrew Victor
M:      andrew@sanpeople.com
L:      linux-arm-kernel@lists.arm.linux.org.uk (subscribers-only)
W:      http://maxim.org.za/at91_26.html
S:      Maintained

ARM/CIRRUS LOGIC EP93XX ARM ARCHITECTURE
P:	Lennert Buytenhek
M:	kernel@wantstofly.org
L:	linux-arm-kernel@lists.arm.linux.org.uk (subscribers-only)
S:	Maintained

ARM/CIRRUS LOGIC EDB9315A MACHINE SUPPORT
P:	Lennert Buytenhek
M:	kernel@wantstofly.org
L:	linux-arm-kernel@lists.arm.linux.org.uk (subscribers-only)
S:	Maintained

ARM/CORGI MACHINE SUPPORT
P:	Richard Purdie
M:	rpurdie@rpsys.net
S:	Maintained

ARM/GLOMATION GESBC9312SX MACHINE SUPPORT
P:	Lennert Buytenhek
M:	kernel@wantstofly.org
L:	linux-arm-kernel@lists.arm.linux.org.uk (subscribers-only)
S:	Maintained

ARM/HP JORNADA 7XX MACHINE SUPPORT
P:      Kristoffer Ericson
M:      kristoffer.ericson@gmail.com
W:      www.jlime.com
S:      Maintained

ARM/INTEL IOP32X ARM ARCHITECTURE
P:	Lennert Buytenhek
M:	kernel@wantstofly.org
P:	Dan Williams
M:	dan.j.williams@intel.com
L:	linux-arm-kernel@lists.arm.linux.org.uk (subscribers-only)
S:	Supported

ARM/INTEL IOP33X ARM ARCHITECTURE
P:	Dan Williams
M:	dan.j.williams@intel.com
L:	linux-arm-kernel@lists.arm.linux.org.uk (subscribers-only)
S:	Supported

ARM/INTEL IOP13XX ARM ARCHITECTURE
P:	Lennert Buytenhek
M:	kernel@wantstofly.org
P:	Dan Williams
M:	dan.j.williams@intel.com
L:	linux-arm-kernel@lists.arm.linux.org.uk (subscribers-only)
S:	Supported

ARM/INTEL IQ81342EX MACHINE SUPPORT
P:	Lennert Buytenhek
M:	kernel@wantstofly.org
P:	Dan Williams
M:	dan.j.williams@intel.com
L:	linux-arm-kernel@lists.arm.linux.org.uk (subscribers-only)
S:	Supported

ARM/INTEL IXP2000 ARM ARCHITECTURE
P:	Lennert Buytenhek
M:	kernel@wantstofly.org
L:	linux-arm-kernel@lists.arm.linux.org.uk (subscribers-only)
S:	Maintained

ARM/INTEL IXDP2850 MACHINE SUPPORT
P:	Lennert Buytenhek
M:	kernel@wantstofly.org
L:	linux-arm-kernel@lists.arm.linux.org.uk (subscribers-only)
S:	Maintained

ARM/INTEL IXP23XX ARM ARCHITECTURE
P:	Lennert Buytenhek
M:	kernel@wantstofly.org
L:	linux-arm-kernel@lists.arm.linux.org.uk (subscribers-only)
S:	Maintained

ARM/INTEL XSC3 (MANZANO) ARM CORE
P:	Lennert Buytenhek
M:	kernel@wantstofly.org
P:	Dan Williams
M:	dan.j.williams@intel.com
L:	linux-arm-kernel@lists.arm.linux.org.uk (subscribers-only)
S:	Supported

ARM/IP FABRICS DOUBLE ESPRESSO MACHINE SUPPORT
P:	Lennert Buytenhek
M:	kernel@wantstofly.org
L:	linux-arm-kernel@lists.arm.linux.org.uk (subscribers-only)
S:	Maintained

ARM/LOGICPD PXA270 MACHINE SUPPORT
P:	Lennert Buytenhek
M:	kernel@wantstofly.org
L:	linux-arm-kernel@lists.arm.linux.org.uk (subscribers-only)
S:	Maintained

ARM/TOSA MACHINE SUPPORT
P:	Dirk Opfer
M:	dirk@opfer-online.de
S:	Maintained

ARM/PLEB SUPPORT
P:	Peter Chubb
M:	pleb@gelato.unsw.edu.au
W:	http://www.disy.cse.unsw.edu.au/Hardware/PLEB
S:	Maintained

ARM/PT DIGITAL BOARD PORT
P:	Stefan Eletzhofer
M:	stefan.eletzhofer@eletztrick.de
L:	linux-arm-kernel@lists.arm.linux.org.uk	(subscribers-only)
W:	http://www.arm.linux.org.uk/
S:	Maintained

ARM/RADISYS ENP2611 MACHINE SUPPORT
P:	Lennert Buytenhek
M:	kernel@wantstofly.org
L:	linux-arm-kernel@lists.arm.linux.org.uk (subscribers-only)
S:	Maintained

ARM/SHARK MACHINE SUPPORT
P:	Alexander Schulz
M:	alex@shark-linux.de
W:	http://www.shark-linux.de/shark.html
S:	Maintained

ARM/STRONGARM110 PORT
P:	Russell King
M:	rmk@arm.linux.org.uk
L:	linux-arm-kernel@lists.arm.linux.org.uk	(subscribers-only)
W:	http://www.arm.linux.org.uk/
S:	Maintained

ARM/S3C2410 ARM ARCHITECTURE
P:	Ben Dooks
M:	ben-linux@fluff.org
L:	linux-arm-kernel@lists.arm.linux.org.uk	(subscribers-only)
W:	http://www.fluff.org/ben/linux/
S:	Maintained

ARM/S3C2440 ARM ARCHITECTURE
P:	Ben Dooks
M:	ben-linux@fluff.org
L:	linux-arm-kernel@lists.arm.linux.org.uk	(subscribers-only)
W:	http://www.fluff.org/ben/linux/
S:	Maintained

ARM/TECHNOLOGIC SYSTEMS TS7250 MACHINE SUPPORT
P:	Lennert Buytenhek
M:	kernel@wantstofly.org
L:	linux-arm-kernel@lists.arm.linux.org.uk (subscribers-only)
S:	Maintained

ARM/THECUS N2100 MACHINE SUPPORT
P:	Lennert Buytenhek
M:	kernel@wantstofly.org
L:	linux-arm-kernel@lists.arm.linux.org.uk (subscribers-only)
S:	Maintained

ARPD SUPPORT
P:	Jonathan Layes
L:	netdev@vger.kernel.org
S:	Maintained

ASUS ACPI EXTRAS DRIVER
P:	Corentin Chary
M:	corentincj@iksaif.net
P:	Karol Kozimor
M:	sziwan@users.sourceforge.net
L:	acpi4asus-user@lists.sourceforge.net
W:	http://sourceforge.net/projects/acpi4asus
W:	http://xf.iksaif.net/acpi4asus
S:	Maintained

ASUS ASB100 HARDWARE MONITOR DRIVER
P:	Mark M. Hoffman
M:	mhoffman@lightlink.com
L:	lm-sensors@lm-sensors.org
S:	Maintained

ASUS LAPTOP EXTRAS DRIVER
P:	Corentin Chary
M:	corentincj@iksaif.net
L:	acpi4asus-user@lists.sourceforge.net
W:	http://sourceforge.net/projects/acpi4asus
W:	http://xf.iksaif.net/acpi4asus
S:	Maintained

ASYNCHRONOUS TRANSFERS/TRANSFORMS API
P:	Dan Williams
M:	dan.j.williams@intel.com
P:	Shannon Nelson
M:	shannon.nelson@intel.com
L:	linux-kernel@vger.kernel.org
W:	http://sourceforge.net/projects/xscaleiop
S:	Supported

ATA OVER ETHERNET DRIVER
P:	Ed L. Cashin
M:	ecashin@coraid.com
W:	http://www.coraid.com/support/linux
S:	Supported

ATL1 ETHERNET DRIVER
P:	Jay Cliburn
M:	jcliburn@gmail.com
P:	Chris Snook
M:	csnook@redhat.com
L:	atl1-devel@lists.sourceforge.net
W:	http://sourceforge.net/projects/atl1
W:	http://atl1.sourceforge.net
S:	Maintained

ATM
P:	Chas Williams
M:	chas@cmf.nrl.navy.mil
L:	linux-atm-general@lists.sourceforge.net (subscribers-only)
W:	http://linux-atm.sourceforge.net
S:	Maintained

ATMEL AT91 MCI DRIVER
P:	Nicolas Ferre
M:	nicolas.ferre@atmel.com
L:	linux-arm-kernel@lists.arm.linux.org.uk (subscribers-only)
W:	http://www.atmel.com/products/AT91/
W:	http://www.at91.com/
S:	Maintained

ATMEL LCDFB DRIVER
P:	Nicolas Ferre
M:	nicolas.ferre@atmel.com
L:	linux-fbdev-devel@lists.sourceforge.net (subscribers-only)
S:	Maintained

ATMEL MACB ETHERNET DRIVER
P:	Haavard Skinnemoen
M:	hskinnemoen@atmel.com
S:	Supported

ATMEL SPI DRIVER
P:	Haavard Skinnemoen
M:	hskinnemoen@atmel.com
S:	Supported

ATMEL USBA UDC DRIVER
P:	Haavard Skinnemoen
M:	hskinnemoen@atmel.com
L:	kernel@avr32linux.org
W:	http://avr32linux.org/twiki/bin/view/Main/AtmelUsbDeviceDriver
S:	Supported

ATMEL WIRELESS DRIVER
P:	Simon Kelley
M:	simon@thekelleys.org.uk
L:	linux-wireless@vger.kernel.org
W:	http://www.thekelleys.org.uk/atmel
W:	http://atmelwlandriver.sourceforge.net/
S:	Maintained

AUDIT SUBSYSTEM
P:	David Woodhouse
M:	dwmw2@infradead.org
L:	linux-audit@redhat.com (subscribers-only)
W:	http://people.redhat.com/sgrubb/audit/
T:	git kernel.org:/pub/scm/linux/kernel/git/dwmw2/audit-2.6.git
S:	Maintained

AUXILIARY DISPLAY DRIVERS
P:	Miguel Ojeda Sandonis
M:	maxextreme@gmail.com
L:	linux-kernel@vger.kernel.org
W:	http://auxdisplay.googlepages.com/
S:	Maintained

AVR32 ARCHITECTURE
P:	Haavard Skinnemoen
M:	hskinnemoen@atmel.com
W:	http://www.atmel.com/products/AVR32/
W:	http://avr32linux.org/
W:	http://avrfreaks.net/
S:	Supported

AVR32/AT32AP MACHINE SUPPORT
P:	Haavard Skinnemoen
M:	hskinnemoen@atmel.com
S:	Supported

AX.25 NETWORK LAYER
P:	Ralf Baechle
M:	ralf@linux-mips.org
L:	linux-hams@vger.kernel.org
W:	http://www.linux-ax25.org/
S:	Maintained

BACKLIGHT CLASS/SUBSYSTEM
P:	Richard Purdie
M:	rpurdie@rpsys.net
S:	Maintained

BLACKFIN ARCHITECTURE
P:	Bryan Wu
M:	bryan.wu@analog.com
L:	uclinux-dist-devel@blackfin.uclinux.org (subscribers-only)
W:	http://blackfin.uclinux.org
S:	Supported

BLACKFIN EMAC DRIVER
P:	Bryan Wu
M:	bryan.wu@analog.com
L:	uclinux-dist-devel@blackfin.uclinux.org (subscribers-only)
W:	http://blackfin.uclinux.org
S:	Supported

BLACKFIN RTC DRIVER
P:	Mike Frysinger
M:	michael.frysinger@analog.com
M:	vapier.adi@gmail.com
L:	uclinux-dist-devel@blackfin.uclinux.org (subscribers-only)
W:	http://blackfin.uclinux.org
S:	Supported

BLACKFIN SERIAL DRIVER
P:	Aubrey Li
M:	aubrey.li@analog.com
L:	uclinux-dist-devel@blackfin.uclinux.org (subscribers-only)
W:	http://blackfin.uclinux.org
S:	Supported

BLACKFIN WATCHDOG DRIVER
P:	Mike Frysinger
M:	michael.frysinger@analog.com
M:	vapier.adi@gmail.com
L:	uclinux-dist-devel@blackfin.uclinux.org (subscribers-only)
W:	http://blackfin.uclinux.org
S:	Supported

BAYCOM/HDLCDRV DRIVERS FOR AX.25
P:	Thomas Sailer
M:	t.sailer@alumni.ethz.ch
L:	linux-hams@vger.kernel.org
W:	http://www.baycom.org/~tom/ham/ham.html
S:	Maintained

B43 WIRELESS DRIVER
P:	Michael Buesch
M:	mb@bu3sch.de
P:	Stefano Brivio
M:	stefano.brivio@polimi.it
L:	linux-wireless@vger.kernel.org
W:	http://linuxwireless.org/en/users/Drivers/b43
S:	Maintained

B43LEGACY WIRELESS DRIVER
P:	Larry Finger
M:	Larry.Finger@lwfinger.net
P:	Stefano Brivio
M:	stefano.brivio@polimi.it
L:	linux-wireless@vger.kernel.org
W:	http://linuxwireless.org/en/users/Drivers/b43
S:	Maintained

BCM43XX WIRELESS DRIVER (SOFTMAC BASED VERSION)
P:	Larry Finger
M:	Larry.Finger@lwfinger.net
P:	Stefano Brivio
M:	stefano.brivio@polimi.it
L:	linux-wireless@vger.kernel.org
W:	http://bcm43xx.berlios.de/
S:	Maintained

BEFS FILE SYSTEM
P:	Sergey S. Kostyliov
M:	rathamahata@php4.ru
L:	linux-kernel@vger.kernel.org
S:	Maintained

BFS FILE SYSTEM
P:	Tigran A. Aivazian
M:	tigran@aivazian.fsnet.co.uk
L:	linux-kernel@vger.kernel.org
S:	Maintained

BLACKFIN I2C TWI DRIVER
P:	Sonic Zhang
M:	sonic.zhang@analog.com
L:	uclinux-dist-devel@blackfin.uclinux.org (subscribers-only)
W:	http://blackfin.uclinux.org/
S:	Supported

BLOCK LAYER
P:	Jens Axboe
M:	axboe@kernel.dk
L:	linux-kernel@vger.kernel.org
T:	git kernel.org:/pub/scm/linux/kernel/git/axboe/linux-2.6-block.git
S:	Maintained

BLUETOOTH SUBSYSTEM
P:	Marcel Holtmann
M:	marcel@holtmann.org
P:	Maxim Krasnyansky
M:	maxk@qualcomm.com
L:	bluez-devel@lists.sf.net
W:	http://bluez.sf.net
W:	http://www.bluez.org
W:	http://www.holtmann.org/linux/bluetooth/
T:	git kernel.org:/pub/scm/linux/kernel/git/holtmann/bluetooth-2.6.git
S:	Maintained

BLUETOOTH RFCOMM LAYER
P:	Marcel Holtmann
M:	marcel@holtmann.org
P:	Maxim Krasnyansky
M:	maxk@qualcomm.com
S:	Maintained

BLUETOOTH BNEP LAYER
P:	Marcel Holtmann
M:	marcel@holtmann.org
P:	Maxim Krasnyansky
M:	maxk@qualcomm.com
S:	Maintained

BLUETOOTH CMTP LAYER
P:	Marcel Holtmann
M:	marcel@holtmann.org
S:	Maintained

BLUETOOTH HIDP LAYER
P:	Marcel Holtmann
M:	marcel@holtmann.org
S:	Maintained

BLUETOOTH HCI UART DRIVER
P:	Marcel Holtmann
M:	marcel@holtmann.org
P:	Maxim Krasnyansky
M:	maxk@qualcomm.com
S:	Maintained

BLUETOOTH HCI USB DRIVER
P:	Marcel Holtmann
M:	marcel@holtmann.org
P:	Maxim Krasnyansky
M:	maxk@qualcomm.com
S:	Maintained

BLUETOOTH HCI BCM203X DRIVER
P:	Marcel Holtmann
M:	marcel@holtmann.org
S:	Maintained

BLUETOOTH HCI BPA10X DRIVER
P:	Marcel Holtmann
M:	marcel@holtmann.org
S:	Maintained

BLUETOOTH HCI BFUSB DRIVER
P:	Marcel Holtmann
M:	marcel@holtmann.org
S:	Maintained

BLUETOOTH HCI DTL1 DRIVER
P:	Marcel Holtmann
M:	marcel@holtmann.org
S:	Maintained

BLUETOOTH HCI BLUECARD DRIVER
P:	Marcel Holtmann
M:	marcel@holtmann.org
S:	Maintained

BLUETOOTH HCI BT3C DRIVER
P:	Marcel Holtmann
M:	marcel@holtmann.org
S:	Maintained

BLUETOOTH HCI BTUART DRIVER
P:	Marcel Holtmann
M:	marcel@holtmann.org
S:	Maintained

BLUETOOTH HCI VHCI DRIVER
P:	Maxim Krasnyansky
M:	maxk@qualcomm.com
S:	Maintained

BONDING DRIVER
P:	Chad Tindel
M:	ctindel@users.sourceforge.net
P:	Jay Vosburgh
M:	fubar@us.ibm.com
L:	bonding-devel@lists.sourceforge.net
W:	http://sourceforge.net/projects/bonding/
S:	Supported

BROADBAND PROCESSOR ARCHITECTURE
P:	Arnd Bergmann
M:	arnd@arndb.de
L:	linuxppc-dev@ozlabs.org
W:	http://www.penguinppc.org/ppc64/
S:	Supported

BROADCOM B44 10/100 ETHERNET DRIVER
P:	Gary Zambrano
M:	zambrano@broadcom.com
L:	netdev@vger.kernel.org
S:	Supported

BROADCOM BNX2 GIGABIT ETHERNET DRIVER
P:	Michael Chan
M:	mchan@broadcom.com
L:	netdev@vger.kernel.org
S:	Supported

BROADCOM TG3 GIGABIT ETHERNET DRIVER
P:	Michael Chan
M:	mchan@broadcom.com
L:	netdev@vger.kernel.org
S:	Supported

BSG (block layer generic sg v4 driver)
P:	FUJITA Tomonori
M:	fujita.tomonori@lab.ntt.co.jp
L:	linux-scsi@vger.kernel.org
S:	Supported

BTTV VIDEO4LINUX DRIVER
P:	Mauro Carvalho Chehab
M:	mchehab@infradead.org
M:	v4l-dvb-maintainer@linuxtv.org
L:	video4linux-list@redhat.com
W:	http://linuxtv.org
T:	git kernel.org:/pub/scm/linux/kernel/git/mchehab/v4l-dvb.git
S:	Maintained

CAFE CMOS INTEGRATED CAMERA CONTROLLER DRIVER
P:   	Jonathan Corbet
M:	corbet@lwn.net
L:	video4linux-list@redhat.com
S:	Maintained

CALGARY x86-64 IOMMU
P:	Muli Ben-Yehuda
M:	muli@il.ibm.com
P:	Jon D. Mason
M:	jdmason@kudzu.us
L:	linux-kernel@vger.kernel.org
L:	discuss@x86-64.org
S:	Maintained

CFAG12864B LCD DRIVER
P:	Miguel Ojeda Sandonis
M:	maxextreme@gmail.com
L:	linux-kernel@vger.kernel.org
W:	http://auxdisplay.googlepages.com/
S:	Maintained

CFAG12864BFB LCD FRAMEBUFFER DRIVER
P:	Miguel Ojeda Sandonis
M:	maxextreme@gmail.com
L:	linux-kernel@vger.kernel.org
W:	http://auxdisplay.googlepages.com/
S:	Maintained

CFG80211 and NL80211
P:	Johannes Berg
M:	johannes@sipsolutions.net
L:	linux-wireless@vger.kernel.org
S:	Maintained

CHECKPATCH
P:	Andy Whitcroft
M:	apw@shadowen.org
P:	Randy Dunlap
M:	rdunlap@xenotime.net
P:	Joel Schopp
M:	jschopp@austin.ibm.com
S:	Supported

COMMON INTERNET FILE SYSTEM (CIFS)
P:	Steve French
M:	sfrench@samba.org
L:	linux-cifs-client@lists.samba.org
L:	samba-technical@lists.samba.org
W:	http://linux-cifs.samba.org/
T:	git kernel.org:/pub/scm/linux/kernel/git/sfrench/cifs-2.6.git
S:	Supported

CONFIGFS
P:	Joel Becker
M:	joel.becker@oracle.com
L:	linux-kernel@vger.kernel.org
S:	Supported

CIRRUS LOGIC EP93XX ETHERNET DRIVER
P:	Lennert Buytenhek
M:	kernel@wantstofly.org
L:	netdev@vger.kernel.org
S:	Maintained

CIRRUS LOGIC EP93XX OHCI USB HOST DRIVER
P:	Lennert Buytenhek
M:	kernel@wantstofly.org
L:	linux-usb@vger.kernel.org
S:	Maintained

CIRRUS LOGIC CS4280/CS461x SOUNDDRIVER
P:	Cirrus Logic Corporation (kernel 2.2 driver)
M:	Cirrus Logic Corporation, Thomas Woller <twoller@crystal.cirrus.com>
P:	Nils Faerber (port to kernel 2.4)
M:	Nils Faerber <nils@kernelconcepts.de>
S:	Maintained

CODA FILE SYSTEM
P:	Jan Harkes
M:	jaharkes@cs.cmu.edu
M:	coda@cs.cmu.edu
L:	codalist@coda.cs.cmu.edu
W:	http://www.coda.cs.cmu.edu/
S:	Maintained

COMPACTPCI HOTPLUG CORE
P:	Scott Murray
M:	scottm@somanetworks.com
M:	scott@spiteful.org
L:	pcihpd-discuss@lists.sourceforge.net
S:	Supported

COMPACTPCI HOTPLUG ZIATECH ZT5550 DRIVER
P:	Scott Murray
M:	scottm@somanetworks.com
M:	scott@spiteful.org
L:	pcihpd-discuss@lists.sourceforge.net
S:	Supported

COMPACTPCI HOTPLUG GENERIC DRIVER
P:	Scott Murray
M:	scottm@somanetworks.com
M:	scott@spiteful.org
L:	pcihpd-discuss@lists.sourceforge.net
S:	Supported

COMPUTONE INTELLIPORT MULTIPORT CARD
P:	Michael H. Warfield
M:	mhw@wittsend.com
W:	http://www.wittsend.com/computone.html
S:	Maintained

CONEXANT ACCESSRUNNER USB DRIVER
P:	Simon Arlott
M:	cxacru@fire.lp0.eu
L:	accessrunner-general@lists.sourceforge.net
W:	http://accessrunner.sourceforge.net/
S:	Maintained

CORETEMP HARDWARE MONITORING DRIVER
P:	Rudolf Marek
M:	r.marek@assembler.cz
L:	lm-sensors@lm-sensors.org
S:	Maintained

COSA/SRP SYNC SERIAL DRIVER
P:	Jan "Yenya" Kasprzak
M:	kas@fi.muni.cz
W:	http://www.fi.muni.cz/~kas/cosa/
S:	Maintained

CPU FREQUENCY DRIVERS
P:	Dave Jones
M:	davej@codemonkey.org.uk
L:	cpufreq@lists.linux.org.uk
W:	http://www.codemonkey.org.uk/projects/cpufreq/
T:	git kernel.org/pub/scm/linux/kernel/git/davej/cpufreq.git
S:	Maintained

CPUID/MSR DRIVER
P:	H. Peter Anvin
M:	hpa@zytor.com
S:	Maintained

CPUSETS
P:	Paul Jackson
P:	Simon Derr
M:	pj@sgi.com
M:	simon.derr@bull.net
L:	linux-kernel@vger.kernel.org
W:	http://www.bullopensource.org/cpuset/
S:	Supported

CRAMFS FILESYSTEM
W:	http://sourceforge.net/projects/cramfs/
S:	Orphan

CRIS PORT
P:	Mikael Starvik
M:	starvik@axis.com
L:	dev-etrax@axis.com
W:	http://developer.axis.com
S:	Maintained

CRYPTO API
P:	Herbert Xu
M:	herbert@gondor.apana.org.au
P:	David S. Miller
M:	davem@davemloft.net
L:	linux-crypto@vger.kernel.org
T:	git kernel.org:/pub/scm/linux/kernel/git/herbert/crypto-2.6.git
S:	Maintained

CS5535 Audio ALSA driver
P:	Jaya Kumar
M:	jayakumar.alsa@gmail.com
S:	Maintained

CYBERPRO FB DRIVER
P:	Russell King
M:	rmk@arm.linux.org.uk
W:	http://www.arm.linux.org.uk/
S:	Maintained

CYBLAFB FRAMEBUFFER DRIVER
P:	Knut Petersen
M:	Knut_Petersen@t-online.de
L:	linux-fbdev-devel@lists.sourceforge.net (subscribers-only)
S:	Maintained

CYCLADES 2X SYNC CARD DRIVER
P:	Arnaldo Carvalho de Melo
M:	acme@ghostprotocols.net
W:	http://oops.ghostprotocols.net:81/blog
S:	Maintained

CYCLADES ASYNC MUX DRIVER
W:	http://www.cyclades.com/
S:	Orphan

CYCLADES PC300 DRIVER
W:	http://www.cyclades.com/
S:	Orphan

DAMA SLAVE for AX.25
P:	Joerg Reuter
M:	jreuter@yaina.de
W:	http://yaina.de/jreuter/
W:	http://www.qsl.net/dl1bke/
L:	linux-hams@vger.kernel.org
S:	Maintained

DC395x SCSI driver
P:	Oliver Neukum
M:	oliver@neukum.name
P:	Ali Akcaagac
M:	aliakc@web.de
P:	Jamie Lenehan
M:	lenehan@twibble.org
W:	http://twibble.org/dist/dc395x/
L:	dc395x@twibble.org
L:	http://lists.twibble.org/mailman/listinfo/dc395x/
S:	Maintained

DC390/AM53C974 SCSI driver
P:	Kurt Garloff
M:	garloff@suse.de
W:	http://www.garloff.de/kurt/linux/dc390/
P:	Guennadi Liakhovetski
M:	g.liakhovetski@gmx.de
S:	Maintained

DCCP PROTOCOL
P:	Arnaldo Carvalho de Melo
M:	acme@ghostprotocols.net
L:	dccp@vger.kernel.org
W:	http://linux-net.osdl.org/index.php/DCCP
S:	Maintained

DECnet NETWORK LAYER
P:	Patrick Caulfield
M:	patrick@tykepenguin.com
W:	http://linux-decnet.sourceforge.net
L:	linux-decnet-user@lists.sourceforge.net
S:	Maintained

DEFXX FDDI NETWORK DRIVER
P:	Maciej W. Rozycki
M:	macro@linux-mips.org
S:	Maintained

DELL LAPTOP SMM DRIVER
P:	Massimo Dal Zotto
M:	dz@debian.org
W:	http://www.debian.org/~dz/i8k/
S:	Maintained

DELL SYSTEMS MANAGEMENT BASE DRIVER (dcdbas)
P:	Doug Warzecha
M:	Douglas_Warzecha@dell.com
S:	Maintained

DEVICE-MAPPER  (LVM)
P:	Alasdair Kergon
L:	dm-devel@redhat.com
W:	http://sources.redhat.com/dm
S:	Maintained

DEVICE NUMBER REGISTRY
P:	Torben Mathiasen
M:	device@lanana.org
W:	http://lanana.org/docs/device-list/index.html
L:	linux-kernel@vger.kernel.org
S:	Maintained

DIGI INTL. EPCA DRIVER
P:	Digi International, Inc
M:	Eng.Linux@digi.com
L:	Eng.Linux@digi.com
W:	http://www.digi.com
S:	Orphaned

DIRECTORY NOTIFICATION
P:	Stephen Rothwell
M:	sfr@canb.auug.org.au
L:	linux-kernel@vger.kernel.org
S:	Supported

DISK GEOMETRY AND PARTITION HANDLING
P:	Andries Brouwer
M:	aeb@cwi.nl
W:	http://www.win.tue.nl/~aeb/linux/Large-Disk.html
W:	http://www.win.tue.nl/~aeb/linux/zip/zip-1.html
W:	http://www.win.tue.nl/~aeb/partitions/partition_types-1.html
S:	Maintained

DISKQUOTA:
P:	Jan Kara
M:	jack@suse.cz
L:	linux-kernel@vger.kernel.org
S:	Maintained

DISTRIBUTED LOCK MANAGER
P:	Patrick Caulfield
M:	pcaulfie@redhat.com
P:	David Teigland
M:	teigland@redhat.com
L:	cluster-devel@redhat.com
W:	http://sources.redhat.com/cluster/
T:	git kernel.org:/pub/scm/linux/kernel/git/steve/gfs2-2.6-fixes.git
T:	git kernel.org:/pub/scm/linux/kernel/git/steve/gfs2-2.6-nmw.git
S:	Supported

DAVICOM FAST ETHERNET (DMFE) NETWORK DRIVER
P:	Tobias Ringstrom
M:	tori@unhappy.mine.nu
L:	netdev@vger.kernel.org
S:	Maintained

DMA GENERIC OFFLOAD ENGINE SUBSYSTEM
P:	Shannon Nelson
M:	shannon.nelson@intel.com
P:	Dan Williams
M:	dan.j.williams@intel.com
L:	linux-kernel@vger.kernel.org
S:	Supported

DME1737 HARDWARE MONITOR DRIVER
P:	Juerg Haefliger
M:	juergh@gmail.com
L:	lm-sensors@lm-sensors.org
S:	Maintained

DOCBOOK FOR DOCUMENTATION
P:	Randy Dunlap
M:	rdunlap@xenotime.net
S:	Maintained

DOCKING STATION DRIVER
P:	Kristen Carlson Accardi
M:	kristen.c.accardi@intel.com
L:	linux-acpi@vger.kernel.org
S:	Supported

DOUBLETALK DRIVER
P:	James R. Van Zandt
M:	jrv@vanzandt.mv.com
L:	blinux-list@redhat.com
S:	Maintained

DRIVER CORE, KOBJECTS, AND SYSFS
P:	Greg Kroah-Hartman
M:	gregkh@suse.de
L:	linux-kernel@vger.kernel.org
T:	quilt kernel.org/pub/linux/kernel/people/gregkh/gregkh-2.6/
S:	Supported

DRM DRIVERS
P:	David Airlie
M:	airlied@linux.ie
L:	dri-devel@lists.sourceforge.net
T:	git kernel.org:/pub/scm/linux/kernel/git/airlied/drm-2.6.git
S:	Maintained

DSCC4 DRIVER
P:	Francois Romieu
M:	romieu@fr.zoreil.com
L:	netdev@vger.kernel.org
S:	Maintained

DVB SUBSYSTEM AND DRIVERS
P:	LinuxTV.org Project
M:	v4l-dvb-maintainer@linuxtv.org
L: 	linux-dvb@linuxtv.org (subscription required)
W:	http://linuxtv.org/
T:	git kernel.org:/pub/scm/linux/kernel/git/mchehab/v4l-dvb.git
S:	Maintained

EATA-DMA SCSI DRIVER
P:	Michael Neuffer
L:	linux-eata@i-connect.net, linux-scsi@vger.kernel.org
S:	Maintained

EATA ISA/EISA/PCI SCSI DRIVER
P:	Dario Ballabio
M:	ballabio_dario@emc.com
L:	linux-scsi@vger.kernel.org
S:	Maintained

EATA-PIO SCSI DRIVER
P:	Michael Neuffer
M:	mike@i-Connect.Net
L:	linux-eata@i-connect.net, linux-scsi@vger.kernel.org
S:	Maintained

EBTABLES
P:	Bart De Schuymer
M:	bart.de.schuymer@pandora.be
L:	ebtables-user@lists.sourceforge.net
L:	ebtables-devel@lists.sourceforge.net
W:	http://ebtables.sourceforge.net/
S:	Maintained

ECRYPT FILE SYSTEM
P:	Mike Halcrow, Phillip Hellewell
M:	mhalcrow@us.ibm.com, phillip@hellewell.homeip.net
L:	ecryptfs-devel@lists.sourceforge.net
W:	http://ecryptfs.sourceforge.net/
S:	Supported

EDAC-CORE
P:	Doug Thompson
M:	dougthompson@xmission.com
L:	bluesmoke-devel@lists.sourceforge.net
W:	bluesmoke.sourceforge.net
S:	Supported

EDAC-E752X
P:	Mark Gross
P:	Doug Thompson
M:	mark.gross@intel.com
M:	dougthompson@xmission.com
L:	bluesmoke-devel@lists.sourceforge.net
W:	bluesmoke.sourceforge.net
S:	Maintained

EDAC-E7XXX
P:	Doug Thompson
M:	dougthompson@xmission.com
L:	bluesmoke-devel@lists.sourceforge.net
W:	bluesmoke.sourceforge.net
S:	Maintained

EDAC-I82443BXGX
P:	Tim Small
M:	tim@buttersideup.com
L:	bluesmoke-devel@lists.sourceforge.net
W:	bluesmoke.sourceforge.net
S:	Maintained

EDAC-I3000
P:	Jason Uhlenkott
M:	juhlenko@akamai.com
L:	bluesmoke-devel@lists.sourceforge.net
W:	bluesmoke.sourceforge.net
S:	Maintained

EDAC-I5000
P:	Doug Thompson
M:	dougthompson@xmission.com
L:	bluesmoke-devel@lists.sourceforge.net
W:	bluesmoke.sourceforge.net
S:	Maintained

EDAC-I82975X
P:	Ranganathan Desikan
P:	Arvind R.
M:	rdesikan@jetzbroadband.com
M:	arvind@acarlab.com
L:	bluesmoke-devel@lists.sourceforge.net
W:	bluesmoke.sourceforge.net
S:	Maintained

EDAC-PASEMI
P:	Egor Martovetsky
M:	egor@pasemi.com
L:	bluesmoke-devel@lists.sourceforge.net
W:	bluesmoke.sourceforge.net
S:	Maintained

EDAC-R82600
P:	Tim Small
M:	tim@buttersideup.com
L:	bluesmoke-devel@lists.sourceforge.net
W:	bluesmoke.sourceforge.net
S:	Maintained

EEPRO100 NETWORK DRIVER
P:	Andrey V. Savochkin
M:	saw@saw.sw.com.sg
S:	Maintained

EFS FILESYSTEM
W:	http://aeschi.ch.eu.org/efs/
S:	Orphan

EHCA (IBM GX bus InfiniBand adapter) DRIVER:
P:	Hoang-Nam Nguyen
M:	hnguyen@de.ibm.com
P:	Christoph Raisch
M:	raisch@de.ibm.com
L:	general@lists.openfabrics.org
S:	Supported

EMULEX LPFC FC SCSI DRIVER
P:	James Smart
M:	james.smart@emulex.com
L:	linux-scsi@vger.kernel.org
W:	http://sourceforge.net/projects/lpfcxxxx
S:	Supported

EPSON 1355 FRAMEBUFFER DRIVER
P:	Christopher Hoover
M:	ch@murgatroid.com, ch@hpl.hp.com
S:	Maintained

ETHEREXPRESS-16 NETWORK DRIVER
P:	Philip Blundell
M:	philb@gnu.org
L:	netdev@vger.kernel.org
S:	Maintained

ETHERNET BRIDGE
P:	Stephen Hemminger
M:	shemminger@linux-foundation.org
L:	bridge@lists.linux-foundation.org
W:	http://bridge.sourceforge.net/
S:	Maintained

ETHERTEAM 16I DRIVER
P:	Mika Kuoppala
M:	miku@iki.fi
S:	Maintained

EXT2 FILE SYSTEM
L:	linux-ext4@vger.kernel.org
S:	Maintained

EXT3 FILE SYSTEM
P:	Stephen Tweedie, Andrew Morton
M:	sct@redhat.com, akpm@linux-foundation.org, adilger@clusterfs.com
L:	linux-ext4@vger.kernel.org
S:	Maintained

EXT4 FILE SYSTEM
P:	Stephen Tweedie, Andrew Morton
M:	sct@redhat.com, akpm@linux-foundation.org, adilger@clusterfs.com
L:	linux-ext4@vger.kernel.org
S:	Maintained

F71805F HARDWARE MONITORING DRIVER
P:	Jean Delvare
M:	khali@linux-fr.org
L:	lm-sensors@lm-sensors.org
S:	Maintained

FARSYNC SYNCHRONOUS DRIVER
P:	Kevin Curtis
M:	kevin.curtis@farsite.co.uk
W:	http://www.farsite.co.uk/
S:	Supported

FAULT INJECTION SUPPORT
P:	Akinobu Mita
M:	akinobu.mita@gmail.com
S:	Supported

FRAMEBUFFER LAYER
P:	Antonino Daplas
M:	adaplas@gmail.com
L:	linux-fbdev-devel@lists.sourceforge.net (subscribers-only)
W:	http://linux-fbdev.sourceforge.net/
S:	Maintained

FREESCALE SOC FS_ENET DRIVER
P:	Pantelis Antoniou
M:	pantelis.antoniou@gmail.com
P:	Vitaly Bordug
M:	vbordug@ru.mvista.com
L:	linuxppc-dev@ozlabs.org
L:	netdev@vger.kernel.org
S:	Maintained

FREESCALE HIGHSPEED USB DEVICE DRIVER
P:	Li Yang
M:	leoli@freescale.com
L:	linux-usb@vger.kernel.org
L:	linuxppc-dev@ozlabs.org
S:	Maintained

FREESCALE QUICC ENGINE UCC ETHERNET DRIVER
P:	Li Yang
M:	leoli@freescale.com
L:	netdev@vger.kernel.org
L:	linuxppc-dev@ozlabs.org
S:	Maintained

FILE LOCKING (flock() and fcntl()/lockf())
P:	Matthew Wilcox
M:	matthew@wil.cx
L:	linux-fsdevel@vger.kernel.org
S:	Maintained

FILESYSTEMS (VFS and infrastructure)
P:	Alexander Viro
M:	viro@zeniv.linux.org.uk
S:	Maintained

FIREWIRE SUBSYSTEM
P:	Kristian Hoegsberg, Stefan Richter
M:	krh@redhat.com, stefanr@s5r6.in-berlin.de
L:	linux1394-devel@lists.sourceforge.net
W:	http://www.linux1394.org/
T:	git kernel.org:/pub/scm/linux/kernel/git/ieee1394/linux1394-2.6.git
S:	Maintained

FIRMWARE LOADER (request_firmware)
L:	linux-kernel@vger.kernel.org
S:	Orphan

FPU EMULATOR
P:	Bill Metzenthen
M:	billm@suburbia.net
W:	http://suburbia.net/~billm/floating-point/emulator/
S:	Maintained

FRAME RELAY DLCI/FRAD (Sangoma drivers too)
P:	Mike McLagan
M:	mike.mclagan@linux.org
L:	netdev@vger.kernel.org
S:	Maintained

FREEVXFS FILESYSTEM
P:	Christoph Hellwig
M:	hch@infradead.org
W:	ftp://ftp.openlinux.org/pub/people/hch/vxfs
S:	Maintained

FUJITSU FR-V (FRV) PORT
P:	David Howells
M:	dhowells@redhat.com
S:	Maintained

FUSE: FILESYSTEM IN USERSPACE
P:	Miklos Szeredi
M:	miklos@szeredi.hu
L:	fuse-devel@lists.sourceforge.net
W:	http://fuse.sourceforge.net/
S:	Maintained

FUTURE DOMAIN TMC-16x0 SCSI DRIVER (16-bit)
P:	Rik Faith
M:	faith@cs.unc.edu
L:	linux-scsi@vger.kernel.org
S:	Odd fixes (e.g., new signatures)

GDT SCSI DISK ARRAY CONTROLLER DRIVER
P:	Achim Leubner
M:	achim_leubner@adaptec.com
L:	linux-scsi@vger.kernel.org
W:	http://www.icp-vortex.com/
S:	Supported

GENERIC GPIO I2C DRIVER
P:	Haavard Skinnemoen
M:	hskinnemoen@atmel.com
S:	Supported

GENERIC HDLC DRIVER, N2, C101, PCI200SYN and WANXL DRIVERS
P:	Krzysztof Halasa
M:	khc@pm.waw.pl
W:	http://www.kernel.org/pub/linux/utils/net/hdlc/
S:	Maintained

GFS2 FILE SYSTEM
P:	Steven Whitehouse
M:	swhiteho@redhat.com
L:	cluster-devel@redhat.com
W:	http://sources.redhat.com/cluster/
T:	git kernel.org:/pub/scm/linux/kernel/git/steve/gfs2-2.6-fixes.git
T:	git kernel.org:/pub/scm/linux/kernel/git/steve/gfs2-2.6-nmw.git
S:	Supported

GIGASET ISDN DRIVERS
P:	Hansjoerg Lipp
M:	hjlipp@web.de
P:	Tilman Schmidt
M:	tilman@imap.cc
L:	gigaset307x-common@lists.sourceforge.net
W:	http://gigaset307x.sourceforge.net/
S:	Maintained

HARDWARE MONITORING
P:	Mark M. Hoffman
M:	mhoffman@lightlink.com
L:	lm-sensors@lm-sensors.org
W:	http://www.lm-sensors.org/
T:	git lm-sensors.org:/kernel/mhoffman/hwmon-2.6.git testing
T:	git lm-sensors.org:/kernel/mhoffman/hwmon-2.6.git release
S:	Maintained

HARDWARE RANDOM NUMBER GENERATOR CORE
P:	Michael Buesch
M:	mb@bu3sch.de
S:	Maintained

HARD DRIVE ACTIVE PROTECTION SYSTEM (HDAPS) DRIVER
P:	Robert Love
M:	rlove@rlove.org
M:	linux-kernel@vger.kernel.org
W:	http://www.kernel.org/pub/linux/kernel/people/rml/hdaps/
S:	Maintained

HARMONY SOUND DRIVER
P:	Kyle McMartin
M:	kyle@parisc-linux.org
L:	linux-parisc@vger.kernel.org
S:	Maintained

HAYES ESP SERIAL DRIVER
P:	Andrew J. Robinson
M:	arobinso@nyx.net
L:	linux-kernel@vger.kernel.org
W:	http://www.nyx.net/~arobinso
S:	Maintained

HFS FILESYSTEM
P:	Roman Zippel
M:	zippel@linux-m68k.org
L:	linux-kernel@vger.kernel.org
S:	Maintained

HGA FRAMEBUFFER DRIVER
P:	Ferenc Bakonyi
M:	fero@drama.obuda.kando.hu
L:	linux-nvidia@lists.surfsouth.com
W:	http://drama.obuda.kando.hu/~fero/cgi-bin/hgafb.shtml
S:	Maintained

HID CORE LAYER
P:	Jiri Kosina
M:	jkosina@suse.cz
L:	linux-input@vger.kernel.org
T:	git kernel.org:/pub/scm/linux/kernel/git/jikos/hid.git
S:	Maintained

HIGH-RESOLUTION TIMERS, CLOCKEVENTS, DYNTICKS
P:	Thomas Gleixner
M:	tglx@linutronix.de
L:	linux-kernel@vger.kernel.org
S:	Maintained

HIGH-SPEED SCC DRIVER FOR AX.25
P:	Klaus Kudielka
M:	klaus.kudielka@ieee.org
L:	linux-hams@vger.kernel.org
W:	http://www.nt.tuwien.ac.at/~kkudielk/Linux/
S:	Maintained

HIGHPOINT ROCKETRAID 3xxx RAID DRIVER
P:	HighPoint Linux Team
M:	linux@highpoint-tech.com
W:	http://www.highpoint-tech.com
S:	Supported

HIPPI
P:	Jes Sorensen
M:	jes@trained-monkey.org
L:	linux-hippi@sunsite.dk
S:	Maintained

HEWLETT-PACKARD FIBRE CHANNEL 64-bit/66MHz PCI non-intelligent HBA
P:	Chirag Kantharia
M:	chirag.kantharia@hp.com
L:	iss_storagedev@hp.com
S:	Maintained

HEWLETT-PACKARD SMART2 RAID DRIVER
P:	Chirag Kantharia
M:	chirag.kantharia@hp.com
L:	iss_storagedev@hp.com
S:	Maintained

HEWLETT-PACKARD SMART CISS RAID DRIVER (cciss)
P:	Mike Miller
M:	mike.miller@hp.com
L:	iss_storagedev@hp.com
S:	Supported

HOST AP DRIVER
P:	Jouni Malinen
M:	j@w1.fi
L:	hostap@shmoo.com (subscribers-only)
L:	linux-wireless@vger.kernel.org
W:	http://hostap.epitest.fi/
S:	Maintained

HP100:	Driver for HP 10/100 Mbit/s Voice Grade Network Adapter Series
P:	Jaroslav Kysela
M:	perex@perex.cz
S:	Maintained

HPET:	High Precision Event Timers driver (hpet.c)
P:	Clemens Ladisch
M:	clemens@ladisch.de
S:	Maintained

HPET:	i386
P:	Venkatesh Pallipadi (Venki)
M:	venkatesh.pallipadi@intel.com
S:	Maintained

HPET:	x86_64
P:	Vojtech Pavlik
M:	vojtech@suse.cz
S:	Maintained

HPET:	ACPI hpet.c
P:	Bob Picco
M:	bob.picco@hp.com
S:	Maintained

HPFS FILESYSTEM
P:	Mikulas Patocka
M:	mikulas@artax.karlin.mff.cuni.cz
W:	http://artax.karlin.mff.cuni.cz/~mikulas/vyplody/hpfs/index-e.cgi
S:	Maintained

HUGETLB FILESYSTEM
P:	William Irwin
M:	wli@holomorphy.com
S:	Maintained

I2C/SMBUS STUB DRIVER
P:	Mark M. Hoffman
M:	mhoffman@lightlink.com
L:	lm-sensors@lm-sensors.org
S:	Maintained

I2C SUBSYSTEM
P:	Jean Delvare
M:	khali@linux-fr.org
L:	i2c@lm-sensors.org
T:	quilt http://khali.linux-fr.org/devel/linux-2.6/jdelvare-i2c/
S:	Maintained

I2C-TINY-USB DRIVER
P:	Till Harbaum
M:	till@harbaum.org
L:	i2c@lm-sensors.org
T:	http://www.harbaum.org/till/i2c_tiny_usb
S:	Maintained

i386 BOOT CODE
P:	H. Peter Anvin
M:	hpa@zytor.com
L:	Linux-Kernel@vger.kernel.org
S:	Maintained

i386 SETUP CODE / CPU ERRATA WORKAROUNDS
P:	H. Peter Anvin
M:	hpa@zytor.com
T:	git.kernel.org:/pub/scm/linux/kernel/git/hpa/linux-2.6-x86setup.git
S:	Maintained

IA64 (Itanium) PLATFORM
P:	Tony Luck
M:	tony.luck@intel.com
L:	linux-ia64@vger.kernel.org
W:	http://www.ia64-linux.org/
T:	git kernel.org:/pub/scm/linux/kernel/git/aegl/linux-2.6.git
S:	Maintained

SN-IA64 (Itanium) SUB-PLATFORM
P:	Jes Sorensen
M:	jes@sgi.com
L:	linux-altix@sgi.com
L:	linux-ia64@vger.kernel.org
W:	http://www.sgi.com/altix
S:	Maintained

IBM MCA SCSI SUBSYSTEM DRIVER
P:	Michael Lang
M:	langa2@kph.uni-mainz.de
W:	http://www.uni-mainz.de/~langm000/linux.html
S:	Maintained

IBM Power Linux RAID adapter
P:	Brian King
M:	brking@us.ibm.com
S:	Supported

IBM ServeRAID RAID DRIVER
P:	Jack Hammer
P:	Dave Jeffery
M:	ipslinux@adaptec.com
W:	http://www.developer.ibm.com/welcome/netfinity/serveraid.html
S:	Supported

IDE SUBSYSTEM
P:	Bartlomiej Zolnierkiewicz
M:	bzolnier@gmail.com
L:	linux-ide@vger.kernel.org
T:	quilt kernel.org/pub/linux/kernel/people/bart/pata-2.6/
S:	Maintained

IDE/ATAPI CDROM DRIVER
P:	Borislav Petkov
M:	bbpetkov@yahoo.de
L:	linux-ide@vger.kernel.org
S:	Maintained

IDE/ATAPI FLOPPY DRIVERS
P:	Paul Bristow
M:	Paul Bristow <paul@paulbristow.net>
W:	http://paulbristow.net/linux/idefloppy.html
L:	linux-kernel@vger.kernel.org
S:	Maintained

IDE/ATAPI TAPE DRIVERS
P:	Gadi Oxman
M:	Gadi Oxman <gadio@netvision.net.il>
L:	linux-kernel@vger.kernel.org
S:	Maintained

IDE-SCSI DRIVER
L:	linux-ide@vger.kernel.org
L:	linux-scsi@vger.kernel.org
S:	Orphan

IEEE 1394 SUBSYSTEM
P:	Ben Collins
M:	ben.collins@ubuntu.com
P:	Stefan Richter
M:	stefanr@s5r6.in-berlin.de
L:	linux1394-devel@lists.sourceforge.net
W:	http://www.linux1394.org/
T:	git kernel.org:/pub/scm/linux/kernel/git/ieee1394/linux1394-2.6.git
S:	Maintained

IEEE 1394 RAW I/O DRIVER (raw1394)
P:	Dan Dennedy
M:	dan@dennedy.org
P:	Stefan Richter
M:	stefanr@s5r6.in-berlin.de
L:	linux1394-devel@lists.sourceforge.net
S:	Maintained

IMS TWINTURBO FRAMEBUFFER DRIVER
L:	linux-fbdev-devel@lists.sourceforge.net (subscribers-only)
S:	Orphan

INFINIBAND SUBSYSTEM
P:	Roland Dreier
M:	rolandd@cisco.com
P:	Sean Hefty
M:	sean.hefty@intel.com
P:	Hal Rosenstock
M:	hal.rosenstock@gmail.com 
L:	general@lists.openfabrics.org
W:	http://www.openib.org/
T:	git kernel.org:/pub/scm/linux/kernel/git/roland/infiniband.git
S:	Supported

INPUT (KEYBOARD, MOUSE, JOYSTICK, TOUCHSCREEN) DRIVERS
P:	Dmitry Torokhov
M:	dmitry.torokhov@gmail.com
M:	dtor@mail.ru
L:	linux-input@vger.kernel.org
T:	git kernel.org:/pub/scm/linux/kernel/git/dtor/input.git
S:	Maintained

INOTIFY
P:	John McCutchan
M:	ttb@tentacle.dhs.org
P:	Robert Love
M:	rml@novell.com
L:	linux-kernel@vger.kernel.org
S:	Maintained

INTEL FRAMEBUFFER DRIVER (excluding 810 and 815)
P:	Sylvain Meyer
M:	sylvain.meyer@worldonline.fr
L:	linux-fbdev-devel@lists.sourceforge.net (subscribers-only)
S:	Maintained

INTEL 810/815 FRAMEBUFFER DRIVER
P:	Antonino Daplas
M:	adaplas@gmail.com
L:	linux-fbdev-devel@lists.sourceforge.net (subscribers-only)
S:	Maintained

INTEL IA32 MICROCODE UPDATE SUPPORT
P:	Tigran Aivazian
M:	tigran@aivazian.fsnet.co.uk
S:	Maintained

INTEL I/OAT DMA DRIVER
P:	Shannon Nelson
M:	shannon.nelson@intel.com
L:	linux-kernel@vger.kernel.org
S:	Supported

INTEL IOP-ADMA DMA DRIVER
P:	Dan Williams
M:	dan.j.williams@intel.com
L:	linux-kernel@vger.kernel.org
S:	Supported

INTEL IXP4XX RANDOM NUMBER GENERATOR SUPPORT
P:	Deepak Saxena
M:	dsaxena@plexity.net
S:	Maintained

INTEL IXP2000 ETHERNET DRIVER
P:	Lennert Buytenhek
M:	kernel@wantstofly.org
L:	netdev@vger.kernel.org
S:	Maintained

INTEL PRO/100 ETHERNET SUPPORT
P:	Auke Kok
M:	auke-jan.h.kok@intel.com
P:	Jesse Brandeburg
M:	jesse.brandeburg@intel.com
P:	Jeff Kirsher
M:	jeffrey.t.kirsher@intel.com
P:	John Ronciak
M:	john.ronciak@intel.com
L:	e1000-devel@lists.sourceforge.net
W:	http://sourceforge.net/projects/e1000/
S:	Supported

INTEL PRO/1000 GIGABIT ETHERNET SUPPORT
P:	Auke Kok
M:	auke-jan.h.kok@intel.com
P:	Jesse Brandeburg
M:	jesse.brandeburg@intel.com
P:	Jeff Kirsher
M:	jeffrey.t.kirsher@intel.com
P:	John Ronciak
M:	john.ronciak@intel.com
L:	e1000-devel@lists.sourceforge.net
W:	http://sourceforge.net/projects/e1000/
S:	Supported

INTEL PRO/10GbE SUPPORT
P:	Ayyappan Veeraiyan
M:	ayyappan.veeraiyan@intel.com
P:	Auke Kok
M:	auke-jan.h.kok@intel.com
P:	Jesse Brandeburg
M:	jesse.brandeburg@intel.com
P:	John Ronciak
M:	john.ronciak@intel.com
L:	e1000-devel@lists.sourceforge.net
W:	http://sourceforge.net/projects/e1000/
S:	Supported

INTEL PRO/WIRELESS 2100 NETWORK CONNECTION SUPPORT
P:	Yi Zhu
M:	yi.zhu@intel.com
P:	James Ketrenos
M:	jketreno@linux.intel.com
L:	linux-wireless@vger.kernel.org
L:	ipw2100-devel@lists.sourceforge.net
W:	http://lists.sourceforge.net/mailman/listinfo/ipw2100-devel
W:	http://ipw2100.sourceforge.net
S:	Supported

INTEL PRO/WIRELESS 2915ABG NETWORK CONNECTION SUPPORT
P:	Yi Zhu
M:	yi.zhu@intel.com
P:	James Ketrenos
M:	jketreno@linux.intel.com
L:	linux-wireless@vger.kernel.org
L:	ipw2100-devel@lists.sourceforge.net
W:	http://lists.sourceforge.net/mailman/listinfo/ipw2100-devel
W:	http://ipw2200.sourceforge.net
S:	Supported

INTEL WIRELESS WIFI LINK (iwlwifi)
P:	Zhu Yi
M:	yi.zhu@intel.com
L:	linux-wireless@vger.kernel.org
L:	ipw3945-devel@lists.sourceforge.net
W:	http://intellinuxwireless.org
T:	git git://intellinuxwireless.org/repos/iwlwifi
S:	Supported

IOC3 ETHERNET DRIVER
P:	Ralf Baechle
M:	ralf@linux-mips.org
L:	linux-mips@linux-mips.org
S:	Maintained

IOC3 SERIAL DRIVER
P:	Pat Gefre
M:	pfg@sgi.com
L:	linux-mips@linux-mips.org
S:	Maintained

IP MASQUERADING:
P:	Juanjo Ciarlante
M:	jjciarla@raiz.uncu.edu.ar
S:	Maintained

IP1000A 10/100/1000 GIGABIT ETHERNET DRIVER
P:	Francois Romieu
M:	romieu@fr.zoreil.com
P:	Sorbica Shieh
M:	sorbica@icplus.com.tw
P:	Jesse Huang
M:	jesse@icplus.com.tw
L:	netdev@vger.kernel.org
S:	Maintained

IPATH DRIVER:
P:	Arthur Jones
M:	infinipath@qlogic.com
L:	general@lists.openfabrics.org
T:	git git://git.qlogic.com/ipath-linux-2.6
S:	Supported

IPMI SUBSYSTEM
P:	Corey Minyard
M:	minyard@acm.org
L:	openipmi-developer@lists.sourceforge.net
W:	http://openipmi.sourceforge.net/
S:	Supported

IPX NETWORK LAYER
P:	Arnaldo Carvalho de Melo
M:	acme@ghostprotocols.net
L:	netdev@vger.kernel.org
S:	Maintained

IRDA SUBSYSTEM
P:	Samuel Ortiz
M:	samuel@sortiz.org
L:	irda-users@lists.sourceforge.net (subscribers-only)
W:	http://irda.sourceforge.net/
S:	Maintained

ISCSI
P:	Mike Christie
M:	michaelc@cs.wisc.edu
L:	open-iscsi@googlegroups.com
W:	www.open-iscsi.org
T:	git kernel.org:/pub/scm/linux/kernel/mnc/linux-2.6-iscsi.git
S:	Maintained

ISAPNP
P:	Jaroslav Kysela
M:	perex@perex.cz
S:	Maintained

ISDN SUBSYSTEM
P:	Karsten Keil
M:	kkeil@suse.de
L:	isdn4linux@listserv.isdn4linux.de
W:	http://www.isdn4linux.de
T:	git kernel.org:/pub/scm/linux/kernel/kkeil/isdn-2.6.git
S:	Maintained

ISDN SUBSYSTEM (Eicon active card driver)
P:	Armin Schindler
M:	mac@melware.de
L:	isdn4linux@listserv.isdn4linux.de
W:	http://www.melware.de
S:	Maintained

JOURNALLING FLASH FILE SYSTEM V2 (JFFS2)
P:	David Woodhouse
M:	dwmw2@infradead.org
L:	linux-mtd@lists.infradead.org
W:	http://www.linux-mtd.infradead.org/doc/jffs2.html
S:	Maintained

JFS FILESYSTEM
P:	Dave Kleikamp
M:	shaggy@austin.ibm.com
L:	jfs-discussion@lists.sourceforge.net
W:	http://jfs.sourceforge.net/
T:	git kernel.org:/pub/scm/linux/kernel/git/shaggy/jfs-2.6.git
S:	Supported

JOURNALLING LAYER FOR BLOCK DEVICES (JBD)
P:	Stephen Tweedie, Andrew Morton
M:	sct@redhat.com, akpm@linux-foundation.org
L:	linux-ext4@vger.kernel.org
S:	Maintained

K8TEMP HARDWARE MONITORING DRIVER
P:	Rudolf Marek
M:	r.marek@assembler.cz
L:	lm-sensors@lm-sensors.org
S:	Maintained

KCONFIG
P:	Roman Zippel
M:	zippel@linux-m68k.org
L:	linux-kbuild@vger.kernel.org
S:	Maintained

KDUMP
P:	Vivek Goyal
M:	vgoyal@redhat.com
P:	Haren Myneni
M:	hbabu@us.ibm.com
L:	kexec@lists.infradead.org
L:	linux-kernel@vger.kernel.org
W:	http://lse.sourceforge.net/kdump/
S:	Maintained

KERNEL AUTOMOUNTER (AUTOFS)
P:	H. Peter Anvin
M:	hpa@zytor.com
L:	autofs@linux.kernel.org
S:	Odd Fixes

KERNEL AUTOMOUNTER v4 (AUTOFS4)
P:	Ian Kent
M:	raven@themaw.net
L:	autofs@linux.kernel.org
S:	Maintained

KERNEL BUILD (kbuild: Makefile, scripts/Makefile.*)
P:	Sam Ravnborg
M:	sam@ravnborg.org
T:	git kernel.org:/pub/scm/linux/kernel/git/sam/kbuild.git
L:	linux-kbuild@vger.kernel.org
S:	Maintained

KERNEL JANITORS
P:	Several
L:	kernel-janitors@vger.kernel.org
W:	http://www.kerneljanitors.org/
S:	Maintained

KERNEL NFSD
P:	J. Bruce Fields
M:	bfields@fieldses.org
P:	Neil Brown
M:	neilb@suse.de
L:	nfs@lists.sourceforge.net
W:	http://nfs.sourceforge.net/
S:	Supported

KERNEL VIRTUAL MACHINE (KVM)
P:	Avi Kivity
M:	avi@qumranet.com
L:	kvm-devel@lists.sourceforge.net
W:	kvm.sourceforge.net
S:	Supported

KEXEC
P:	Eric Biederman
M:	ebiederm@xmission.com
W:	http://ftp.kernel.org/pub/linux/kernel/people/horms/kexec-tools/
L:	linux-kernel@vger.kernel.org
L:	kexec@lists.infradead.org
S:	Maintained

KPROBES
P:	Prasanna S Panchamukhi
M:	prasanna@in.ibm.com
P:	Ananth N Mavinakayanahalli
M:	ananth@in.ibm.com
P:	Anil S Keshavamurthy
M:	anil.s.keshavamurthy@intel.com
P:	David S. Miller
M:	davem@davemloft.net
L:	linux-kernel@vger.kernel.org
S:	Maintained

KS0108 LCD CONTROLLER DRIVER
P:	Miguel Ojeda Sandonis
M:	maxextreme@gmail.com
L:	linux-kernel@vger.kernel.org
W:	http://auxdisplay.googlepages.com/
S:	Maintained

LAPB module
L:	linux-x25@vger.kernel.org
S:	Orphan

LASI 53c700 driver for PARISC
P:	James E.J. Bottomley
M:	James.Bottomley@HansenPartnership.com
L:	linux-scsi@vger.kernel.org
S:	Maintained

LED SUBSYSTEM
P:	Richard Purdie
M:	rpurdie@rpsys.net
S:	Maintained

LEGO USB Tower driver
P:	Juergen Stuber
M:	starblue@users.sourceforge.net
L:	legousb-devel@lists.sourceforge.net
W:	http://legousb.sourceforge.net/
S:	Maintained

LGUEST
P:	Rusty Russell
M:	rusty@rustcorp.com.au
L:	lguest@ozlabs.org
W:	http://lguest.ozlabs.org/
S:	Maintained

LINUX FOR IBM pSERIES (RS/6000)
P:	Paul Mackerras
M:	paulus@au.ibm.com
W:	http://www.ibm.com/linux/ltc/projects/ppc
S:	Supported

LINUX FOR NCR VOYAGER
P:	James Bottomley
M:	James.Bottomley@HansenPartnership.com
W:	http://www.hansenpartnership.com/voyager
S:	Maintained

LINUX FOR POWERPC
P:	Paul Mackerras
M:	paulus@samba.org
W:	http://www.penguinppc.org/
L:	linuxppc-dev@ozlabs.org
T:	git kernel.org:/pub/scm/linux/kernel/git/paulus/powerpc.git
S:	Supported

LINUX FOR POWER MACINTOSH
P:	Benjamin Herrenschmidt
M:	benh@kernel.crashing.org
W:	http://www.penguinppc.org/
L:	linuxppc-dev@ozlabs.org
S:	Maintained

LINUX FOR POWERPC EMBEDDED MPC52XX
P:	Sylvain Munaut
M:	tnt@246tNt.com
P:	Grant Likely
M:	grant.likely@secretlab.ca
W:	http://www.246tNt.com/mpc52xx/
W:	http://www.penguinppc.org/
L:	linuxppc-dev@ozlabs.org
S:	Maintained

LINUX FOR POWERPC EMBEDDED PPC4XX
P:	Josh Boyer
M:	jwboyer@linux.vnet.ibm.com
P:	Matt Porter
M:	mporter@kernel.crashing.org
W:	http://www.penguinppc.org/
L:	linuxppc-dev@ozlabs.org
T:	git kernel.org:/pub/scm/linux/kernel/git/jwboyer/powerpc.git
S:	Maintained

LINUX FOR POWERPC EMBEDDED XILINX VIRTEX
P:	Grant Likely
M:	grant.likely@secretlab.ca
W:	http://wiki.secretlab.ca/index.php/Linux_on_Xilinx_Virtex
L:	linuxppc-dev@ozlabs.org
S:	Maintained

LINUX FOR POWERPC BOOT CODE
P:	Tom Rini
M:	trini@kernel.crashing.org
W:	http://www.penguinppc.org/
L:	linuxppc-dev@ozlabs.org
S:	Maintained

LINUX FOR POWERPC EMBEDDED PPC8XX
P:	Vitaly Bordug
M:	vitb@kernel.crashing.org
P:	Marcelo Tosatti
M:	marcelo@kvack.org
W:	http://www.penguinppc.org/
L:	linuxppc-dev@ozlabs.org
S:	Maintained

LINUX FOR POWERPC EMBEDDED PPC83XX AND PPC85XX
P:	Kumar Gala
M:	galak@kernel.crashing.org
W:	http://www.penguinppc.org/
L:	linuxppc-dev@ozlabs.org
S:	Maintained

LINUX FOR POWERPC PA SEMI PWRFICIENT
P:	Olof Johansson
M:	olof@lixom.net
W:	http://www.pasemi.com/
L:	linuxppc-dev@ozlabs.org
S:	Supported

LLC (802.2)
P:	Arnaldo Carvalho de Melo
M:	acme@ghostprotocols.net
S:	Maintained

LINUX FOR 64BIT POWERPC
P:	Paul Mackerras
M:	paulus@samba.org
M:	paulus@au.ibm.com
P:	Anton Blanchard
M:	anton@samba.org
M:	anton@au.ibm.com
W:	http://www.penguinppc.org/ppc64/
L:	linuxppc-dev@ozlabs.org
S:	Supported

LINUX SECURITY MODULE (LSM) FRAMEWORK
P:	Chris Wright
M:	chrisw@sous-sol.org
L:	linux-security-module@vger.kernel.org
W:	http://lsm.immunix.org
T:	git kernel.org:/pub/scm/linux/kernel/git/chrisw/lsm-2.6.git
S:	Supported

LM83 HARDWARE MONITOR DRIVER
P:	Jean Delvare
M:	khali@linux-fr.org
L:	lm-sensors@lm-sensors.org
S:	Maintained

LM90 HARDWARE MONITOR DRIVER
P:	Jean Delvare
M:	khali@linux-fr.org
L:	lm-sensors@lm-sensors.org
S:	Maintained

LOCKDEP AND LOCKSTAT
P:	Peter Zijlstra
M:	peterz@infradead.org
P:	Ingo Molnar
M:	mingo@redhat.com
L:	linux-kernel@vger.kernel.org
T:	git://git.kernel.org/pub/scm/linux/kernel/git/peterz/linux-2.6-lockdep.git
S:	Maintained

LOGICAL DISK MANAGER SUPPORT (LDM, Windows 2000/XP/Vista Dynamic Disks)
P:	Richard Russon (FlatCap)
M:	ldm@flatcap.org
L:	linux-ntfs-dev@lists.sourceforge.net
W:	http://www.linux-ntfs.org/content/view/19/37/
S:	Maintained

LSILOGIC MPT FUSION DRIVERS (FC/SAS/SPI)
P:	Eric Moore
M:	Eric.Moore@lsi.com
M:	support@lsi.com
L:	DL-MPTFusionLinux@lsi.com
L:	linux-scsi@vger.kernel.org
W:	http://www.lsilogic.com/support
S:	Supported

LSILOGIC/SYMBIOS/NCR 53C8XX and 53C1010 PCI-SCSI drivers
P:	Matthew Wilcox
M:	matthew@wil.cx
L:	linux-scsi@vger.kernel.org
S:	Maintained

M32R ARCHITECTURE
P:	Hirokazu Takata
M:	takata@linux-m32r.org
L:	linux-m32r@ml.linux-m32r.org
L:	linux-m32r-ja@ml.linux-m32r.org (in Japanese)
W:	http://www.linux-m32r.org/
S:	Maintained

M68K ARCHITECTURE
P:	Geert Uytterhoeven
M:	geert@linux-m68k.org
P:	Roman Zippel
M:	zippel@linux-m68k.org
L:	linux-m68k@lists.linux-m68k.org
W:	http://www.linux-m68k.org/
W:	http://linux-m68k-cvs.ubb.ca/
S:	Maintained

M68K ON APPLE MACINTOSH
P:	Joshua Thompson
M:	funaho@jurai.org
W:	http://www.mac.linux-m68k.org/
L:	linux-m68k@lists.linux-m68k.org
S:	Maintained

M68K ON HP9000/300
P:	Philip Blundell
M:	philb@gnu.org
W:	http://www.tazenda.demon.co.uk/phil/linux-hp
S:	Maintained

MAC80211
P:	Michael Wu
M:	flamingice@sourmilk.net
P:	Johannes Berg
M:	johannes@sipsolutions.net
P:	Jiri Benc
M:	jbenc@suse.cz
L:	linux-wireless@vger.kernel.org
W:	http://linuxwireless.org/
T:	git kernel.org:/pub/scm/linux/kernel/git/linville/wireless-2.6.git
S:	Maintained

MACVLAN DRIVER
P:	Patrick McHardy
M:	kaber@trash.net
L:	netdev@vger.kernel.org
S:	Maintained

MARVELL YUKON / SYSKONNECT DRIVER
P:	Mirko Lindner
M: 	mlindner@syskonnect.de
P:	Ralph Roesler
M: 	rroesler@syskonnect.de
W: 	http://www.syskonnect.com
S: 	Supported

MAN-PAGES: MANUAL PAGES FOR LINUX -- Sections 2, 3, 4, 5, and 7
P:	Michael Kerrisk
M:	mtk.manpages@gmail.com
W:	ftp://ftp.kernel.org/pub/linux/docs/manpages
S:	Maintained

MARVELL LIBERTAS WIRELESS DRIVER
P:	Dan Williams
M:	dcbw@redhat.com
L:	libertas-dev@lists.infradead.org
S:	Maintained

MARVELL MV643XX ETHERNET DRIVER
P:	Dale Farnsworth
M:	dale@farnsworth.org
P:	Manish Lachwani
M:	mlachwani@mvista.com
L:	netdev@vger.kernel.org
S:	Odd Fixes for 2.4; Maintained for 2.6.

MATROX FRAMEBUFFER DRIVER
P:	Petr Vandrovec
M:	vandrove@vc.cvut.cz
L:	linux-fbdev-devel@lists.sourceforge.net (subscribers-only)
S:	Maintained

MAX6650 HARDWARE MONITOR AND FAN CONTROLLER DRIVER
P:	Hans J. Koch
M:	hjk@linutronix.de
L:	lm-sensors@lm-sensors.org
S:	Maintained

MEGARAID SCSI DRIVERS
P:	Neela Syam Kolli
M:	megaraidlinux@lsi.com
S:	linux-scsi@vger.kernel.org
W:	http://megaraid.lsilogic.com
S:	Maintained

MEMORY MANAGEMENT
L:	linux-mm@kvack.org
L:	linux-kernel@vger.kernel.org
W:	http://www.linux-mm.org
S:	Maintained

MEMORY TECHNOLOGY DEVICES (MTD)
P:	David Woodhouse
M:	dwmw2@infradead.org
W:	http://www.linux-mtd.infradead.org/
L:	linux-mtd@lists.infradead.org
T:	git git://git.infradead.org/mtd-2.6.git
S:	Maintained

UNSORTED BLOCK IMAGES (UBI)
P:	Artem Bityutskiy
M:	dedekind@infradead.org
W:	http://www.linux-mtd.infradead.org/
L:	linux-mtd@lists.infradead.org
T:	git git://git.infradead.org/~dedekind/ubi-2.6.git
S:	Maintained

MICROTEK X6 SCANNER
P:	Oliver Neukum
M:	oliver@neukum.name
S:	Maintained

MIPS
P:	Ralf Baechle
M:	ralf@linux-mips.org
W:	http://www.linux-mips.org/
L:	linux-mips@linux-mips.org
T:	git www.linux-mips.org:/pub/scm/linux.git
S:	Supported

MISCELLANEOUS MCA-SUPPORT
P:	James Bottomley
M:	James.Bottomley@HansenPartnership.com
L:	linux-kernel@vger.kernel.org
S:	Maintained

MODULE SUPPORT
P:	Rusty Russell
M:	rusty@rustcorp.com.au
L:	linux-kernel@vger.kernel.org
S:	Maintained

MOTION EYE VAIO PICTUREBOOK CAMERA DRIVER
P:	Stelian Pop
M:	stelian@popies.net
W:	http://popies.net/meye/
S:	Maintained

MOTOROLA IMX MMC/SD HOST CONTROLLER INTERFACE DRIVER
P:	Pavel Pisa
M:	ppisa@pikron.com
L:	linux-arm-kernel@lists.arm.linux.org.uk (subscribers-only)
W:	http://mmc.drzeus.cx/wiki/Controllers/Freescale/SDHC
S:	Maintained

MOUSE AND MISC DEVICES [GENERAL]
P:	Alessandro Rubini
M:	rubini@ipvvis.unipv.it
L:	linux-kernel@vger.kernel.org
S:	Maintained

MOXA SMARTIO/INDUSTIO SERIAL CARD (MXSER 2.0)
P:	Jiri Slaby
M:	jirislaby@gmail.com
L:	linux-kernel@vger.kernel.org
S:	Maintained

MSI LAPTOP SUPPORT
P:	Lennart Poettering
M:	mzxreary@0pointer.de
W:	https://tango.0pointer.de/mailman/listinfo/s270-linux
W:	http://0pointer.de/lennart/tchibo.html
S:	Maintained

<<<<<<< HEAD
MTRR AND SIMILAR SUPPORT [i386]
P:	Richard Gooch
M:	rgooch@atnf.csiro.au
L:	linux-kernel@vger.kernel.org
W:	http://www.atnf.csiro.au/~rgooch/linux/kernel-patches.html
S:	Maintained

=======
>>>>>>> 49914084
MULTIMEDIA CARD (MMC), SECURE DIGITAL (SD) AND SDIO SUBSYSTEM
P:	Pierre Ossman
M:	drzeus-mmc@drzeus.cx
L:	linux-kernel@vger.kernel.org
S:	Maintained

MULTIMEDIA CARD (MMC) ETC. OVER SPI
P:	David Brownell
M:	dbrownell@users.sourceforge.net
L:	linux-kernel@vger.kernel.org
S:	Odd fixes

MULTISOUND SOUND DRIVER
P:	Andrew Veliath
M:	andrewtv@usa.net
S:	Maintained

MULTITECH MULTIPORT CARD (ISICOM)
P:	Jiri Slaby
M:	jirislaby@gmail.com
L:	linux-kernel@vger.kernel.org
S:	Maintained

NATSEMI ETHERNET DRIVER (DP8381x)
P: 	Tim Hockin
M:	thockin@hockin.org
S:	Maintained

NCP FILESYSTEM
P:	Petr Vandrovec
M:	vandrove@vc.cvut.cz
L:	linware@sh.cvut.cz
S:	Maintained

NCR DUAL 700 SCSI DRIVER (MICROCHANNEL)
P:	James E.J. Bottomley
M:	James.Bottomley@HansenPartnership.com
L:	linux-scsi@vger.kernel.org
S:	Maintained

NETEM NETWORK EMULATOR
P:	Stephen Hemminger
M:	shemminger@linux-foundation.org
L:	netem@lists.linux-foundation.org
S:	Maintained

NETERION (S2IO) Xframe 10GbE DRIVER
P:	Ramkrishna Vepa
M:	ram.vepa@neterion.com
P:	Rastapur Santosh
M:	santosh.rastapur@neterion.com
P:	Sivakumar Subramani
M:	sivakumar.subramani@neterion.com
P:	Sreenivasa Honnur
M:	sreenivasa.honnur@neterion.com
L:	netdev@vger.kernel.org
W:	http://trac.neterion.com/cgi-bin/trac.cgi/wiki/TitleIndex?anonymous
S:	Supported

NETFILTER/IPTABLES/IPCHAINS
P:	Rusty Russell
P:	Marc Boucher
P:	James Morris
P:	Harald Welte
P:	Jozsef Kadlecsik
P:	Patrick McHardy
M:	kaber@trash.net
L:	netfilter-devel@vger.kernel.org
L:	netfilter@vger.kernel.org
L:	coreteam@netfilter.org
W:	http://www.netfilter.org/
W:	http://www.iptables.org/
S:	Supported

NETLABEL
P:	Paul Moore
M:	paul.moore@hp.com
W:	http://netlabel.sf.net
L:	netdev@vger.kernel.org
S:	Supported

NETROM NETWORK LAYER
P:	Ralf Baechle
M:	ralf@linux-mips.org
L:	linux-hams@vger.kernel.org
W:	http://www.linux-ax25.org/
S:	Maintained

NETWORK BLOCK DEVICE (NBD)
P:	Paul Clements
M:	Paul.Clements@steeleye.com
S:	Maintained

NETWORK DEVICE DRIVERS
P:	Jeff Garzik
M:	jgarzik@pobox.com
L:	netdev@vger.kernel.org
T:	git kernel.org:/pub/scm/linux/kernel/git/jgarzik/netdev-2.6.git
S:	Maintained

NETWORKING [GENERAL]
P:	Networking Team
M:	netdev@vger.kernel.org
L:	netdev@vger.kernel.org
W:	http://linux-net.osdl.org/
S:	Maintained

NETWORKING [IPv4/IPv6]
P:	David S. Miller
M:	davem@davemloft.net
P:	Alexey Kuznetsov
M:	kuznet@ms2.inr.ac.ru
P:	Pekka Savola (ipv6)
M:	pekkas@netcore.fi
P:	James Morris
M:	jmorris@namei.org
P:	Hideaki YOSHIFUJI
M:	yoshfuji@linux-ipv6.org
P:	Patrick McHardy
M:	kaber@trash.net
L:	netdev@vger.kernel.org
T:	git kernel.org:/pub/scm/linux/kernel/git/davem/net-2.6.git
S:	Maintained

NETWORKING [LABELED] (NetLabel, CIPSO, Labeled IPsec, SECMARK)
P:	Paul Moore
M:	paul.moore@hp.com
L:	netdev@vger.kernel.org
S:	Maintained

NETWORKING [WIRELESS]
P:	John W. Linville
M:	linville@tuxdriver.com
L:	linux-wireless@vger.kernel.org
T:	git kernel.org:/pub/scm/linux/kernel/git/linville/wireless-2.6.git
S:	Maintained

NETXEN (1/10) GbE SUPPORT
P:	Dhananjay Phadke
M:	dhananjay@netxen.com
L:	netdev@vger.kernel.org
W:	http://www.netxen.com
S:	Supported

IPVS
P:	Wensong Zhang
M:	wensong@linux-vs.org
P:	Simon Horman
M:	horms@verge.net.au
P:	Julian Anastasov
M:	ja@ssi.bg
L:	netdev@vger.kernel.org
S:	Maintained

NFS CLIENT
P:	Trond Myklebust
M:	Trond.Myklebust@netapp.com
L:	linux-nfs@vger.kernel.org
W:	http://client.linux-nfs.org
T:	git git://git.linux-nfs.org/pub/linux/nfs-2.6.git
S:	Maintained

NI5010 NETWORK DRIVER
P:	Jan-Pascal van Best
M:	janpascal@vanbest.org
P:	Andreas Mohr
M:	andi@lisas.de
L:	netdev@vger.kernel.org
S:	Maintained

NINJA SCSI-3 / NINJA SCSI-32Bi (16bit/CardBus) PCMCIA SCSI HOST ADAPTER DRIVER
P:	YOKOTA Hiroshi
M:	yokota@netlab.is.tsukuba.ac.jp
W:	http://www.netlab.is.tsukuba.ac.jp/~yokota/izumi/ninja/
S:	Maintained

NINJA SCSI-32Bi/UDE PCI/CARDBUS SCSI HOST ADAPTER DRIVER
P:	GOTO Masanori
M:	gotom@debian.or.jp
P:	YOKOTA Hiroshi
M:	yokota@netlab.is.tsukuba.ac.jp
W:	http://www.netlab.is.tsukuba.ac.jp/~yokota/izumi/ninja/
S:	Maintained

NTFS FILESYSTEM
P:	Anton Altaparmakov
M:	aia21@cantab.net
L:	linux-ntfs-dev@lists.sourceforge.net
L:	linux-kernel@vger.kernel.org
W:	http://linux-ntfs.sf.net/
T:	git kernel.org:/pub/scm/linux/kernel/git/aia21/ntfs-2.6.git
S:	Maintained

NVIDIA (rivafb and nvidiafb) FRAMEBUFFER DRIVER
P:	Antonino Daplas
M:	adaplas@gmail.com
L:	linux-fbdev-devel@lists.sourceforge.net (subscribers-only)
S:	Maintained

OPENCORES I2C BUS DRIVER
P:	Peter Korsgaard
M:	jacmet@sunsite.dk
L:	i2c@lm-sensors.org
S:	Maintained

ORACLE CLUSTER FILESYSTEM 2 (OCFS2)
P:	Mark Fasheh
M:	mark.fasheh@oracle.com
P:	Kurt Hackel
M:	kurt.hackel@oracle.com
L:	ocfs2-devel@oss.oracle.com
W:	http://oss.oracle.com/projects/ocfs2/
S:	Supported

OLYMPIC NETWORK DRIVER
P:	Peter De Shrijver
M:	p2@ace.ulyssis.student.kuleuven.ac.be
P:	Mike Phillips
M:	mikep@linuxtr.net
L:	netdev@vger.kernel.org
W:	http://www.linuxtr.net
S:	Maintained

OMNIKEY CARDMAN 4000 DRIVER
P:	Harald Welte
M:	laforge@gnumonks.org
S:	Maintained

OMNIKEY CARDMAN 4040 DRIVER
P:	Harald Welte
M:	laforge@gnumonks.org
S:	Maintained

OMNIVISION OV7670 SENSOR DRIVER
P:   	Jonathan Corbet
M:	corbet@lwn.net
L:	video4linux-list@redhat.com
S:	Maintained

ONENAND FLASH DRIVER
P:	Kyungmin Park
M:	kyungmin.park@samsung.com
L:	linux-mtd@lists.infradead.org
S:	Maintained

ONSTREAM SCSI TAPE DRIVER
P:	Willem Riede
M:	osst@riede.org
L:	osst-users@lists.sourceforge.net
L:	linux-scsi@vger.kernel.org
S:	Maintained

OPROFILE
P:	Philippe Elie
M:	phil.el@wanadoo.fr
L:	oprofile-list@lists.sf.net
S:	Maintained

ORINOCO DRIVER
P:	Pavel Roskin
M:	proski@gnu.org
P:	David Gibson
M:	hermes@gibson.dropbear.id.au
L:	linux-wireless@vger.kernel.org
L:	orinoco-users@lists.sourceforge.net
L:	orinoco-devel@lists.sourceforge.net
W:	http://www.nongnu.org/orinoco/
S:	Maintained

PA SEMI ETHERNET DRIVER
P:	Olof Johansson
M:	olof@lixom.net
L:	netdev@vger.kernel.org
S:	Maintained

PA SEMI SMBUS DRIVER
P:	Olof Johansson
M:	olof@lixom.net
L:	i2c@lm-sensors.org
S:	Maintained

PARALLEL PORT SUPPORT
L:	linux-parport@lists.infradead.org (subscribers-only)
S:	Orphan

PARIDE DRIVERS FOR PARALLEL PORT IDE DEVICES
P:	Tim Waugh
M:	tim@cyberelk.net
L:	linux-parport@lists.infradead.org (subscribers-only)
W:	http://www.torque.net/linux-pp.html
S:	Maintained

PARISC ARCHITECTURE
P:	Kyle McMartin
M:	kyle@parisc-linux.org
P:	Matthew Wilcox
M:	matthew@wil.cx
P:	Grant Grundler
M:	grundler@parisc-linux.org
L:	linux-parisc@vger.kernel.org
W:	http://www.parisc-linux.org/
T:	git kernel.org:/pub/scm/linux/kernel/git/kyle/parisc-2.6.git
S:	Maintained

PARAVIRT_OPS INTERFACE
P:	Jeremy Fitzhardinge
M:	jeremy@xensource.com
P:	Chris Wright
M:	chrisw@sous-sol.org
P:	Zachary Amsden
M:	zach@vmware.com
P:	Rusty Russell
M:	rusty@rustcorp.com.au
L:	virtualization@lists.osdl.org
L:	linux-kernel@vger.kernel.org
S:	Supported

PC87360 HARDWARE MONITORING DRIVER
P:	Jim Cromie
M:	jim.cromie@gmail.com
L:	lm-sensors@lm-sensors.org
S:	Maintained

PC8736x GPIO DRIVER
P:	Jim Cromie
M:	jim.cromie@gmail.com
S:	Maintained

PCI ERROR RECOVERY
P:	Linas Vepstas
M:	linas@austin.ibm.com
L:	linux-kernel@vger.kernel.org
L:	linux-pci@atrey.karlin.mff.cuni.cz
S:	Supported

PCI SUBSYSTEM
P:	Greg Kroah-Hartman
M:	gregkh@suse.de
L:	linux-kernel@vger.kernel.org
L:	linux-pci@atrey.karlin.mff.cuni.cz
T:	quilt kernel.org/pub/linux/kernel/people/gregkh/gregkh-2.6/
S:	Supported

PCI HOTPLUG CORE
P: 	Kristen Carlson Accardi
M:	kristen.c.accardi@intel.com
S:	Supported

PCIE HOTPLUG DRIVER
P:	Kristen Carlson Accardi
M:	kristen.c.accardi@intel.com
L:	pcihpd-discuss@lists.sourceforge.net
S:	Supported

PCMCIA SUBSYSTEM
P:	Linux PCMCIA Team
L:	linux-pcmcia@lists.infradead.org
W:	http://lists.infradead.org/mailman/listinfo/linux-pcmcia
T:	git kernel.org:/pub/scm/linux/kernel/git/brodo/pcmcia-2.6.git
S:	Maintained

PCNET32 NETWORK DRIVER
P:	Don Fry
M:	pcnet32@verizon.net
L:	netdev@vger.kernel.org
S:	Maintained

PER-TASK DELAY ACCOUNTING
P:	Shailabh Nagar
M:	nagar@watson.ibm.com
L:	linux-kernel@vger.kernel.org
S:	Maintained

PERSONALITY HANDLING
P:	Christoph Hellwig
M:	hch@infradead.org
L:	linux-abi-devel@lists.sourceforge.net
S:	Maintained

PHRAM MTD DRIVER
P:	Jörn Engel
M:	joern@wh.fh-wedel.de
L:	linux-mtd@lists.infradead.org
S:	Maintained

PKTCDVD DRIVER
P:	Peter Osterlund
M:	petero2@telia.com
L:	linux-kernel@vger.kernel.org
S:	Maintained

POSIX CLOCKS and TIMERS
P:	Thomas Gleixner
M:	tglx@linutronix.de
L:	linux-kernel@vger.kernel.org
S:	Supported

POWER SUPPLY CLASS/SUBSYSTEM and DRIVERS
P:	Anton Vorontsov
M:	cbou@mail.ru
P:	David Woodhouse
M:	dwmw2@infradead.org
L:	linux-kernel@vger.kernel.org
L:	kernel-discuss@handhelds.org
T:	git git.infradead.org/battery-2.6.git
S:	Maintained

POWERPC 4xx EMAC DRIVER
P:	Eugene Surovegin
M:	ebs@ebshome.net
W:	http://kernel.ebshome.net/emac/
L:	linuxppc-dev@ozlabs.org
L:	netdev@vger.kernel.org
S:	Maintained

PNP SUPPORT
P:	Adam Belay
M:	ambx1@neo.rr.com
S:	Maintained

PNXxxxx I2C DRIVER
P:	Vitaly Wool
M:	vitalywool@gmail.com
L:	i2c@lm-sensors.org
S:	Maintained

PPP PROTOCOL DRIVERS AND COMPRESSORS
P:	Paul Mackerras
M:	paulus@samba.org
L:	linux-ppp@vger.kernel.org
S:	Maintained

PPP OVER ATM (RFC 2364)
P:	Mitchell Blank Jr
M:	mitch@sfgoth.com
S:	Maintained

PPP OVER ETHERNET
P:	Michal Ostrowski
M:	mostrows@speakeasy.net
S:	Maintained

PPP OVER L2TP
P:	James Chapman
M:	jchapman@katalix.com
S:	Maintained

PREEMPTIBLE KERNEL
P:	Robert Love
M:	rml@tech9.net
L:	linux-kernel@vger.kernel.org
L:	kpreempt-tech@lists.sourceforge.net
W:	ftp://ftp.kernel.org/pub/linux/kernel/people/rml/preempt-kernel
S:	Supported

P54 WIRELESS DRIVER
P:	Michael Wu
M:	flamingice@sourmilk.net
L:	linux-wireless@vger.kernel.org
W:	http://prism54.org
T:	git kernel.org:/pub/scm/linux/kernel/git/mwu/mac80211-drivers.git
S:	Maintained

PRISM54 WIRELESS DRIVER
P:	Luis R. Rodriguez
M:	mcgrof@gmail.com
L:	linux-wireless@vger.kernel.org
W:	http://prism54.org
S:	Maintained

PROMISE DC4030 CACHING DISK CONTROLLER DRIVER
P:	Peter Denison
M:	promise@pnd-pc.demon.co.uk
W:	http://www.pnd-pc.demon.co.uk/promise/
S:	Maintained

PROMISE SATA TX2/TX4 CONTROLLER LIBATA DRIVER
P:	Mikael Pettersson
M:	mikpe@it.uu.se
L:	linux-ide@vger.kernel.org
S:	Maintained

PS3 NETWORK SUPPORT
P:	Masakazu Mokuno
M:	mokuno@sm.sony.co.jp
L:	netdev@vger.kernel.org
L:	cbe-oss-dev@ozlabs.org
S:	Supported

PS3 PLATFORM SUPPORT
P:	Geoff Levand
M:	geoffrey.levand@am.sony.com
L:	linuxppc-dev@ozlabs.org
L:	cbe-oss-dev@ozlabs.org
S:	Supported

PVRUSB2 VIDEO4LINUX DRIVER
P:	Mike Isely
M:	isely@pobox.com
L:	pvrusb2@isely.net	(subscribers-only)
L:	video4linux-list@redhat.com
W:	http://www.isely.net/pvrusb2/
S:	Maintained

PXA2xx SUPPORT
P:	Nicolas Pitre
M:	nico@cam.org
L:	linux-arm-kernel@lists.arm.linux.org.uk	(subscribers-only)
S:	Maintained

PXA MMCI DRIVER
S:	Orphan

QLOGIC QLA2XXX FC-SCSI DRIVER
P:	Andrew Vasquez
M:	linux-driver@qlogic.com
L:	linux-scsi@vger.kernel.org
S:	Supported

QLOGIC QLA3XXX NETWORK DRIVER
P:	Ron Mercer
M:	linux-driver@qlogic.com
L:	netdev@vger.kernel.org
S:	Supported

QNX4 FILESYSTEM
P:	Anders Larsen
M:	al@alarsen.net
L:	linux-kernel@vger.kernel.org
W:	http://www.alarsen.net/linux/qnx4fs/
S:	Maintained

RADEON FRAMEBUFFER DISPLAY DRIVER
P:	Benjamin Herrenschmidt
M:	benh@kernel.crashing.org
L:	linux-fbdev-devel@lists.sourceforge.net (subscribers-only)
S:	Maintained

RAGE128 FRAMEBUFFER DISPLAY DRIVER
P:	Paul Mackerras
M:	paulus@samba.org
L:	linux-fbdev-devel@lists.sourceforge.net (subscribers-only)
S:	Maintained

RAYLINK/WEBGEAR 802.11 WIRELESS LAN DRIVER
P:	Corey Thomas
M:	corey@world.std.com
L:	linux-wireless@vger.kernel.org
S:	Maintained

RALINK RT2X00 WLAN DRIVER
P:	rt2x00 project
L:	linux-wireless@vger.kernel.org
L:	rt2400-devel@lists.sourceforge.net
W:	http://rt2x00.serialmonkey.com/
S:	Maintained
F:	drivers/net/wireless/rt2x00/

RANDOM NUMBER DRIVER
P:	Matt Mackall
M:	mpm@selenic.com
S:	Maintained

RAPIDIO SUBSYSTEM
P:	Matt Porter
M:	mporter@kernel.crashing.org
L:	linux-kernel@vger.kernel.org
S:	Maintained

READ-COPY UPDATE (RCU)
P:	Dipankar Sarma
M:	dipankar@in.ibm.com
W:	http://www.rdrop.com/users/paulmck/rclock/
L:	linux-kernel@vger.kernel.org
S:	Supported

RCUTORTURE MODULE
P:	Josh Triplett
M:	josh@freedesktop.org
L:	linux-kernel@vger.kernel.org
S:	Maintained

REAL TIME CLOCK DRIVER
P:	Paul Gortmaker
M:	p_gortmaker@yahoo.com
L:	linux-kernel@vger.kernel.org
S:	Maintained

REAL TIME CLOCK (RTC) SUBSYSTEM
P:	Alessandro Zummo
M:	a.zummo@towertech.it
L:	rtc-linux@googlegroups.com
S:	Maintained

REISERFS FILE SYSTEM
P:	Hans Reiser
M:	reiserfs-dev@namesys.com
L:	reiserfs-devel@vger.kernel.org
W:	http://www.namesys.com
S:	Supported

ROCKETPORT DRIVER
P:	Comtrol Corp.
W:	http://www.comtrol.com
S:	Maintained

ROSE NETWORK LAYER
P:	Ralf Baechle
M:	ralf@linux-mips.org
L:	linux-hams@vger.kernel.org
W:	http://www.linux-ax25.org/
S:	Maintained

RISCOM8 DRIVER
S:	Orphan

RTL818X WIRELESS DRIVER
P:	Michael Wu
M:	flamingice@sourmilk.net
P:	Andrea Merello
M:	andreamrl@tiscali.it
L:	linux-wireless@vger.kernel.org
W:	http://linuxwireless.org/
T:	git kernel.org:/pub/scm/linux/kernel/git/mwu/mac80211-drivers.git
S:	Maintained

S3 SAVAGE FRAMEBUFFER DRIVER
P:	Antonino Daplas
M:	adaplas@gmail.com
L:	linux-fbdev-devel@lists.sourceforge.net (subscribers-only)
S:	Maintained

S390
P:	Martin Schwidefsky
M:	schwidefsky@de.ibm.com
P:	Heiko Carstens
M:	heiko.carstens@de.ibm.com
M:	linux390@de.ibm.com
L:	linux-s390@vger.kernel.org
W:	http://www.ibm.com/developerworks/linux/linux390/
S:	Supported

S390 NETWORK DRIVERS
P:	Ursula Braun
M:	ubraun@linux.vnet.ibm.com
P:	Frank Blaschka
M:	blaschka@linux.vnet.ibm.com
M:	linux390@de.ibm.com
L:	linux-s390@vger.kernel.org
W:	http://www.ibm.com/developerworks/linux/linux390/
S:	Supported

S390 ZFCP DRIVER
P:	Swen Schillig
M:	swen@vnet.ibm.com
M:	linux390@de.ibm.com
L:	linux-s390@vger.kernel.org
W:	http://www.ibm.com/developerworks/linux/linux390/
S:	Supported

S390 IUCV NETWORK LAYER
P:	Ursula Braun
M:	ubraun@linux.vnet.ibm.com
M:	linux390@de.ibm.com
L:	linux-s390@vger.kernel.org
W:	http://www.ibm.com/developerworks/linux/linux390/
S:	Supported

SAA7146 VIDEO4LINUX-2 DRIVER
P:	Michael Hunold
M:	michael@mihu.de
W:	http://www.mihu.de/linux/saa7146
S:	Maintained

SC1200 WDT DRIVER
P:	Zwane Mwaikambo
M:	zwane@arm.linux.org.uk
S:	Maintained

SCHEDULER
P:	Ingo Molnar
M:	mingo@elte.hu
P:	Robert Love    [the preemptible kernel bits]
M:	rml@tech9.net
L:	linux-kernel@vger.kernel.org
S:	Maintained

SCSI CDROM DRIVER
P:	Jens Axboe
M:	axboe@kernel.dk
L:	linux-scsi@vger.kernel.org
W:	http://www.kernel.dk
S:	Maintained

SCSI SG DRIVER
P:	Doug Gilbert
M:	dgilbert@interlog.com
L:	linux-scsi@vger.kernel.org
W:	http://www.torque.net/sg
S:	Maintained

SCSI SUBSYSTEM
P:	James E.J. Bottomley
M:	James.Bottomley@HansenPartnership.com
L:	linux-scsi@vger.kernel.org
T:	git kernel.org:/pub/scm/linux/kernel/git/jejb/scsi-misc-2.6.git
T:	git kernel.org:/pub/scm/linux/kernel/git/jejb/scsi-rc-fixes-2.6.git
T:	git kernel.org:/pub/scm/linux/kernel/git/jejb/scsi-pending-2.6.git
S:	Maintained

SCSI TAPE DRIVER
P:	Kai Mäkisara
M:	Kai.Makisara@kolumbus.fi
L:	linux-scsi@vger.kernel.org
S:	Maintained

SCTP PROTOCOL
P:	Vlad Yasevich
M:	vladislav.yasevich@hp.com
P:	Sridhar Samudrala
M:	sri@us.ibm.com
L:	lksctp-developers@lists.sourceforge.net
W:	http://lksctp.sourceforge.net
S:	Supported

SCx200 CPU SUPPORT
P:	Jim Cromie
M:	jim.cromie@gmail.com
S:	Odd Fixes

SCx200 GPIO DRIVER
P:	Jim Cromie
M:	jim.cromie@gmail.com
S:	Maintained

SCx200 HRT CLOCKSOURCE DRIVER
P:	Jim Cromie
M:	jim.cromie@gmail.com
S:	Maintained

SECURITY CONTACT
P:	Security Officers
M:	security@kernel.org
S:	Supported

SELINUX SECURITY MODULE
P:	Stephen Smalley
M:	sds@tycho.nsa.gov
P:	James Morris
M:	jmorris@namei.org
P:	Eric Paris
M:	eparis@parisplace.org
L:	linux-kernel@vger.kernel.org (kernel issues)
L: 	selinux@tycho.nsa.gov (subscribers-only, general discussion)
W:	http://www.nsa.gov/selinux
S:	Supported

SENSABLE PHANTOM
P:	Jiri Slaby
M:	jirislaby@gmail.com
S:	Maintained

SERIAL ATA (SATA) SUBSYSTEM:
P:	Jeff Garzik
M:	jgarzik@pobox.com
L:	linux-ide@vger.kernel.org
T:	git kernel.org:/pub/scm/linux/kernel/git/jgarzik/libata-dev.git
S:	Supported

SGI SN-IA64 (Altix) SERIAL CONSOLE DRIVER
P:	Pat Gefre
M:	pfg@sgi.com
L:	linux-ia64@vger.kernel.org
S:	Supported

SGI VISUAL WORKSTATION 320 AND 540
P:	Andrey Panin
M:	pazke@donpac.ru
L:	linux-visws-devel@lists.sf.net
W:	http://linux-visws.sf.net
S:	Maintained for 2.6.

SIMTEC EB110ATX (Chalice CATS)
P:	Ben Dooks
P:	Vincent Sanders
M:	support@simtec.co.uk
W:	http://www.simtec.co.uk/products/EB110ATX/
S:	Supported

SIMTEC EB2410ITX (BAST)
P:	Ben Dooks
P:	Vincent Sanders
M:	support@simtec.co.uk
W:	http://www.simtec.co.uk/products/EB2410ITX/
S:	Supported

SIS 190 ETHERNET DRIVER
P:	Francois Romieu
M:	romieu@fr.zoreil.com
L:	netdev@vger.kernel.org
S:	Maintained

SIS 5513 IDE CONTROLLER DRIVER
P:	Lionel Bouton
M:	Lionel.Bouton@inet6.fr
W:	http://inet6.dyn.dhs.org/sponsoring/sis5513/index.html
W:	http://gyver.homeip.net/sis5513/index.html
S:	Maintained

SIS 900/7016 FAST ETHERNET DRIVER
P:	Daniele Venzano
M:	venza@brownhat.org
W:	http://www.brownhat.org/sis900.html
L:	netdev@vger.kernel.org
S:	Maintained

SIS 96X I2C/SMBUS DRIVER
P:	Mark M. Hoffman
M:	mhoffman@lightlink.com
L:	lm-sensors@lm-sensors.org
S:	Maintained

SIS FRAMEBUFFER DRIVER
P:	Thomas Winischhofer
M:	thomas@winischhofer.net
W:	http://www.winischhofer.net/linuxsisvga.shtml
S:	Maintained

SIS USB2VGA DRIVER
P:	Thomas Winischhofer
M:	thomas@winischhofer.net
W:	http://www.winischhofer.at/linuxsisusbvga.shtml
S:	Maintained

SLAB ALLOCATOR
P:	Christoph Lameter
M:	clameter@sgi.com
P:	Pekka Enberg
M:	penberg@cs.helsinki.fi
L:	linux-mm@kvack.org
S:	Maintained

SMC91x ETHERNET DRIVER
P:	Nicolas Pitre
M:	nico@cam.org
S:	Maintained

SMSC47B397 HARDWARE MONITOR DRIVER
P:	Mark M. Hoffman
M:	mhoffman@lightlink.com
L:	lm-sensors@lm-sensors.org
S:	Maintained

SOFTMAC LAYER (IEEE 802.11)
P:	Daniel Drake
M:	dsd@gentoo.org
L:	linux-wireless@vger.kernel.org
S:	Obsolete

SOFTWARE RAID (Multiple Disks) SUPPORT
P:	Ingo Molnar
M:	mingo@redhat.com
P:	Neil Brown
M:	neilb@suse.de
L:	linux-raid@vger.kernel.org
S:	Supported

HIBERNATION (aka Software Suspend, aka swsusp):
P:	Pavel Machek
M:	pavel@suse.cz
P:	Rafael J. Wysocki
M:	rjw@sisk.pl
L:	linux-pm@lists.linux-foundation.org
S:	Supported

SUSPEND TO RAM:
P:	Len Brown
M:	len.brown@intel.com
P:	Pavel Machek
M:	pavel@suse.cz
P:	Rafael J. Wysocki
M:	rjw@sisk.pl
L:	linux-pm@lists.linux-foundation.org
S:	Supported

SONIC NETWORK DRIVER
P:	Thomas Bogendoerfer
M:	tsbogend@alpha.franken.de
L:	netdev@vger.kernel.org
S:	Maintained

SONICS SILICON BACKPLANE DRIVER (SSB)
P:	Michael Buesch
M:	mb@bu3sch.de
L:	netdev@vger.kernel.org
S:	Maintained

SONY VAIO CONTROL DEVICE DRIVER
P:	Mattia Dongili
M:	malattia@linux.it
L:	linux-acpi@vger.kernel.org
W:	http://www.linux.it/~malattia/wiki/index.php/Sony_drivers
S:	Maintained

SOUND
P:	Jaroslav Kysela
M:	perex@perex.cz
L:	alsa-devel@alsa-project.org (subscribers-only)
S:	Maintained

SOUND - SOC LAYER / DYNAMIC AUDIO POWER MANAGEMENT
P:	Liam Girdwood
M:	liam.girdwood@wolfsonmicro.com
L:	alsa-devel@alsa-project.org (subscribers-only)
S:	Supported

SPI SUBSYSTEM
P:	David Brownell
M:	dbrownell@users.sourceforge.net
L:	spi-devel-general@lists.sourceforge.net
S:	Maintained

STABLE BRANCH:
P:	Greg Kroah-Hartman
M:	greg@kroah.com
P:	Chris Wright
M:	chrisw@sous-sol.org
L:	stable@kernel.org
S:	Maintained

TPM DEVICE DRIVER
P:	Kylene Hall
M:	tpmdd-devel@lists.sourceforge.net
W:	http://tpmdd.sourceforge.net
P:	Marcel Selhorst
M:	tpm@selhorst.net
W:	http://www.prosec.rub.de/tpm/
L:	tpmdd-devel@lists.sourceforge.net
S:	Maintained

Telecom Clock Driver for MCPL0010
P:	Mark Gross
M:	mark.gross@intel.com
S:	Supported

TENSILICA XTENSA PORT (xtensa):
P:	Chris Zankel
M:	chris@zankel.net
S:	Maintained

THINKPAD ACPI EXTRAS DRIVER
P:	Henrique de Moraes Holschuh
M:	ibm-acpi@hmh.eng.br
L:	ibm-acpi-devel@lists.sourceforge.net
W:	http://ibm-acpi.sourceforge.net
W:	http://thinkwiki.org/wiki/Ibm-acpi
T:	git repo.or.cz/linux-2.6/linux-acpi-2.6/ibm-acpi-2.6.git
S:	Maintained

UltraSPARC (sparc64):
P:	David S. Miller
M:	davem@davemloft.net
L:	sparclinux@vger.kernel.org
T:	git kernel.org:/pub/scm/linux/kernel/git/davem/sparc-2.6.git
S:	Maintained

SHARP LH SUPPORT (LH7952X & LH7A40X)
P:	Marc Singer
M:	elf@buici.com
W:	http://projects.buici.com/arm
L:	linux-arm-kernel@lists.arm.linux.org.uk	(subscribers-only)
S:	Maintained

SHPC HOTPLUG DRIVER
P:	Kristen Carlson Accardi
M:	kristen.c.accardi@intel.com
L:	pcihpd-discuss@lists.sourceforge.net
S:	Supported

SECURE DIGITAL HOST CONTROLLER INTERFACE DRIVER
P:	Pierre Ossman
M:	drzeus-sdhci@drzeus.cx
L:	sdhci-devel@list.drzeus.cx
W:	http://mmc.drzeus.cx/wiki/Linux/Drivers/sdhci
S:	Maintained

SKGE, SKY2 10/100/1000 GIGABIT ETHERNET DRIVERS
P:	Stephen Hemminger
M:	shemminger@linux-foundation.org
L:	netdev@vger.kernel.org
S:	Maintained

SOEKRIS NET48XX LED SUPPORT
P:	Chris Boot
M:	bootc@bootc.net
S:	Maintained

SPARC (sparc32):
P:	William L. Irwin
M:	wli@holomorphy.com
L:	sparclinux@vger.kernel.org
S:	Maintained

SPECIALIX IO8+ MULTIPORT SERIAL CARD DRIVER
P:	Roger Wolff
M:	R.E.Wolff@BitWizard.nl
L:	linux-kernel@vger.kernel.org ?
S:	Supported

SPIDERNET NETWORK DRIVER for CELL
P:	Ishizaki Kou
M:	kou.ishizaki@toshiba.co.jp
P:	Jens Osterkamp
M:	jens@de.ibm.com
L:	netdev@vger.kernel.org
S:	Supported

SRM (Alpha) environment access
P:	Jan-Benedict Glaw
M:	jbglaw@lug-owl.de
L:	linux-kernel@vger.kernel.org
S:	Maintained

STARFIRE/DURALAN NETWORK DRIVER
P:	Ion Badulescu
M:	ionut@cs.columbia.edu
S:	Maintained

STARMODE RADIO IP (STRIP) PROTOCOL DRIVER
W:	http://mosquitonet.Stanford.EDU/strip.html
S:	Unsupported ?

STRADIS MPEG-2 DECODER DRIVER
P:	Nathan Laredo
M:	laredo@gnu.org
W:	http://www.stradis.com/
S:	Maintained

SUPERH
P:	Paul Mundt
M:	lethal@linux-sh.org
L:	linux-sh@vger.kernel.org
W:	http://www.linux-sh.org
T:	git kernel.org:/pub/scm/linux/kernel/git/lethal/sh-2.6.git
S:	Maintained

SUN3/3X
P:	Sam Creasey
M:	sammy@sammy.net
W:	http://sammy.net/sun3/
S:	Maintained

SVGA HANDLING
P:	Martin Mares
M:	mj@ucw.cz
L:	linux-video@atrey.karlin.mff.cuni.cz
S:	Maintained

SYSV FILESYSTEM
P:	Christoph Hellwig
M:	hch@infradead.org
S:	Maintained

TC CLASSIFIER
P:	Jamal Hadi Salim
M:	hadi@cyberus.ca
L:	netdev@vger.kernel.org
S:	Maintained

TCP LOW PRIORITY MODULE
P:	Wong Hoi Sing, Edison
M:	hswong3i@gmail.com
P:	Hung Hing Lun, Mike
M:	hlhung3i@gmail.com
W:	http://tcp-lp-mod.sourceforge.net/
S:	Maintained

TEHUTI ETHERNET DRIVER
P:	Alexander Indenbaum
M:	baum@tehutinetworks.net
P:	Andy Gospodarek
M:	andy@greyhouse.net
L:	netdev@vger.kernel.org
S:	Supported

TI FLASH MEDIA INTERFACE DRIVER
P:      Alex Dubov
M:      oakad@yahoo.com
S:      Maintained

TI OMAP MMC INTERFACE DRIVER
P:	Carlos Aguiar, Anderson Briglia and Syed Khasim
M:	linux-omap-open-source@linux.omap.com (subscribers only)
W:	http://linux.omap.com
W:	http://www.muru.com/linux/omap/
S:	Maintained

TI OMAP RANDOM NUMBER GENERATOR SUPPORT
P:	Deepak Saxena
M:	dsaxena@plexity.net
S:	Maintained

TASKSTATS STATISTICS INTERFACE
P:	Shailabh Nagar
M:	nagar@watson.ibm.com
L:	linux-kernel@vger.kernel.org
S:	Maintained

TIPC NETWORK LAYER
P:	Per Liden
M:	per.liden@ericsson.com
P:	Jon Maloy
M:	jon.maloy@ericsson.com
P:	Allan Stephens
M:	allan.stephens@windriver.com
L:	tipc-discussion@lists.sourceforge.net
W:	http://tipc.sourceforge.net/
W:	http://tipc.cslab.ericsson.net/
T:	git tipc.cslab.ericsson.net:/pub/git/tipc.git
S:	Maintained

TLAN NETWORK DRIVER
P:	Samuel Chessman
M:	chessman@tux.org
L:	tlan-devel@lists.sourceforge.net (subscribers-only)
W:	http://sourceforge.net/projects/tlan/
S:	Maintained

TOKEN-RING NETWORK DRIVER
P:	Mike Phillips
M:	mikep@linuxtr.net
L:	netdev@vger.kernel.org
W:	http://www.linuxtr.net
S:	Maintained

TOSHIBA ACPI EXTRAS DRIVER
P:	John Belmonte
M:	toshiba_acpi@memebeam.org
W:	http://memebeam.org/toys/ToshibaAcpiDriver
S:	Maintained

TOSHIBA SMM DRIVER
P:	Jonathan Buzzard
M:	jonathan@buzzard.org.uk
L:	tlinux-users@tce.toshiba-dme.co.jp
W:	http://www.buzzard.org.uk/toshiba/
S:	Maintained

TRIDENT 4DWAVE/SIS 7018 PCI AUDIO CORE
P:	Muli Ben-Yehuda
M:	mulix@mulix.org
L:	linux-kernel@vger.kernel.org
S:	Maintained

TRIVIAL PATCHES
P:	Adrian Bunk
M:	trivial@kernel.org
L:	linux-kernel@vger.kernel.org
W:	http://www.kernel.org/pub/linux/kernel/people/bunk/trivial/
T:	git kernel.org:/pub/scm/linux/kernel/git/bunk/trivial.git
S:	Maintained

TMS380 TOKEN-RING NETWORK DRIVER
P:	Adam Fritzler
M:	mid@auk.cx
L:	linux-tr@linuxtr.net
W:	http://www.auk.cx/tms380tr/
S:	Maintained

TULIP NETWORK DRIVER
L:	tulip-users@lists.sourceforge.net
W:	http://sourceforge.net/projects/tulip/
S:	Orphan

TUN/TAP driver
P:	Maxim Krasnyansky
M:	maxk@qualcomm.com
L:	vtun@office.satix.net
W:	http://vtun.sourceforge.net/tun
S:	Maintained

TURBOCHANNEL SUBSYSTEM
P:	Maciej W. Rozycki
M:	macro@linux-mips.org
S:	Maintained

U14-34F SCSI DRIVER
P:	Dario Ballabio
M:	ballabio_dario@emc.com
L:	linux-scsi@vger.kernel.org
S:	Maintained

UDF FILESYSTEM
P:	Ben Fennema
M:	bfennema@falcon.csc.calpoly.edu
W:	http://linux-udf.sourceforge.net
S:	Maintained

UNIFORM CDROM DRIVER
P:	Jens Axboe
M:	axboe@kernel.dk
L:	linux-kernel@vger.kernel.org
W:	http://www.kernel.dk
S:	Maintained

USB ACM DRIVER
P:	Oliver Neukum
M:	oliver@neukum.name
L:	linux-usb@vger.kernel.org
S:	Maintained

USB BLOCK DRIVER (UB ub)
P:	Pete Zaitcev
M:	zaitcev@redhat.com
L:	linux-kernel@vger.kernel.org
L:      linux-usb@vger.kernel.org
S:	Supported

USB CDC ETHERNET DRIVER
P:	Greg Kroah-Hartman
M:	greg@kroah.com
L:      linux-usb@vger.kernel.org
S:	Maintained
W:	http://www.kroah.com/linux-usb/

USB DAVICOM DM9601 DRIVER
P:	Peter Korsgaard
M:	jacmet@sunsite.dk
L:	netdev@vger.kernel.org
W:	http://www.linux-usb.org/usbnet
S:	Maintained

USB EHCI DRIVER
P:	David Brownell
M:	dbrownell@users.sourceforge.net
L:      linux-usb@vger.kernel.org
S:	Odd Fixes

USB ET61X[12]51 DRIVER
P:	Luca Risolia
M:	luca.risolia@studio.unibo.it
L:      linux-usb@vger.kernel.org
L:	video4linux-list@redhat.com
W:	http://www.linux-projects.org
S:	Maintained

USB GADGET/PERIPHERAL SUBSYSTEM
P:	David Brownell
M:	dbrownell@users.sourceforge.net
L:      linux-usb@vger.kernel.org
W:	http://www.linux-usb.org/gadget
S:	Maintained

USB HID/HIDBP DRIVERS (USB KEYBOARDS, MICE, REMOTE CONTROLS, ...)
P:	Jiri Kosina
M:	jkosina@suse.cz
L:      linux-usb@vger.kernel.org
T:	git kernel.org:/pub/scm/linux/kernel/git/jikos/hid.git
S:	Maintained

USB ISP116X DRIVER
P:	Olav Kongas
M:	ok@artecdesign.ee
L:      linux-usb@vger.kernel.org
S:	Maintained

USB KAWASAKI LSI DRIVER
P:	Oliver Neukum
M:	oliver@neukum.name
L:      linux-usb@vger.kernel.org
S:	Maintained

USB MASS STORAGE DRIVER
P:	Matthew Dharm
M:	mdharm-usb@one-eyed-alien.net
L:      linux-usb@vger.kernel.org
L:	usb-storage@lists.one-eyed-alien.net
S:	Maintained
W:	http://www.one-eyed-alien.net/~mdharm/linux-usb/

USB OHCI DRIVER
P:	David Brownell
M:	dbrownell@users.sourceforge.net
L:      linux-usb@vger.kernel.org
S:	Odd Fixes

USB OPTION-CARD DRIVER
P:	Matthias Urlichs
M:	smurf@smurf.noris.de
L:      linux-usb@vger.kernel.org
S:	Maintained

USB OV511 DRIVER
P:	Mark McClelland
M:	mmcclell@bigfoot.com
L:      linux-usb@vger.kernel.org
W:	http://alpha.dyndns.org/ov511/
S:	Maintained

USB PEGASUS DRIVER
P:	Petko Manolov
M:	petkan@users.sourceforge.net
L:      linux-usb@vger.kernel.org
L:	netdev@vger.kernel.org
W:	http://pegasus2.sourceforge.net/
S:	Maintained

USB PRINTER DRIVER (usblp)
P:	Pete Zaitcev
M:	zaitcev@redhat.com
L:      linux-usb@vger.kernel.org
S:	Supported

USB RTL8150 DRIVER
P:	Petko Manolov
M:	petkan@users.sourceforge.net
L:      linux-usb@vger.kernel.org
L:	netdev@vger.kernel.org
W:	http://pegasus2.sourceforge.net/
S:	Maintained

USB SE401 DRIVER
P:	Jeroen Vreeken
M:	pe1rxq@amsat.org
L:      linux-usb@vger.kernel.org
W:	http://www.chello.nl/~j.vreeken/se401/
S:	Maintained

USB SERIAL CYBERJACK DRIVER
P:	Matthias Bruestle and Harald Welte
M:	support@reiner-sct.com
W:	http://www.reiner-sct.de/support/treiber_cyberjack.php
S:	Maintained

USB SERIAL DIGI ACCELEPORT DRIVER
P:	Peter Berger and Al Borchers
M:	pberger@brimson.com
M:	alborchers@steinerpoint.com
L:      linux-usb@vger.kernel.org
S:	Maintained

USB SERIAL DRIVER
P:	Greg Kroah-Hartman
M:	gregkh@suse.de
L:      linux-usb@vger.kernel.org
S:	Supported

USB SERIAL BELKIN F5U103 DRIVER
P:	William Greathouse
M:	wgreathouse@smva.com
L:      linux-usb@vger.kernel.org
S:	Maintained

USB SERIAL CYPRESS M8 DRIVER
P:	Lonnie Mendez
M:	dignome@gmail.com
L:      linux-usb@vger.kernel.org
S:	Maintained
W:	http://geocities.com/i0xox0i
W:	http://firstlight.net/cvs

USB AUERSWALD DRIVER
P:	Wolfgang Muees
M:	wolfgang@iksw-muees.de
L:      linux-usb@vger.kernel.org
S:	Maintained

USB SERIAL EMPEG EMPEG-CAR MARK I/II DRIVER
P:	Gary Brubaker
M:	xavyer@ix.netcom.com
L:      linux-usb@vger.kernel.org
S:	Maintained

USB SERIAL KEYSPAN DRIVER
P:	Greg Kroah-Hartman
M:	greg@kroah.com
L:      linux-usb@vger.kernel.org
W:	http://www.kroah.com/linux/
S:	Maintained

USB SERIAL WHITEHEAT DRIVER
P:	Support Department
M:	support@connecttech.com
L:      linux-usb@vger.kernel.org
W:	http://www.connecttech.com
S:	Supported

USB SN9C1xx DRIVER
P:	Luca Risolia
M:	luca.risolia@studio.unibo.it
L:      linux-usb@vger.kernel.org
L:	video4linux-list@redhat.com
W:	http://www.linux-projects.org
S:	Maintained

USB SUBSYSTEM
P:	Greg Kroah-Hartman
M:	gregkh@suse.de
L:      linux-usb@vger.kernel.org
W:	http://www.linux-usb.org
T:	quilt kernel.org/pub/linux/kernel/people/gregkh/gregkh-2.6/
S:	Supported

USB UHCI DRIVER
P:	Alan Stern
M:	stern@rowland.harvard.edu
L:      linux-usb@vger.kernel.org
S:	Maintained

USB "USBNET" DRIVER FRAMEWORK
P:	David Brownell
M:	dbrownell@users.sourceforge.net
L:	netdev@vger.kernel.org
W:	http://www.linux-usb.org/usbnet
S:	Maintained

USB W996[87]CF DRIVER
P:	Luca Risolia
M:	luca.risolia@studio.unibo.it
L:      linux-usb@vger.kernel.org
L:	video4linux-list@redhat.com
W:	http://www.linux-projects.org
S:	Maintained

USB ZC0301 DRIVER
P:	Luca Risolia
M:	luca.risolia@studio.unibo.it
L:      linux-usb@vger.kernel.org
L:	video4linux-list@redhat.com
W:	http://www.linux-projects.org
S:	Maintained

USB ZD1201 DRIVER
P:	Jeroen Vreeken
M:	pe1rxq@amsat.org
L:      linux-usb@vger.kernel.org
W:	http://linux-lc100020.sourceforge.net
S:	Maintained

USB ZR364XX DRIVER
P:	Antoine Jacquet
M:	royale@zerezo.com
L:      linux-usb@vger.kernel.org
L:	video4linux-list@redhat.com
W:	http://royale.zerezo.com/zr364xx/
S:	Maintained

USER-MODE LINUX
P:	Jeff Dike
M:	jdike@addtoit.com
L:	user-mode-linux-devel@lists.sourceforge.net
L:	user-mode-linux-user@lists.sourceforge.net
W:	http://user-mode-linux.sourceforge.net
S:	Maintained

USERSPACE I/O (UIO)
P:	Hans J. Koch
M:	hjk@linutronix.de
P:	Greg Kroah-Hartman
M:	gregkh@suse.de
L:	linux-kernel@vger.kernel.org
S:	Maintained

FAT/VFAT/MSDOS FILESYSTEM:
P:	OGAWA Hirofumi
M:	hirofumi@mail.parknet.co.jp
L:	linux-kernel@vger.kernel.org
S:	Maintained

VIA RHINE NETWORK DRIVER
P:	Roger Luethi
M:	rl@hellgate.ch
S:	Maintained

VIAPRO SMBUS DRIVER
P:	Jean Delvare
M:	khali@linux-fr.org
L:	i2c@lm-sensors.org
S:	Maintained

VIA VELOCITY NETWORK DRIVER
P:	Francois Romieu
M:	romieu@fr.zoreil.com
L:	netdev@vger.kernel.org
S:	Maintained

UCLINUX (AND M68KNOMMU)
P:	Greg Ungerer
M:	gerg@uclinux.org
W:	http://www.uclinux.org/
L:	uclinux-dev@uclinux.org  (subscribers-only)
S:	Maintained

UCLINUX FOR NEC V850
P:	Miles Bader

UCLINUX FOR RENESAS H8/300
P:	Yoshinori Sato
M:	ysato@users.sourceforge.jp
W:	http://uclinux-h8.sourceforge.jp/
S:	Supported

UFS FILESYSTEM
P:	Evgeniy Dushistov
M:	dushistov@mail.ru
L:	linux-kernel@vger.kernel.org
S:	Maintained

USB DIAMOND RIO500 DRIVER
P:	Cesar Miquel
M:	miquel@df.uba.ar
L:	rio500-users@lists.sourceforge.net
W:	http://rio500.sourceforge.net
S:	Maintained

VIDEO FOR LINUX
P:	Mauro Carvalho Chehab
M:	mchehab@infradead.org
M:	v4l-dvb-maintainer@linuxtv.org
L:	video4linux-list@redhat.com
W:	http://linuxtv.org
T:	git kernel.org:/pub/scm/linux/kernel/git/mchehab/v4l-dvb.git
S:	Maintained

VLAN (802.1Q)
P:	Patrick McHardy
M:	kaber@trash.net
L:	netdev@vger.kernel.org
S:	Maintained

VT1211 HARDWARE MONITOR DRIVER
P:	Juerg Haefliger
M:	juergh@gmail.com
L:	lm-sensors@lm-sensors.org
S:	Maintained

VT8231 HARDWARE MONITOR DRIVER
P:	Roger Lucas
M:	roger@planbit.co.uk
L:	lm-sensors@lm-sensors.org
S:	Maintained

W1 DALLAS'S 1-WIRE BUS
P:	Evgeniy Polyakov
M:	johnpol@2ka.mipt.ru
S:	Maintained

W83791D HARDWARE MONITORING DRIVER
P:	Charles Spirakis
M:	bezaur@gmail.com
L:	lm-sensors@lm-sensors.org
S:	Odd Fixes

W83793 HARDWARE MONITORING DRIVER
P:	Rudolf Marek
M:	r.marek@assembler.cz
L:	lm-sensors@lm-sensors.org
S:	Maintained

W83L51xD SD/MMC CARD INTERFACE DRIVER
P:	Pierre Ossman
M:	drzeus-wbsd@drzeus.cx
L:	linux-kernel@vger.kernel.org
W:	http://projects.drzeus.cx/wbsd
S:	Maintained

WATCHDOG DEVICE DRIVERS
P:	Wim Van Sebroeck
M:	wim@iguana.be
T:	git kernel.org:/pub/scm/linux/kernel/git/wim/linux-2.6-watchdog.git
S:	Maintained

WAVELAN NETWORK DRIVER & WIRELESS EXTENSIONS
P:	Jean Tourrilhes
M:	jt@hpl.hp.com
L:	linux-wireless@vger.kernel.org
W:	http://www.hpl.hp.com/personal/Jean_Tourrilhes/Linux/
S:	Maintained

WD7000 SCSI DRIVER
P:	Miroslav Zagorac
M:	zaga@fly.cc.fer.hr
L:	linux-scsi@vger.kernel.org
S:	Maintained

WISTRON LAPTOP BUTTON DRIVER
P:	Miloslav Trmac
M:	mitr@volny.cz
S:	Maintained

WL3501 WIRELESS PCMCIA CARD DRIVER
P:	Arnaldo Carvalho de Melo
M:	acme@ghostprotocols.net
L:	linux-wireless@vger.kernel.org
W:	http://oops.ghostprotocols.net:81/blog
S:	Maintained

X.25 NETWORK LAYER
P:	Henner Eisen
M:	eis@baty.hanse.de
L:	linux-x25@vger.kernel.org
S:	Maintained

XEN HYPERVISOR INTERFACE
P:	Jeremy Fitzhardinge
M:	jeremy@xensource.com
P:	Chris Wright
M:	chrisw@sous-sol.org
L:	virtualization@lists.osdl.org
L:	xen-devel@lists.xensource.com
S:	Supported

XFS FILESYSTEM
P:	Silicon Graphics Inc
P:	Tim Shimmin
M:	xfs-masters@oss.sgi.com
L:	xfs@oss.sgi.com
W:	http://oss.sgi.com/projects/xfs
T:	git git://oss.sgi.com:8090/xfs/xfs-2.6.git
S:	Supported

XILINX SYSTEMACE DRIVER
P:	Grant Likely
M:	grant.likely@secretlab.ca
W:	http://www.secretlab.ca/
L:	linux-kernel@vger.kernel.org
S:	Maintained

XILINX UARTLITE SERIAL DRIVER
P:	Peter Korsgaard
M:	jacmet@sunsite.dk
L:	linux-serial@vger.kernel.org
S:	Maintained

X86 ARCHITECTURE (32-BIT AND 64-BIT)
P:	Thomas Gleixner
M:	tglx@linutronix.de
P:	Ingo Molnar
M:	mingo@redhat.com
P:	H. Peter Anvin
M:	hpa@zytor.com
L:	linux-kernel@vger.kernel.org
T:	git://git.kernel.org/pub/scm/linux/kernel/git/x86/linux-2.6-x86.git
S:	Maintained

YAM DRIVER FOR AX.25
P:	Jean-Paul Roubelat
M:	jpr@f6fbb.org
L:	linux-hams@vger.kernel.org
S:	Maintained

YEALINK PHONE DRIVER
P:	Henk Vergonet
M:	Henk.Vergonet@gmail.com
L:	usbb2k-api-dev@nongnu.org
S:	Maintained

Z8530 DRIVER FOR AX.25
P:	Joerg Reuter
M:	jreuter@yaina.de
W:	http://yaina.de/jreuter/
W:	http://www.qsl.net/dl1bke/
L:	linux-hams@vger.kernel.org
S:	Maintained

ZD1211RW WIRELESS DRIVER
P:	Daniel Drake
M:	dsd@gentoo.org
P:	Ulrich Kunitz
M:	kune@deine-taler.de
W:	http://zd1211.ath.cx/wiki/DriverRewrite
L:	linux-wireless@vger.kernel.org
L:	zd1211-devs@lists.sourceforge.net (subscribers-only)
S:	Maintained

ZF MACHZ WATCHDOG
P:	Fernando Fuganti
M:	fuganti@netbank.com.br
W:	http://cvs.conectiva.com.br/drivers/ZFL-watchdog/
S:	Maintained

ZR36067 VIDEO FOR LINUX DRIVER
P:	Ronald Bultje
M:	rbultje@ronald.bitfreak.net
L:	mjpeg-users@lists.sourceforge.net
W:	http://mjpeg.sourceforge.net/driver-zoran/
S:	Maintained

ZS DECSTATION Z85C30 SERIAL DRIVER
P:	Maciej W. Rozycki
M:	macro@linux-mips.org
S:	Maintained

THE REST
P:	Linus Torvalds
S:	Buried alive in reporters<|MERGE_RESOLUTION|>--- conflicted
+++ resolved
@@ -2607,16 +2607,6 @@
 W:	http://0pointer.de/lennart/tchibo.html
 S:	Maintained
 
-<<<<<<< HEAD
-MTRR AND SIMILAR SUPPORT [i386]
-P:	Richard Gooch
-M:	rgooch@atnf.csiro.au
-L:	linux-kernel@vger.kernel.org
-W:	http://www.atnf.csiro.au/~rgooch/linux/kernel-patches.html
-S:	Maintained
-
-=======
->>>>>>> 49914084
 MULTIMEDIA CARD (MMC), SECURE DIGITAL (SD) AND SDIO SUBSYSTEM
 P:	Pierre Ossman
 M:	drzeus-mmc@drzeus.cx
