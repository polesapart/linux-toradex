/*
 * include/linux/random.h
 *
 * Include file for the random number generator.
 */

#ifndef _LINUX_RANDOM_H
#define _LINUX_RANDOM_H

#include <linux/types.h>
#include <linux/ioctl.h>
<<<<<<< HEAD
#include <linux/irqnr.h>
=======
#include <linux/types.h> /* for __u32 in user space */
>>>>>>> c9a75b78

/* ioctl()'s for the random number generator */

/* Get the entropy count. */
#define RNDGETENTCNT	_IOR( 'R', 0x00, int )

/* Add to (or subtract from) the entropy count.  (Superuser only.) */
#define RNDADDTOENTCNT	_IOW( 'R', 0x01, int )

/* Get the contents of the entropy pool.  (Superuser only.) */
#define RNDGETPOOL	_IOR( 'R', 0x02, int [2] )

/* 
 * Write bytes into the entropy pool and add to the entropy count.
 * (Superuser only.)
 */
#define RNDADDENTROPY	_IOW( 'R', 0x03, int [2] )

/* Clear entropy count to 0.  (Superuser only.) */
#define RNDZAPENTCNT	_IO( 'R', 0x04 )

/* Clear the entropy pool and associated counters.  (Superuser only.) */
#define RNDCLEARPOOL	_IO( 'R', 0x06 )

#ifdef CONFIG_FIPS_RNG

/* Size of seed value - equal to AES blocksize */
#define AES_BLOCK_SIZE_BYTES	16
#define SEED_SIZE_BYTES			AES_BLOCK_SIZE_BYTES
/* Size of AES key */
#define KEY_SIZE_BYTES		16

/* ioctl() structure used by FIPS 140-2 Tests */
struct rand_fips_test {
	unsigned char key[KEY_SIZE_BYTES];			/* Input */
	unsigned char datetime[SEED_SIZE_BYTES];	/* Input */
	unsigned char seed[SEED_SIZE_BYTES];		/* Input */
	unsigned char result[SEED_SIZE_BYTES];		/* Output */
};

/* FIPS 140-2 RNG Variable Seed Test. (Superuser only.) */
#define RNDFIPSVST	_IOWR('R', 0x10, struct rand_fips_test)

/* FIPS 140-2 RNG Monte Carlo Test. (Superuser only.) */
#define RNDFIPSMCT	_IOWR('R', 0x11, struct rand_fips_test)

#endif /* #ifdef CONFIG_FIPS_RNG */

struct rand_pool_info {
	int	entropy_count;
	int	buf_size;
	__u32	buf[0];
};

struct rnd_state {
	__u32 s1, s2, s3;
};

/* Exported functions */

#ifdef __KERNEL__

extern void rand_initialize_irq(int irq);

extern void add_input_randomness(unsigned int type, unsigned int code,
				 unsigned int value);
extern void add_interrupt_randomness(int irq);

extern void random_input_words(__u32 *buf, size_t wordcount, int ent_count);
extern int random_input_wait(void);
#define HAS_RANDOM_INPUT_WAIT 1

extern void get_random_bytes(void *buf, int nbytes);
void generate_random_uuid(unsigned char uuid_out[16]);

extern __u32 secure_ip_id(__be32 daddr);
extern u32 secure_ipv4_port_ephemeral(__be32 saddr, __be32 daddr, __be16 dport);
extern u32 secure_ipv6_port_ephemeral(const __be32 *saddr, const __be32 *daddr,
				      __be16 dport);
extern __u32 secure_tcp_sequence_number(__be32 saddr, __be32 daddr,
					__be16 sport, __be16 dport);
extern __u32 secure_tcpv6_sequence_number(__be32 *saddr, __be32 *daddr,
					  __be16 sport, __be16 dport);
extern u64 secure_dccp_sequence_number(__be32 saddr, __be32 daddr,
				       __be16 sport, __be16 dport);

#ifndef MODULE
extern const struct file_operations random_fops, urandom_fops;
#endif

unsigned int get_random_int(void);
unsigned long randomize_range(unsigned long start, unsigned long end, unsigned long len);

u32 random32(void);
void srandom32(u32 seed);

u32 prandom32(struct rnd_state *);

/*
 * Handle minimum values for seeds
 */
static inline u32 __seed(u32 x, u32 m)
{
	return (x < m) ? x + m : x;
}

/**
 * prandom32_seed - set seed for prandom32().
 * @state: pointer to state structure to receive the seed.
 * @seed: arbitrary 64-bit value to use as a seed.
 */
static inline void prandom32_seed(struct rnd_state *state, u64 seed)
{
	u32 i = (seed >> 32) ^ (seed << 10) ^ seed;

	state->s1 = __seed(i, 1);
	state->s2 = __seed(i, 7);
	state->s3 = __seed(i, 15);
}

#endif /* __KERNEL___ */

#endif /* _LINUX_RANDOM_H */<|MERGE_RESOLUTION|>--- conflicted
+++ resolved
@@ -9,11 +9,8 @@
 
 #include <linux/types.h>
 #include <linux/ioctl.h>
-<<<<<<< HEAD
+#include <linux/types.h> /* for __u32 in user space */
 #include <linux/irqnr.h>
-=======
-#include <linux/types.h> /* for __u32 in user space */
->>>>>>> c9a75b78
 
 /* ioctl()'s for the random number generator */
 
@@ -26,7 +23,7 @@
 /* Get the contents of the entropy pool.  (Superuser only.) */
 #define RNDGETPOOL	_IOR( 'R', 0x02, int [2] )
 
-/* 
+/*
  * Write bytes into the entropy pool and add to the entropy count.
  * (Superuser only.)
  */
