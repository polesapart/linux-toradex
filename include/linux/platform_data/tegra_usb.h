/*
 * Copyright (C) 2010 Google, Inc.
<<<<<<< HEAD
 * Copyright (C) 2011 NVIDIA Corporation.
=======
 * Copyright (C) 2010-2011 NVIDIA Corporation
>>>>>>> fb5372f2
 *
 * This software is licensed under the terms of the GNU General Public
 * License version 2, as published by the Free Software Foundation, and
 * may be copied, distributed, and modified under those terms.
 *
 * This program is distributed in the hope that it will be useful,
 * but WITHOUT ANY WARRANTY; without even the implied warranty of
 * MERCHANTABILITY or FITNESS FOR A PARTICULAR PURPOSE.  See the
 * GNU General Public License for more details.
 *
 */

#ifndef _TEGRA_USB_H_
#define _TEGRA_USB_H_

/**
 * defines operation mode of the USB controller
 */
enum tegra_usb_operation_mode {
	TEGRA_USB_OPMODE_DEVICE,
	TEGRA_USB_OPMODE_HOST,
};

/**
 * defines the various phy interface mode supported by controller
 */
enum tegra_usb_phy_interface {
	TEGRA_USB_PHY_INTF_UTMI = 0,
	TEGRA_USB_PHY_INTF_ULPI_LINK = 1,
	TEGRA_USB_PHY_INTF_ULPI_NULL = 2,
	TEGRA_USB_PHY_INTF_HSIC = 3,
	TEGRA_USB_PHY_INTF_ICUSB = 4,
};

/**
 * configuration structure for setting up utmi phy
 */
struct tegra_utmi_config {
	u8 hssync_start_delay;
	u8 elastic_limit;
	u8 idle_wait_delay;
	u8 term_range_adj;
	u8 xcvr_setup;
	u8 xcvr_lsfslew;
	u8 xcvr_lsrslew;
	signed char xcvr_setup_offset;
	u8 xcvr_use_lsb;
	u8 xcvr_use_fuses;
};

/**
 * configuration structure for setting up ulpi phy
 */
struct tegra_ulpi_config {
	u8 shadow_clk_delay;
	u8 clock_out_delay;
	u8 data_trimmer;
	u8 stpdirnxt_trimmer;
	u8 dir_trimmer;
	const char *clk;
};

/**
 * configuration structure for setting up hsic phy
 */
struct tegra_hsic_config {
	u8 sync_start_delay;
	u8 idle_wait_delay;
	u8 term_range_adj;
	u8 elastic_underrun_limit;
	u8 elastic_overrun_limit;
};

/**
 * Platform specific operations that will be controlled
 * during the phy operations.
 */
struct tegra_usb_phy_platform_ops {
	void (*open)(void);
	void (*init)(void);
	void (*pre_suspend)(void);
	void (*post_suspend)(void);
	void (*pre_resume)(void);
	void (*post_resume)(void);
	void (*pre_phy_off)(void);
	void (*post_phy_off)(void);
	void (*pre_phy_on)(void);
	void (*post_phy_on)(void);
	void (*port_power)(void);
	void (*close)(void);
};

/**
 * defines structure for platform dependent device parameters
 */
struct tegra_usb_dev_mode_data {
	int vbus_pmu_irq;
	int vbus_gpio;
	bool charging_supported;
	bool remote_wakeup_supported;
};

/**
 * defines structure for platform dependent host parameters
 */
struct tegra_usb_host_mode_data {
	int vbus_gpio;
	const char *vbus_reg;
	bool hot_plug;
	bool remote_wakeup_supported;
	bool power_off_on_suspend;
};

/**
 * defines structure for usb platform data
 */
struct tegra_usb_platform_data {
	bool port_otg;
	bool has_hostpc;
	bool builtin_host_disabled;
	enum tegra_usb_phy_interface phy_intf;
	enum tegra_usb_operation_mode op_mode;

	union {
		struct tegra_usb_dev_mode_data dev;
		struct tegra_usb_host_mode_data host;
	} u_data;

	union {
		struct tegra_utmi_config utmi;
		struct tegra_ulpi_config ulpi;
		struct tegra_hsic_config hsic;
	} u_cfg;

	struct tegra_usb_phy_platform_ops *ops;
};

/**
 * defines structure for platform dependent OTG parameters
 */
struct tegra_usb_otg_data {
	struct platform_device *ehci_device;
	struct tegra_usb_platform_data *ehci_pdata;
};

#endif /* _TEGRA_USB_H_ */<|MERGE_RESOLUTION|>--- conflicted
+++ resolved
@@ -1,10 +1,6 @@
 /*
  * Copyright (C) 2010 Google, Inc.
-<<<<<<< HEAD
  * Copyright (C) 2011 NVIDIA Corporation.
-=======
- * Copyright (C) 2010-2011 NVIDIA Corporation
->>>>>>> fb5372f2
  *
  * This software is licensed under the terms of the GNU General Public
  * License version 2, as published by the Free Software Foundation, and
