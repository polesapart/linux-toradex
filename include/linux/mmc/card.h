--- conflicted
+++ resolved
@@ -108,11 +108,8 @@
 	struct sdio_cccr	cccr;		/* common card info */
 	struct sdio_cis		cis;		/* common tuple info */
 	struct sdio_func	*sdio_func[SDIO_MAX_FUNCS]; /* SDIO functions (devices) */
-<<<<<<< HEAD
-=======
 	unsigned		num_info;	/* number of info strings */
 	const char		**info;		/* info strings */
->>>>>>> 49914084
 	struct sdio_func_tuple	*tuples;	/* unknown common tuples */
 };
 
