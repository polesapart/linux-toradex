/*
 * Header for MultiMediaCard (MMC)
 *
 * Copyright 2002 Hewlett-Packard Company
 *
 * Use consistent with the GNU GPL is permitted,
 * provided that this copyright notice is
 * preserved in its entirety in all copies and derived works.
 *
 * HEWLETT-PACKARD COMPANY MAKES NO WARRANTIES, EXPRESSED OR IMPLIED,
 * AS TO THE USEFULNESS OR CORRECTNESS OF THIS CODE OR ITS
 * FITNESS FOR ANY PARTICULAR PURPOSE.
 *
 * Many thanks to Alessandro Rubini and Jonathan Corbet!
 *
 * Based strongly on code by:
 *
 * Author: Yong-iL Joh <tolkien@mizi.com>
 *
 * Author:  Andrew Christian
 *          15 May 2002
 */

#ifndef MMC_MMC_H
#define MMC_MMC_H

/* Standard MMC commands (4.1)           type  argument     response */
   /* class 1 */
#define MMC_GO_IDLE_STATE         0   /* bc                          */
#define MMC_SEND_OP_COND          1   /* bcr  [31:0] OCR         R3  */
#define MMC_ALL_SEND_CID          2   /* bcr                     R2  */
#define MMC_SET_RELATIVE_ADDR     3   /* ac   [31:16] RCA        R1  */
#define MMC_SET_DSR               4   /* bc   [31:16] RCA            */
#define MMC_SLEEP_AWAKE		  5   /* ac   [31:16] RCA 15:flg R1b */
#define MMC_SWITCH                6   /* ac   [31:0] See below   R1b */
#define MMC_SELECT_CARD           7   /* ac   [31:16] RCA        R1  */
#define MMC_SEND_EXT_CSD          8   /* adtc                    R1  */
#define MMC_SEND_CSD              9   /* ac   [31:16] RCA        R2  */
#define MMC_SEND_CID             10   /* ac   [31:16] RCA        R2  */
#define MMC_READ_DAT_UNTIL_STOP  11   /* adtc [31:0] dadr        R1  */
#define MMC_STOP_TRANSMISSION    12   /* ac                      R1b */
#define MMC_SEND_STATUS          13   /* ac   [31:16] RCA        R1  */
#define MMC_BUS_TEST_R           14   /* adtc                    R1  */
#define MMC_GO_INACTIVE_STATE    15   /* ac   [31:16] RCA            */
#define MMC_BUS_TEST_W           19   /* adtc                    R1  */
#define MMC_SPI_READ_OCR         58   /* spi                  spi_R3 */
#define MMC_SPI_CRC_ON_OFF       59   /* spi  [0:0] flag      spi_R1 */

  /* class 2 */
#define MMC_SET_BLOCKLEN         16   /* ac   [31:0] block len   R1  */
#define MMC_READ_SINGLE_BLOCK    17   /* adtc [31:0] data addr   R1  */
#define MMC_READ_MULTIPLE_BLOCK  18   /* adtc [31:0] data addr   R1  */

  /* class 3 */
#define MMC_WRITE_DAT_UNTIL_STOP 20   /* adtc [31:0] data addr   R1  */

  /* class 4 */
#define MMC_SET_BLOCK_COUNT      23   /* adtc [31:0] data addr   R1  */
#define MMC_WRITE_BLOCK          24   /* adtc [31:0] data addr   R1  */
#define MMC_WRITE_MULTIPLE_BLOCK 25   /* adtc                    R1  */
#define MMC_PROGRAM_CID          26   /* adtc                    R1  */
#define MMC_PROGRAM_CSD          27   /* adtc                    R1  */

  /* class 6 */
#define MMC_SET_WRITE_PROT       28   /* ac   [31:0] data addr   R1b */
#define MMC_CLR_WRITE_PROT       29   /* ac   [31:0] data addr   R1b */
#define MMC_SEND_WRITE_PROT      30   /* adtc [31:0] wpdata addr R1  */

  /* class 5 */
#define MMC_ERASE_GROUP_START    35   /* ac   [31:0] data addr   R1  */
#define MMC_ERASE_GROUP_END      36   /* ac   [31:0] data addr   R1  */
#define MMC_ERASE                38   /* ac                      R1b */

  /* class 9 */
#define MMC_FAST_IO              39   /* ac   <Complex>          R4  */
#define MMC_GO_IRQ_STATE         40   /* bcr                     R5  */

  /* class 7 */
#define MMC_LOCK_UNLOCK          42   /* adtc                    R1b */

  /* class 8 */
#define MMC_APP_CMD              55   /* ac   [31:16] RCA        R1  */
#define MMC_GEN_CMD              56   /* adtc [0] RD/WR          R1  */

/*
 * MMC_SWITCH argument format:
 *
 *	[31:26] Always 0
 *	[25:24] Access Mode
 *	[23:16] Location of target Byte in EXT_CSD
 *	[15:08] Value Byte
 *	[07:03] Always 0
 *	[02:00] Command Set
 */

/*
  MMC status in R1, for native mode (SPI bits are different)
  Type
	e : error bit
	s : status bit
	r : detected and set for the actual command response
	x : detected and set during command execution. the host must poll
            the card by sending status command in order to read these bits.
  Clear condition
	a : according to the card state
	b : always related to the previous command. Reception of
            a valid command will clear it (with a delay of one command)
	c : clear by read
 */

#define R1_OUT_OF_RANGE		(1 << 31)	/* er, c */
#define R1_ADDRESS_ERROR	(1 << 30)	/* erx, c */
#define R1_BLOCK_LEN_ERROR	(1 << 29)	/* er, c */
#define R1_ERASE_SEQ_ERROR      (1 << 28)	/* er, c */
#define R1_ERASE_PARAM		(1 << 27)	/* ex, c */
#define R1_WP_VIOLATION		(1 << 26)	/* erx, c */
#define R1_CARD_IS_LOCKED	(1 << 25)	/* sx, a */
#define R1_LOCK_UNLOCK_FAILED	(1 << 24)	/* erx, c */
#define R1_COM_CRC_ERROR	(1 << 23)	/* er, b */
#define R1_ILLEGAL_COMMAND	(1 << 22)	/* er, b */
#define R1_CARD_ECC_FAILED	(1 << 21)	/* ex, c */
#define R1_CC_ERROR		(1 << 20)	/* erx, c */
#define R1_ERROR		(1 << 19)	/* erx, c */
#define R1_UNDERRUN		(1 << 18)	/* ex, c */
#define R1_OVERRUN		(1 << 17)	/* ex, c */
#define R1_CID_CSD_OVERWRITE	(1 << 16)	/* erx, c, CID/CSD overwrite */
#define R1_WP_ERASE_SKIP	(1 << 15)	/* sx, c */
#define R1_CARD_ECC_DISABLED	(1 << 14)	/* sx, a */
#define R1_ERASE_RESET		(1 << 13)	/* sr, c */
#define R1_STATUS(x)            (x & 0xFFFFE000)
#define R1_CURRENT_STATE(x)	((x & 0x00001E00) >> 9)	/* sx, b (4 bits) */
#define R1_READY_FOR_DATA	(1 << 8)	/* sx, a */
#define R1_SWITCH_ERROR		(1 << 7)	/* sx, c */
#define R1_APP_CMD		(1 << 5)	/* sr, c */

/*
 * MMC/SD in SPI mode reports R1 status always, and R2 for SEND_STATUS
 * R1 is the low order byte; R2 is the next highest byte, when present.
 */
#define R1_SPI_IDLE		(1 << 0)
#define R1_SPI_ERASE_RESET	(1 << 1)
#define R1_SPI_ILLEGAL_COMMAND	(1 << 2)
#define R1_SPI_COM_CRC		(1 << 3)
#define R1_SPI_ERASE_SEQ	(1 << 4)
#define R1_SPI_ADDRESS		(1 << 5)
#define R1_SPI_PARAMETER	(1 << 6)
/* R1 bit 7 is always zero */
#define R2_SPI_CARD_LOCKED	(1 << 8)
#define R2_SPI_WP_ERASE_SKIP	(1 << 9)	/* or lock/unlock fail */
#define R2_SPI_LOCK_UNLOCK_FAIL	R2_SPI_WP_ERASE_SKIP
#define R2_SPI_ERROR		(1 << 10)
#define R2_SPI_CC_ERROR		(1 << 11)
#define R2_SPI_CARD_ECC_ERROR	(1 << 12)
#define R2_SPI_WP_VIOLATION	(1 << 13)
#define R2_SPI_ERASE_PARAM	(1 << 14)
#define R2_SPI_OUT_OF_RANGE	(1 << 15)	/* or CSD overwrite */
#define R2_SPI_CSD_OVERWRITE	R2_SPI_OUT_OF_RANGE

/* These are unpacked versions of the actual responses */

struct _mmc_csd {
	u8  csd_structure;
	u8  spec_vers;
	u8  taac;
	u8  nsac;
	u8  tran_speed;
	u16 ccc;
	u8  read_bl_len;
	u8  read_bl_partial;
	u8  write_blk_misalign;
	u8  read_blk_misalign;
	u8  dsr_imp;
	u16 c_size;
	u8  vdd_r_curr_min;
	u8  vdd_r_curr_max;
	u8  vdd_w_curr_min;
	u8  vdd_w_curr_max;
	u8  c_size_mult;
	union {
		struct { /* MMC system specification version 3.1 */
			u8  erase_grp_size;
			u8  erase_grp_mult;
		} v31;
		struct { /* MMC system specification version 2.2 */
			u8  sector_size;
			u8  erase_grp_size;
		} v22;
	} erase;
	u8  wp_grp_size;
	u8  wp_grp_enable;
	u8  default_ecc;
	u8  r2w_factor;
	u8  write_bl_len;
	u8  write_bl_partial;
	u8  file_format_grp;
	u8  copy;
	u8  perm_write_protect;
	u8  tmp_write_protect;
	u8  file_format;
	u8  ecc;
};

/*
 * OCR bits are mostly in host.h
 */
#define MMC_CARD_BUSY	0x80000000	/* Card Power up status bit */

/*
 * Card Command Classes (CCC)
 */
#define CCC_BASIC		(1<<0)	/* (0) Basic protocol functions */
					/* (CMD0,1,2,3,4,7,9,10,12,13,15) */
					/* (and for SPI, CMD58,59) */
#define CCC_STREAM_READ		(1<<1)	/* (1) Stream read commands */
					/* (CMD11) */
#define CCC_BLOCK_READ		(1<<2)	/* (2) Block read commands */
					/* (CMD16,17,18) */
#define CCC_STREAM_WRITE	(1<<3)	/* (3) Stream write commands */
					/* (CMD20) */
#define CCC_BLOCK_WRITE		(1<<4)	/* (4) Block write commands */
					/* (CMD16,24,25,26,27) */
#define CCC_ERASE		(1<<5)	/* (5) Ability to erase blocks */
					/* (CMD32,33,34,35,36,37,38,39) */
#define CCC_WRITE_PROT		(1<<6)	/* (6) Able to write protect blocks */
					/* (CMD28,29,30) */
#define CCC_LOCK_CARD		(1<<7)	/* (7) Able to lock down card */
					/* (CMD16,CMD42) */
#define CCC_APP_SPEC		(1<<8)	/* (8) Application specific */
					/* (CMD55,56,57,ACMD*) */
#define CCC_IO_MODE		(1<<9)	/* (9) I/O mode */
					/* (CMD5,39,40,52,53) */
#define CCC_SWITCH		(1<<10)	/* (10) High speed switch */
					/* (CMD6,34,35,36,37,50) */
					/* (11) Reserved */
					/* (CMD?) */

/*
 * CSD field definitions
 */

#define CSD_STRUCT_VER_1_0  0           /* Valid for system specification 1.0 - 1.2 */
#define CSD_STRUCT_VER_1_1  1           /* Valid for system specification 1.4 - 2.2 */
#define CSD_STRUCT_VER_1_2  2           /* Valid for system specification 3.1 - 3.2 - 3.31 - 4.0 - 4.1 */
#define CSD_STRUCT_EXT_CSD  3           /* Version is coded in CSD_STRUCTURE in EXT_CSD */

#define CSD_SPEC_VER_0      0           /* Implements system specification 1.0 - 1.2 */
#define CSD_SPEC_VER_1      1           /* Implements system specification 1.4 */
#define CSD_SPEC_VER_2      2           /* Implements system specification 2.0 - 2.2 */
#define CSD_SPEC_VER_3      3           /* Implements system specification 3.1 - 3.2 - 3.31 */
#define CSD_SPEC_VER_4      4           /* Implements system specification 4.0 - 4.1 */

/*
 * EXT_CSD fields
 */

#define EXT_CSD_ERASE_GROUP_DEF		175	/* R/W */
#define EXT_CSD_ERASED_MEM_CONT		181	/* RO */
#define EXT_CSD_BUS_WIDTH		183	/* R/W */
#define EXT_CSD_HS_TIMING		185	/* R/W */
#define EXT_CSD_REV			192	/* RO */
#define EXT_CSD_STRUCTURE		194	/* RO */
#define EXT_CSD_CARD_TYPE		196	/* RO */
#define EXT_CSD_SEC_CNT			212	/* RO, 4 bytes */
#define EXT_CSD_S_A_TIMEOUT		217	/* RO */
#define EXT_CSD_ERASE_TIMEOUT_MULT	223	/* RO */
#define EXT_CSD_HC_ERASE_GRP_SIZE	224	/* RO */
#define EXT_CSD_SEC_TRIM_MULT		229	/* RO */
#define EXT_CSD_SEC_ERASE_MULT		230	/* RO */
#define EXT_CSD_SEC_FEATURE_SUPPORT	231	/* RO */
#define EXT_CSD_TRIM_MULT		232	/* RO */
<<<<<<< HEAD
#define EXT_CSD_BOOT_CONFIG 		179	/* R/W */
#define EXT_CSD_BOOT_SIZE_MULT		226	/* RO, 1 bytes */
#define EXT_CSD_BOOT_INFO		228	/* RO, 1 bytes */
#define EXT_CSD_BOOT_BUS_WIDTH		177
=======
#define EXT_CSD_BOOT_SIZE_MULTI		226	/* RO */

>>>>>>> 13a4bdfd
/*
 * EXT_CSD field definitions
 */

#define EXT_CSD_CMD_SET_NORMAL		(1<<0)
#define EXT_CSD_CMD_SET_SECURE		(1<<1)
#define EXT_CSD_CMD_SET_CPSECURE	(1<<2)

#define EXT_CSD_CARD_TYPE_26	(1<<0)	/* Card can run at 26MHz */
#define EXT_CSD_CARD_TYPE_52	(1<<1)	/* Card can run at 52MHz */
#define EXT_CSD_CARD_TYPE_MASK	0xF	/* Mask out reserved bits */
#define EXT_CSD_CARD_TYPE_DDR_1_8V  (1<<2)   /* Card can run at 52MHz */
					     /* DDR mode @1.8V or 3V I/O */
#define EXT_CSD_CARD_TYPE_DDR_1_2V  (1<<3)   /* Card can run at 52MHz */
					     /* DDR mode @1.2V I/O */
#define EXT_CSD_CARD_TYPE_DDR_52       (EXT_CSD_CARD_TYPE_DDR_1_8V  \
					| EXT_CSD_CARD_TYPE_DDR_1_2V)

#define EXT_CSD_BUS_WIDTH_1	0	/* Card is in 1 bit mode */
#define EXT_CSD_BUS_WIDTH_4	1	/* Card is in 4 bit mode */
#define EXT_CSD_BUS_WIDTH_8	2	/* Card is in 8 bit mode */
#define EXT_CSD_DDR_BUS_WIDTH_4	5	/* Card is in 4 bit DDR mode */
#define EXT_CSD_DDR_BUS_WIDTH_8	6	/* Card is in 8 bit DDR mode */

#define EXT_CSD_SEC_ER_EN	BIT(0)
#define EXT_CSD_SEC_BD_BLK_EN	BIT(2)
#define EXT_CSD_SEC_GB_CL_EN	BIT(4)

#define EXT_CSD_BOOT_BUS_WIDTH_MASK 		(0x1F)
#define EXT_CSD_BOOT_BUS_WIDTH_MODE_MASK 	(0x3 << 3)
#define EXT_CSD_BOOT_BUS_WIDTH_MODE_SDR_NORMAL 	(0x0)
#define EXT_CSD_BOOT_BUS_WIDTH_MODE_SDR_HIGH 	(0x1)
#define EXT_CSD_BOOT_BUS_WIDTH_MODE_DDR		(0x2)
#define EXT_CSD_BOOT_BUS_WIDTH_RST_WIDTH 	(1 << 2)
#define EXT_CSD_BOOT_BUS_WIDTH_WIDTH_MASK 	(0x3)
#define EXT_CSD_BOOT_BUS_WIDTH_1_SDR_4_DDR 	(0x0)
#define EXT_CSD_BOOT_BUS_WIDTH_4_SDR_4_DDR 	(0x1)
#define EXT_CSD_BOOT_BUS_WIDTH_8_SDR_8_DDR 	(0x2)

#define EXT_CSD_BOOT_ACK_ENABLE 		(0x1 << 6)
#define EXT_CSD_BOOT_PARTITION_ENABLE_MASK      (0x7 << 3)
#define EXT_CSD_BOOT_PARTITION_DISABLE          (0x0)
#define EXT_CSD_BOOT_PARTITION_PART1            (0x1 << 3)
#define EXT_CSD_BOOT_PARTITION_PART2            (0x2 << 3)
#define EXT_CSD_BOOT_PARTITION_USER             (0x7 << 3)

#define EXT_CSD_BOOT_PARTITION_ACCESS_MASK      (0x7)
#define EXT_CSD_BOOT_PARTITION_ACCESS_DISABLE   (0x0)
#define EXT_CSD_BOOT_PARTITION_ACCESS_PART1     (0x1)
#define EXT_CSD_BOOT_PARTITION_ACCESS_PART2     (0x2)

/*
 * MMC_SWITCH access modes
 */

#define MMC_SWITCH_MODE_CMD_SET		0x00	/* Change the command set */
#define MMC_SWITCH_MODE_SET_BITS	0x01	/* Set bits which are 1 in value */
#define MMC_SWITCH_MODE_CLEAR_BITS	0x02	/* Clear bits which are 1 in value */
#define MMC_SWITCH_MODE_WRITE_BYTE	0x03	/* Set target to value */

#endif  /* MMC_MMC_PROTOCOL_H */
<|MERGE_RESOLUTION|>--- conflicted
+++ resolved
@@ -268,15 +268,12 @@
 #define EXT_CSD_SEC_ERASE_MULT		230	/* RO */
 #define EXT_CSD_SEC_FEATURE_SUPPORT	231	/* RO */
 #define EXT_CSD_TRIM_MULT		232	/* RO */
-<<<<<<< HEAD
+#define EXT_CSD_BOOT_SIZE_MULTI		226	/* RO */
+
 #define EXT_CSD_BOOT_CONFIG 		179	/* R/W */
 #define EXT_CSD_BOOT_SIZE_MULT		226	/* RO, 1 bytes */
 #define EXT_CSD_BOOT_INFO		228	/* RO, 1 bytes */
 #define EXT_CSD_BOOT_BUS_WIDTH		177
-=======
-#define EXT_CSD_BOOT_SIZE_MULTI		226	/* RO */
-
->>>>>>> 13a4bdfd
 /*
  * EXT_CSD field definitions
  */
