--- conflicted
+++ resolved
@@ -66,10 +66,7 @@
 
 	sk_for_each_bound(sk, &l2tp_ip6_bind_table) {
 		const struct in6_addr *sk_laddr = inet6_rcv_saddr(sk);
-<<<<<<< HEAD
-=======
 		const struct in6_addr *sk_raddr = &sk->sk_v6_daddr;
->>>>>>> 2e4575e9
 		struct l2tp_ip6_sock *l2tp = l2tp_ip6_sk(sk);
 
 		if (l2tp == NULL)
@@ -78,10 +75,7 @@
 		if ((l2tp->conn_id == tunnel_id) &&
 		    net_eq(sock_net(sk), net) &&
 		    (!sk_laddr || ipv6_addr_any(sk_laddr) || ipv6_addr_equal(sk_laddr, laddr)) &&
-<<<<<<< HEAD
-=======
 		    (!raddr || ipv6_addr_any(sk_raddr) || ipv6_addr_equal(sk_raddr, raddr)) &&
->>>>>>> 2e4575e9
 		    (!sk->sk_bound_dev_if || !dif ||
 		     sk->sk_bound_dev_if == dif))
 			goto found;
