/*
 * INET		An implementation of the TCP/IP protocol suite for the LINUX
 *		operating system.  INET is implemented using the  BSD Socket
 *		interface as the means of communication with the user level.
 *
 *		PACKET - implements raw packet sockets.
 *
 * Authors:	Ross Biro
 *		Fred N. van Kempen, <waltje@uWalt.NL.Mugnet.ORG>
 *		Alan Cox, <gw4pts@gw4pts.ampr.org>
 *
 * Fixes:
 *		Alan Cox	:	verify_area() now used correctly
 *		Alan Cox	:	new skbuff lists, look ma no backlogs!
 *		Alan Cox	:	tidied skbuff lists.
 *		Alan Cox	:	Now uses generic datagram routines I
 *					added. Also fixed the peek/read crash
 *					from all old Linux datagram code.
 *		Alan Cox	:	Uses the improved datagram code.
 *		Alan Cox	:	Added NULL's for socket options.
 *		Alan Cox	:	Re-commented the code.
 *		Alan Cox	:	Use new kernel side addressing
 *		Rob Janssen	:	Correct MTU usage.
 *		Dave Platt	:	Counter leaks caused by incorrect
 *					interrupt locking and some slightly
 *					dubious gcc output. Can you read
 *					compiler: it said _VOLATILE_
 *	Richard Kooijman	:	Timestamp fixes.
 *		Alan Cox	:	New buffers. Use sk->mac.raw.
 *		Alan Cox	:	sendmsg/recvmsg support.
 *		Alan Cox	:	Protocol setting support
 *	Alexey Kuznetsov	:	Untied from IPv4 stack.
 *	Cyrus Durgin		:	Fixed kerneld for kmod.
 *	Michal Ostrowski        :       Module initialization cleanup.
 *         Ulises Alonso        :       Frame number limit removal and
 *                                      packet_set_ring memory leak.
 *		Eric Biederman	:	Allow for > 8 byte hardware addresses.
 *					The convention is that longer addresses
 *					will simply extend the hardware address
 *					byte arrays at the end of sockaddr_ll
 *					and packet_mreq.
 *		Johann Baudy	:	Added TX RING.
 *		Chetan Loke	:	Implemented TPACKET_V3 block abstraction
 *					layer.
 *					Copyright (C) 2011, <lokec@ccs.neu.edu>
 *
 *
 *		This program is free software; you can redistribute it and/or
 *		modify it under the terms of the GNU General Public License
 *		as published by the Free Software Foundation; either version
 *		2 of the License, or (at your option) any later version.
 *
 */

#include <linux/types.h>
#include <linux/mm.h>
#include <linux/capability.h>
#include <linux/fcntl.h>
#include <linux/socket.h>
#include <linux/in.h>
#include <linux/inet.h>
#include <linux/netdevice.h>
#include <linux/if_packet.h>
#include <linux/wireless.h>
#include <linux/kernel.h>
#include <linux/kmod.h>
#include <linux/slab.h>
#include <linux/vmalloc.h>
#include <net/net_namespace.h>
#include <net/ip.h>
#include <net/protocol.h>
#include <linux/skbuff.h>
#include <net/sock.h>
#include <linux/errno.h>
#include <linux/timer.h>
#include <asm/uaccess.h>
#include <asm/ioctls.h>
#include <asm/page.h>
#include <asm/cacheflush.h>
#include <asm/io.h>
#include <linux/proc_fs.h>
#include <linux/seq_file.h>
#include <linux/poll.h>
#include <linux/module.h>
#include <linux/init.h>
#include <linux/mutex.h>
#include <linux/if_vlan.h>
#include <linux/virtio_net.h>
#include <linux/errqueue.h>
#include <linux/net_tstamp.h>
#include <linux/percpu.h>
#ifdef CONFIG_INET
#include <net/inet_common.h>
#endif
#include <linux/bpf.h>
#include <net/compat.h>

#include "internal.h"

/*
   Assumptions:
   - if device has no dev->hard_header routine, it adds and removes ll header
     inside itself. In this case ll header is invisible outside of device,
     but higher levels still should reserve dev->hard_header_len.
     Some devices are enough clever to reallocate skb, when header
     will not fit to reserved space (tunnel), another ones are silly
     (PPP).
   - packet socket receives packets with pulled ll header,
     so that SOCK_RAW should push it back.

On receive:
-----------

Incoming, dev->hard_header!=NULL
   mac_header -> ll header
   data       -> data

Outgoing, dev->hard_header!=NULL
   mac_header -> ll header
   data       -> ll header

Incoming, dev->hard_header==NULL
   mac_header -> UNKNOWN position. It is very likely, that it points to ll
		 header.  PPP makes it, that is wrong, because introduce
		 assymetry between rx and tx paths.
   data       -> data

Outgoing, dev->hard_header==NULL
   mac_header -> data. ll header is still not built!
   data       -> data

Resume
  If dev->hard_header==NULL we are unlikely to restore sensible ll header.


On transmit:
------------

dev->hard_header != NULL
   mac_header -> ll header
   data       -> ll header

dev->hard_header == NULL (ll header is added by device, we cannot control it)
   mac_header -> data
   data       -> data

   We should set nh.raw on output to correct posistion,
   packet classifier depends on it.
 */

/* Private packet socket structures. */

/* identical to struct packet_mreq except it has
 * a longer address field.
 */
struct packet_mreq_max {
	int		mr_ifindex;
	unsigned short	mr_type;
	unsigned short	mr_alen;
	unsigned char	mr_address[MAX_ADDR_LEN];
};

union tpacket_uhdr {
	struct tpacket_hdr  *h1;
	struct tpacket2_hdr *h2;
	struct tpacket3_hdr *h3;
	void *raw;
};

static int packet_set_ring(struct sock *sk, union tpacket_req_u *req_u,
		int closing, int tx_ring);

#define V3_ALIGNMENT	(8)

#define BLK_HDR_LEN	(ALIGN(sizeof(struct tpacket_block_desc), V3_ALIGNMENT))

#define BLK_PLUS_PRIV(sz_of_priv) \
	(BLK_HDR_LEN + ALIGN((sz_of_priv), V3_ALIGNMENT))

#define PGV_FROM_VMALLOC 1

#define BLOCK_STATUS(x)	((x)->hdr.bh1.block_status)
#define BLOCK_NUM_PKTS(x)	((x)->hdr.bh1.num_pkts)
#define BLOCK_O2FP(x)		((x)->hdr.bh1.offset_to_first_pkt)
#define BLOCK_LEN(x)		((x)->hdr.bh1.blk_len)
#define BLOCK_SNUM(x)		((x)->hdr.bh1.seq_num)
#define BLOCK_O2PRIV(x)	((x)->offset_to_priv)
#define BLOCK_PRIV(x)		((void *)((char *)(x) + BLOCK_O2PRIV(x)))

struct packet_sock;
static int tpacket_snd(struct packet_sock *po, struct msghdr *msg);
static int tpacket_rcv(struct sk_buff *skb, struct net_device *dev,
		       struct packet_type *pt, struct net_device *orig_dev);

static void *packet_previous_frame(struct packet_sock *po,
		struct packet_ring_buffer *rb,
		int status);
static void packet_increment_head(struct packet_ring_buffer *buff);
static int prb_curr_blk_in_use(struct tpacket_kbdq_core *,
			struct tpacket_block_desc *);
static void *prb_dispatch_next_block(struct tpacket_kbdq_core *,
			struct packet_sock *);
static void prb_retire_current_block(struct tpacket_kbdq_core *,
		struct packet_sock *, unsigned int status);
static int prb_queue_frozen(struct tpacket_kbdq_core *);
static void prb_open_block(struct tpacket_kbdq_core *,
		struct tpacket_block_desc *);
static void prb_retire_rx_blk_timer_expired(unsigned long);
static void _prb_refresh_rx_retire_blk_timer(struct tpacket_kbdq_core *);
static void prb_init_blk_timer(struct packet_sock *,
		struct tpacket_kbdq_core *,
		void (*func) (unsigned long));
static void prb_fill_rxhash(struct tpacket_kbdq_core *, struct tpacket3_hdr *);
static void prb_clear_rxhash(struct tpacket_kbdq_core *,
		struct tpacket3_hdr *);
static void prb_fill_vlan_info(struct tpacket_kbdq_core *,
		struct tpacket3_hdr *);
static void packet_flush_mclist(struct sock *sk);

struct packet_skb_cb {
	union {
		struct sockaddr_pkt pkt;
		union {
			/* Trick: alias skb original length with
			 * ll.sll_family and ll.protocol in order
			 * to save room.
			 */
			unsigned int origlen;
			struct sockaddr_ll ll;
		};
	} sa;
};

#define vio_le() virtio_legacy_is_little_endian()

#define PACKET_SKB_CB(__skb)	((struct packet_skb_cb *)((__skb)->cb))

#define GET_PBDQC_FROM_RB(x)	((struct tpacket_kbdq_core *)(&(x)->prb_bdqc))
#define GET_PBLOCK_DESC(x, bid)	\
	((struct tpacket_block_desc *)((x)->pkbdq[(bid)].buffer))
#define GET_CURR_PBLOCK_DESC_FROM_CORE(x)	\
	((struct tpacket_block_desc *)((x)->pkbdq[(x)->kactive_blk_num].buffer))
#define GET_NEXT_PRB_BLK_NUM(x) \
	(((x)->kactive_blk_num < ((x)->knum_blocks-1)) ? \
	((x)->kactive_blk_num+1) : 0)

static void __fanout_unlink(struct sock *sk, struct packet_sock *po);
static void __fanout_link(struct sock *sk, struct packet_sock *po);

static int packet_direct_xmit(struct sk_buff *skb)
{
	struct net_device *dev = skb->dev;
	struct sk_buff *orig_skb = skb;
	struct netdev_queue *txq;
	int ret = NETDEV_TX_BUSY;

	if (unlikely(!netif_running(dev) ||
		     !netif_carrier_ok(dev)))
		goto drop;

	skb = validate_xmit_skb_list(skb, dev);
	if (skb != orig_skb)
		goto drop;

	txq = skb_get_tx_queue(dev, skb);

	local_bh_disable();

	HARD_TX_LOCK(dev, txq, smp_processor_id());
	if (!netif_xmit_frozen_or_drv_stopped(txq))
		ret = netdev_start_xmit(skb, dev, txq, false);
	HARD_TX_UNLOCK(dev, txq);

	local_bh_enable();

	if (!dev_xmit_complete(ret))
		kfree_skb(skb);

	return ret;
drop:
	atomic_long_inc(&dev->tx_dropped);
	kfree_skb_list(skb);
	return NET_XMIT_DROP;
}

static struct net_device *packet_cached_dev_get(struct packet_sock *po)
{
	struct net_device *dev;

	rcu_read_lock();
	dev = rcu_dereference(po->cached_dev);
	if (likely(dev))
		dev_hold(dev);
	rcu_read_unlock();

	return dev;
}

static void packet_cached_dev_assign(struct packet_sock *po,
				     struct net_device *dev)
{
	rcu_assign_pointer(po->cached_dev, dev);
}

static void packet_cached_dev_reset(struct packet_sock *po)
{
	RCU_INIT_POINTER(po->cached_dev, NULL);
}

static bool packet_use_direct_xmit(const struct packet_sock *po)
{
	return po->xmit == packet_direct_xmit;
}

static u16 __packet_pick_tx_queue(struct net_device *dev, struct sk_buff *skb)
{
	return (u16) raw_smp_processor_id() % dev->real_num_tx_queues;
}

static void packet_pick_tx_queue(struct net_device *dev, struct sk_buff *skb)
{
	const struct net_device_ops *ops = dev->netdev_ops;
	u16 queue_index;

	if (ops->ndo_select_queue) {
		queue_index = ops->ndo_select_queue(dev, skb, NULL,
						    __packet_pick_tx_queue);
		queue_index = netdev_cap_txqueue(dev, queue_index);
	} else {
		queue_index = __packet_pick_tx_queue(dev, skb);
	}

	skb_set_queue_mapping(skb, queue_index);
}

/* register_prot_hook must be invoked with the po->bind_lock held,
 * or from a context in which asynchronous accesses to the packet
 * socket is not possible (packet_create()).
 */
static void register_prot_hook(struct sock *sk)
{
	struct packet_sock *po = pkt_sk(sk);

	if (!po->running) {
		if (po->fanout)
			__fanout_link(sk, po);
		else
			dev_add_pack(&po->prot_hook);

		sock_hold(sk);
		po->running = 1;
	}
}

/* {,__}unregister_prot_hook() must be invoked with the po->bind_lock
 * held.   If the sync parameter is true, we will temporarily drop
 * the po->bind_lock and do a synchronize_net to make sure no
 * asynchronous packet processing paths still refer to the elements
 * of po->prot_hook.  If the sync parameter is false, it is the
 * callers responsibility to take care of this.
 */
static void __unregister_prot_hook(struct sock *sk, bool sync)
{
	struct packet_sock *po = pkt_sk(sk);

	po->running = 0;

	if (po->fanout)
		__fanout_unlink(sk, po);
	else
		__dev_remove_pack(&po->prot_hook);

	__sock_put(sk);

	if (sync) {
		spin_unlock(&po->bind_lock);
		synchronize_net();
		spin_lock(&po->bind_lock);
	}
}

static void unregister_prot_hook(struct sock *sk, bool sync)
{
	struct packet_sock *po = pkt_sk(sk);

	if (po->running)
		__unregister_prot_hook(sk, sync);
}

static inline struct page * __pure pgv_to_page(void *addr)
{
	if (is_vmalloc_addr(addr))
		return vmalloc_to_page(addr);
	return virt_to_page(addr);
}

static void __packet_set_status(struct packet_sock *po, void *frame, int status)
{
	union tpacket_uhdr h;

	h.raw = frame;
	switch (po->tp_version) {
	case TPACKET_V1:
		h.h1->tp_status = status;
		flush_dcache_page(pgv_to_page(&h.h1->tp_status));
		break;
	case TPACKET_V2:
		h.h2->tp_status = status;
		flush_dcache_page(pgv_to_page(&h.h2->tp_status));
		break;
	case TPACKET_V3:
	default:
		WARN(1, "TPACKET version not supported.\n");
		BUG();
	}

	smp_wmb();
}

static int __packet_get_status(struct packet_sock *po, void *frame)
{
	union tpacket_uhdr h;

	smp_rmb();

	h.raw = frame;
	switch (po->tp_version) {
	case TPACKET_V1:
		flush_dcache_page(pgv_to_page(&h.h1->tp_status));
		return h.h1->tp_status;
	case TPACKET_V2:
		flush_dcache_page(pgv_to_page(&h.h2->tp_status));
		return h.h2->tp_status;
	case TPACKET_V3:
	default:
		WARN(1, "TPACKET version not supported.\n");
		BUG();
		return 0;
	}
}

static __u32 tpacket_get_timestamp(struct sk_buff *skb, struct timespec *ts,
				   unsigned int flags)
{
	struct skb_shared_hwtstamps *shhwtstamps = skb_hwtstamps(skb);

	if (shhwtstamps &&
	    (flags & SOF_TIMESTAMPING_RAW_HARDWARE) &&
	    ktime_to_timespec_cond(shhwtstamps->hwtstamp, ts))
		return TP_STATUS_TS_RAW_HARDWARE;

	if (ktime_to_timespec_cond(skb->tstamp, ts))
		return TP_STATUS_TS_SOFTWARE;

	return 0;
}

static __u32 __packet_set_timestamp(struct packet_sock *po, void *frame,
				    struct sk_buff *skb)
{
	union tpacket_uhdr h;
	struct timespec ts;
	__u32 ts_status;

	if (!(ts_status = tpacket_get_timestamp(skb, &ts, po->tp_tstamp)))
		return 0;

	h.raw = frame;
	switch (po->tp_version) {
	case TPACKET_V1:
		h.h1->tp_sec = ts.tv_sec;
		h.h1->tp_usec = ts.tv_nsec / NSEC_PER_USEC;
		break;
	case TPACKET_V2:
		h.h2->tp_sec = ts.tv_sec;
		h.h2->tp_nsec = ts.tv_nsec;
		break;
	case TPACKET_V3:
	default:
		WARN(1, "TPACKET version not supported.\n");
		BUG();
	}

	/* one flush is safe, as both fields always lie on the same cacheline */
	flush_dcache_page(pgv_to_page(&h.h1->tp_sec));
	smp_wmb();

	return ts_status;
}

static void *packet_lookup_frame(struct packet_sock *po,
		struct packet_ring_buffer *rb,
		unsigned int position,
		int status)
{
	unsigned int pg_vec_pos, frame_offset;
	union tpacket_uhdr h;

	pg_vec_pos = position / rb->frames_per_block;
	frame_offset = position % rb->frames_per_block;

	h.raw = rb->pg_vec[pg_vec_pos].buffer +
		(frame_offset * rb->frame_size);

	if (status != __packet_get_status(po, h.raw))
		return NULL;

	return h.raw;
}

static void *packet_current_frame(struct packet_sock *po,
		struct packet_ring_buffer *rb,
		int status)
{
	return packet_lookup_frame(po, rb, rb->head, status);
}

static void prb_del_retire_blk_timer(struct tpacket_kbdq_core *pkc)
{
	del_timer_sync(&pkc->retire_blk_timer);
}

static void prb_shutdown_retire_blk_timer(struct packet_sock *po,
		struct sk_buff_head *rb_queue)
{
	struct tpacket_kbdq_core *pkc;

	pkc = GET_PBDQC_FROM_RB(&po->rx_ring);

	spin_lock_bh(&rb_queue->lock);
	pkc->delete_blk_timer = 1;
	spin_unlock_bh(&rb_queue->lock);

	prb_del_retire_blk_timer(pkc);
}

static void prb_init_blk_timer(struct packet_sock *po,
		struct tpacket_kbdq_core *pkc,
		void (*func) (unsigned long))
{
	init_timer(&pkc->retire_blk_timer);
	pkc->retire_blk_timer.data = (long)po;
	pkc->retire_blk_timer.function = func;
	pkc->retire_blk_timer.expires = jiffies;
}

static void prb_setup_retire_blk_timer(struct packet_sock *po)
{
	struct tpacket_kbdq_core *pkc;

	pkc = GET_PBDQC_FROM_RB(&po->rx_ring);
	prb_init_blk_timer(po, pkc, prb_retire_rx_blk_timer_expired);
}

static int prb_calc_retire_blk_tmo(struct packet_sock *po,
				int blk_size_in_bytes)
{
	struct net_device *dev;
	unsigned int mbits = 0, msec = 0, div = 0, tmo = 0;
	struct ethtool_link_ksettings ecmd;
	int err;

	rtnl_lock();
	dev = __dev_get_by_index(sock_net(&po->sk), po->ifindex);
	if (unlikely(!dev)) {
		rtnl_unlock();
		return DEFAULT_PRB_RETIRE_TOV;
	}
	err = __ethtool_get_link_ksettings(dev, &ecmd);
	rtnl_unlock();
	if (!err) {
		/*
		 * If the link speed is so slow you don't really
		 * need to worry about perf anyways
		 */
		if (ecmd.base.speed < SPEED_1000 ||
		    ecmd.base.speed == SPEED_UNKNOWN) {
			return DEFAULT_PRB_RETIRE_TOV;
		} else {
			msec = 1;
			div = ecmd.base.speed / 1000;
		}
	}

	mbits = (blk_size_in_bytes * 8) / (1024 * 1024);

	if (div)
		mbits /= div;

	tmo = mbits * msec;

	if (div)
		return tmo+1;
	return tmo;
}

static void prb_init_ft_ops(struct tpacket_kbdq_core *p1,
			union tpacket_req_u *req_u)
{
	p1->feature_req_word = req_u->req3.tp_feature_req_word;
}

static void init_prb_bdqc(struct packet_sock *po,
			struct packet_ring_buffer *rb,
			struct pgv *pg_vec,
			union tpacket_req_u *req_u)
{
	struct tpacket_kbdq_core *p1 = GET_PBDQC_FROM_RB(rb);
	struct tpacket_block_desc *pbd;

	memset(p1, 0x0, sizeof(*p1));

	p1->knxt_seq_num = 1;
	p1->pkbdq = pg_vec;
	pbd = (struct tpacket_block_desc *)pg_vec[0].buffer;
	p1->pkblk_start	= pg_vec[0].buffer;
	p1->kblk_size = req_u->req3.tp_block_size;
	p1->knum_blocks	= req_u->req3.tp_block_nr;
	p1->hdrlen = po->tp_hdrlen;
	p1->version = po->tp_version;
	p1->last_kactive_blk_num = 0;
	po->stats.stats3.tp_freeze_q_cnt = 0;
	if (req_u->req3.tp_retire_blk_tov)
		p1->retire_blk_tov = req_u->req3.tp_retire_blk_tov;
	else
		p1->retire_blk_tov = prb_calc_retire_blk_tmo(po,
						req_u->req3.tp_block_size);
	p1->tov_in_jiffies = msecs_to_jiffies(p1->retire_blk_tov);
	p1->blk_sizeof_priv = req_u->req3.tp_sizeof_priv;

	p1->max_frame_len = p1->kblk_size - BLK_PLUS_PRIV(p1->blk_sizeof_priv);
	prb_init_ft_ops(p1, req_u);
	prb_setup_retire_blk_timer(po);
	prb_open_block(p1, pbd);
}

/*  Do NOT update the last_blk_num first.
 *  Assumes sk_buff_head lock is held.
 */
static void _prb_refresh_rx_retire_blk_timer(struct tpacket_kbdq_core *pkc)
{
	mod_timer(&pkc->retire_blk_timer,
			jiffies + pkc->tov_in_jiffies);
	pkc->last_kactive_blk_num = pkc->kactive_blk_num;
}

/*
 * Timer logic:
 * 1) We refresh the timer only when we open a block.
 *    By doing this we don't waste cycles refreshing the timer
 *	  on packet-by-packet basis.
 *
 * With a 1MB block-size, on a 1Gbps line, it will take
 * i) ~8 ms to fill a block + ii) memcpy etc.
 * In this cut we are not accounting for the memcpy time.
 *
 * So, if the user sets the 'tmo' to 10ms then the timer
 * will never fire while the block is still getting filled
 * (which is what we want). However, the user could choose
 * to close a block early and that's fine.
 *
 * But when the timer does fire, we check whether or not to refresh it.
 * Since the tmo granularity is in msecs, it is not too expensive
 * to refresh the timer, lets say every '8' msecs.
 * Either the user can set the 'tmo' or we can derive it based on
 * a) line-speed and b) block-size.
 * prb_calc_retire_blk_tmo() calculates the tmo.
 *
 */
static void prb_retire_rx_blk_timer_expired(unsigned long data)
{
	struct packet_sock *po = (struct packet_sock *)data;
	struct tpacket_kbdq_core *pkc = GET_PBDQC_FROM_RB(&po->rx_ring);
	unsigned int frozen;
	struct tpacket_block_desc *pbd;

	spin_lock(&po->sk.sk_receive_queue.lock);

	frozen = prb_queue_frozen(pkc);
	pbd = GET_CURR_PBLOCK_DESC_FROM_CORE(pkc);

	if (unlikely(pkc->delete_blk_timer))
		goto out;

	/* We only need to plug the race when the block is partially filled.
	 * tpacket_rcv:
	 *		lock(); increment BLOCK_NUM_PKTS; unlock()
	 *		copy_bits() is in progress ...
	 *		timer fires on other cpu:
	 *		we can't retire the current block because copy_bits
	 *		is in progress.
	 *
	 */
	if (BLOCK_NUM_PKTS(pbd)) {
		while (atomic_read(&pkc->blk_fill_in_prog)) {
			/* Waiting for skb_copy_bits to finish... */
			cpu_relax();
		}
	}

	if (pkc->last_kactive_blk_num == pkc->kactive_blk_num) {
		if (!frozen) {
			if (!BLOCK_NUM_PKTS(pbd)) {
				/* An empty block. Just refresh the timer. */
				goto refresh_timer;
			}
			prb_retire_current_block(pkc, po, TP_STATUS_BLK_TMO);
			if (!prb_dispatch_next_block(pkc, po))
				goto refresh_timer;
			else
				goto out;
		} else {
			/* Case 1. Queue was frozen because user-space was
			 *	   lagging behind.
			 */
			if (prb_curr_blk_in_use(pkc, pbd)) {
				/*
				 * Ok, user-space is still behind.
				 * So just refresh the timer.
				 */
				goto refresh_timer;
			} else {
			       /* Case 2. queue was frozen,user-space caught up,
				* now the link went idle && the timer fired.
				* We don't have a block to close.So we open this
				* block and restart the timer.
				* opening a block thaws the queue,restarts timer
				* Thawing/timer-refresh is a side effect.
				*/
				prb_open_block(pkc, pbd);
				goto out;
			}
		}
	}

refresh_timer:
	_prb_refresh_rx_retire_blk_timer(pkc);

out:
	spin_unlock(&po->sk.sk_receive_queue.lock);
}

static void prb_flush_block(struct tpacket_kbdq_core *pkc1,
		struct tpacket_block_desc *pbd1, __u32 status)
{
	/* Flush everything minus the block header */

#if ARCH_IMPLEMENTS_FLUSH_DCACHE_PAGE == 1
	u8 *start, *end;

	start = (u8 *)pbd1;

	/* Skip the block header(we know header WILL fit in 4K) */
	start += PAGE_SIZE;

	end = (u8 *)PAGE_ALIGN((unsigned long)pkc1->pkblk_end);
	for (; start < end; start += PAGE_SIZE)
		flush_dcache_page(pgv_to_page(start));

	smp_wmb();
#endif

	/* Now update the block status. */

	BLOCK_STATUS(pbd1) = status;

	/* Flush the block header */

#if ARCH_IMPLEMENTS_FLUSH_DCACHE_PAGE == 1
	start = (u8 *)pbd1;
	flush_dcache_page(pgv_to_page(start));

	smp_wmb();
#endif
}

/*
 * Side effect:
 *
 * 1) flush the block
 * 2) Increment active_blk_num
 *
 * Note:We DONT refresh the timer on purpose.
 *	Because almost always the next block will be opened.
 */
static void prb_close_block(struct tpacket_kbdq_core *pkc1,
		struct tpacket_block_desc *pbd1,
		struct packet_sock *po, unsigned int stat)
{
	__u32 status = TP_STATUS_USER | stat;

	struct tpacket3_hdr *last_pkt;
	struct tpacket_hdr_v1 *h1 = &pbd1->hdr.bh1;
	struct sock *sk = &po->sk;

	if (po->stats.stats3.tp_drops)
		status |= TP_STATUS_LOSING;

	last_pkt = (struct tpacket3_hdr *)pkc1->prev;
	last_pkt->tp_next_offset = 0;

	/* Get the ts of the last pkt */
	if (BLOCK_NUM_PKTS(pbd1)) {
		h1->ts_last_pkt.ts_sec = last_pkt->tp_sec;
		h1->ts_last_pkt.ts_nsec	= last_pkt->tp_nsec;
	} else {
		/* Ok, we tmo'd - so get the current time.
		 *
		 * It shouldn't really happen as we don't close empty
		 * blocks. See prb_retire_rx_blk_timer_expired().
		 */
		struct timespec ts;
		getnstimeofday(&ts);
		h1->ts_last_pkt.ts_sec = ts.tv_sec;
		h1->ts_last_pkt.ts_nsec	= ts.tv_nsec;
	}

	smp_wmb();

	/* Flush the block */
	prb_flush_block(pkc1, pbd1, status);

	sk->sk_data_ready(sk);

	pkc1->kactive_blk_num = GET_NEXT_PRB_BLK_NUM(pkc1);
}

static void prb_thaw_queue(struct tpacket_kbdq_core *pkc)
{
	pkc->reset_pending_on_curr_blk = 0;
}

/*
 * Side effect of opening a block:
 *
 * 1) prb_queue is thawed.
 * 2) retire_blk_timer is refreshed.
 *
 */
static void prb_open_block(struct tpacket_kbdq_core *pkc1,
	struct tpacket_block_desc *pbd1)
{
	struct timespec ts;
	struct tpacket_hdr_v1 *h1 = &pbd1->hdr.bh1;

	smp_rmb();

	/* We could have just memset this but we will lose the
	 * flexibility of making the priv area sticky
	 */

	BLOCK_SNUM(pbd1) = pkc1->knxt_seq_num++;
	BLOCK_NUM_PKTS(pbd1) = 0;
	BLOCK_LEN(pbd1) = BLK_PLUS_PRIV(pkc1->blk_sizeof_priv);

	getnstimeofday(&ts);

	h1->ts_first_pkt.ts_sec = ts.tv_sec;
	h1->ts_first_pkt.ts_nsec = ts.tv_nsec;

	pkc1->pkblk_start = (char *)pbd1;
	pkc1->nxt_offset = pkc1->pkblk_start + BLK_PLUS_PRIV(pkc1->blk_sizeof_priv);

	BLOCK_O2FP(pbd1) = (__u32)BLK_PLUS_PRIV(pkc1->blk_sizeof_priv);
	BLOCK_O2PRIV(pbd1) = BLK_HDR_LEN;

	pbd1->version = pkc1->version;
	pkc1->prev = pkc1->nxt_offset;
	pkc1->pkblk_end = pkc1->pkblk_start + pkc1->kblk_size;

	prb_thaw_queue(pkc1);
	_prb_refresh_rx_retire_blk_timer(pkc1);

	smp_wmb();
}

/*
 * Queue freeze logic:
 * 1) Assume tp_block_nr = 8 blocks.
 * 2) At time 't0', user opens Rx ring.
 * 3) Some time past 't0', kernel starts filling blocks starting from 0 .. 7
 * 4) user-space is either sleeping or processing block '0'.
 * 5) tpacket_rcv is currently filling block '7', since there is no space left,
 *    it will close block-7,loop around and try to fill block '0'.
 *    call-flow:
 *    __packet_lookup_frame_in_block
 *      prb_retire_current_block()
 *      prb_dispatch_next_block()
 *        |->(BLOCK_STATUS == USER) evaluates to true
 *    5.1) Since block-0 is currently in-use, we just freeze the queue.
 * 6) Now there are two cases:
 *    6.1) Link goes idle right after the queue is frozen.
 *         But remember, the last open_block() refreshed the timer.
 *         When this timer expires,it will refresh itself so that we can
 *         re-open block-0 in near future.
 *    6.2) Link is busy and keeps on receiving packets. This is a simple
 *         case and __packet_lookup_frame_in_block will check if block-0
 *         is free and can now be re-used.
 */
static void prb_freeze_queue(struct tpacket_kbdq_core *pkc,
				  struct packet_sock *po)
{
	pkc->reset_pending_on_curr_blk = 1;
	po->stats.stats3.tp_freeze_q_cnt++;
}

#define TOTAL_PKT_LEN_INCL_ALIGN(length) (ALIGN((length), V3_ALIGNMENT))

/*
 * If the next block is free then we will dispatch it
 * and return a good offset.
 * Else, we will freeze the queue.
 * So, caller must check the return value.
 */
static void *prb_dispatch_next_block(struct tpacket_kbdq_core *pkc,
		struct packet_sock *po)
{
	struct tpacket_block_desc *pbd;

	smp_rmb();

	/* 1. Get current block num */
	pbd = GET_CURR_PBLOCK_DESC_FROM_CORE(pkc);

	/* 2. If this block is currently in_use then freeze the queue */
	if (TP_STATUS_USER & BLOCK_STATUS(pbd)) {
		prb_freeze_queue(pkc, po);
		return NULL;
	}

	/*
	 * 3.
	 * open this block and return the offset where the first packet
	 * needs to get stored.
	 */
	prb_open_block(pkc, pbd);
	return (void *)pkc->nxt_offset;
}

static void prb_retire_current_block(struct tpacket_kbdq_core *pkc,
		struct packet_sock *po, unsigned int status)
{
	struct tpacket_block_desc *pbd = GET_CURR_PBLOCK_DESC_FROM_CORE(pkc);

	/* retire/close the current block */
	if (likely(TP_STATUS_KERNEL == BLOCK_STATUS(pbd))) {
		/*
		 * Plug the case where copy_bits() is in progress on
		 * cpu-0 and tpacket_rcv() got invoked on cpu-1, didn't
		 * have space to copy the pkt in the current block and
		 * called prb_retire_current_block()
		 *
		 * We don't need to worry about the TMO case because
		 * the timer-handler already handled this case.
		 */
		if (!(status & TP_STATUS_BLK_TMO)) {
			while (atomic_read(&pkc->blk_fill_in_prog)) {
				/* Waiting for skb_copy_bits to finish... */
				cpu_relax();
			}
		}
		prb_close_block(pkc, pbd, po, status);
		return;
	}
}

static int prb_curr_blk_in_use(struct tpacket_kbdq_core *pkc,
				      struct tpacket_block_desc *pbd)
{
	return TP_STATUS_USER & BLOCK_STATUS(pbd);
}

static int prb_queue_frozen(struct tpacket_kbdq_core *pkc)
{
	return pkc->reset_pending_on_curr_blk;
}

static void prb_clear_blk_fill_status(struct packet_ring_buffer *rb)
{
	struct tpacket_kbdq_core *pkc  = GET_PBDQC_FROM_RB(rb);
	atomic_dec(&pkc->blk_fill_in_prog);
}

static void prb_fill_rxhash(struct tpacket_kbdq_core *pkc,
			struct tpacket3_hdr *ppd)
{
	ppd->hv1.tp_rxhash = skb_get_hash(pkc->skb);
}

static void prb_clear_rxhash(struct tpacket_kbdq_core *pkc,
			struct tpacket3_hdr *ppd)
{
	ppd->hv1.tp_rxhash = 0;
}

static void prb_fill_vlan_info(struct tpacket_kbdq_core *pkc,
			struct tpacket3_hdr *ppd)
{
	if (skb_vlan_tag_present(pkc->skb)) {
		ppd->hv1.tp_vlan_tci = skb_vlan_tag_get(pkc->skb);
		ppd->hv1.tp_vlan_tpid = ntohs(pkc->skb->vlan_proto);
		ppd->tp_status = TP_STATUS_VLAN_VALID | TP_STATUS_VLAN_TPID_VALID;
	} else {
		ppd->hv1.tp_vlan_tci = 0;
		ppd->hv1.tp_vlan_tpid = 0;
		ppd->tp_status = TP_STATUS_AVAILABLE;
	}
}

static void prb_run_all_ft_ops(struct tpacket_kbdq_core *pkc,
			struct tpacket3_hdr *ppd)
{
	ppd->hv1.tp_padding = 0;
	prb_fill_vlan_info(pkc, ppd);

	if (pkc->feature_req_word & TP_FT_REQ_FILL_RXHASH)
		prb_fill_rxhash(pkc, ppd);
	else
		prb_clear_rxhash(pkc, ppd);
}

static void prb_fill_curr_block(char *curr,
				struct tpacket_kbdq_core *pkc,
				struct tpacket_block_desc *pbd,
				unsigned int len)
{
	struct tpacket3_hdr *ppd;

	ppd  = (struct tpacket3_hdr *)curr;
	ppd->tp_next_offset = TOTAL_PKT_LEN_INCL_ALIGN(len);
	pkc->prev = curr;
	pkc->nxt_offset += TOTAL_PKT_LEN_INCL_ALIGN(len);
	BLOCK_LEN(pbd) += TOTAL_PKT_LEN_INCL_ALIGN(len);
	BLOCK_NUM_PKTS(pbd) += 1;
	atomic_inc(&pkc->blk_fill_in_prog);
	prb_run_all_ft_ops(pkc, ppd);
}

/* Assumes caller has the sk->rx_queue.lock */
static void *__packet_lookup_frame_in_block(struct packet_sock *po,
					    struct sk_buff *skb,
						int status,
					    unsigned int len
					    )
{
	struct tpacket_kbdq_core *pkc;
	struct tpacket_block_desc *pbd;
	char *curr, *end;

	pkc = GET_PBDQC_FROM_RB(&po->rx_ring);
	pbd = GET_CURR_PBLOCK_DESC_FROM_CORE(pkc);

	/* Queue is frozen when user space is lagging behind */
	if (prb_queue_frozen(pkc)) {
		/*
		 * Check if that last block which caused the queue to freeze,
		 * is still in_use by user-space.
		 */
		if (prb_curr_blk_in_use(pkc, pbd)) {
			/* Can't record this packet */
			return NULL;
		} else {
			/*
			 * Ok, the block was released by user-space.
			 * Now let's open that block.
			 * opening a block also thaws the queue.
			 * Thawing is a side effect.
			 */
			prb_open_block(pkc, pbd);
		}
	}

	smp_mb();
	curr = pkc->nxt_offset;
	pkc->skb = skb;
	end = (char *)pbd + pkc->kblk_size;

	/* first try the current block */
	if (curr+TOTAL_PKT_LEN_INCL_ALIGN(len) < end) {
		prb_fill_curr_block(curr, pkc, pbd, len);
		return (void *)curr;
	}

	/* Ok, close the current block */
	prb_retire_current_block(pkc, po, 0);

	/* Now, try to dispatch the next block */
	curr = (char *)prb_dispatch_next_block(pkc, po);
	if (curr) {
		pbd = GET_CURR_PBLOCK_DESC_FROM_CORE(pkc);
		prb_fill_curr_block(curr, pkc, pbd, len);
		return (void *)curr;
	}

	/*
	 * No free blocks are available.user_space hasn't caught up yet.
	 * Queue was just frozen and now this packet will get dropped.
	 */
	return NULL;
}

static void *packet_current_rx_frame(struct packet_sock *po,
					    struct sk_buff *skb,
					    int status, unsigned int len)
{
	char *curr = NULL;
	switch (po->tp_version) {
	case TPACKET_V1:
	case TPACKET_V2:
		curr = packet_lookup_frame(po, &po->rx_ring,
					po->rx_ring.head, status);
		return curr;
	case TPACKET_V3:
		return __packet_lookup_frame_in_block(po, skb, status, len);
	default:
		WARN(1, "TPACKET version not supported\n");
		BUG();
		return NULL;
	}
}

static void *prb_lookup_block(struct packet_sock *po,
				     struct packet_ring_buffer *rb,
				     unsigned int idx,
				     int status)
{
	struct tpacket_kbdq_core *pkc  = GET_PBDQC_FROM_RB(rb);
	struct tpacket_block_desc *pbd = GET_PBLOCK_DESC(pkc, idx);

	if (status != BLOCK_STATUS(pbd))
		return NULL;
	return pbd;
}

static int prb_previous_blk_num(struct packet_ring_buffer *rb)
{
	unsigned int prev;
	if (rb->prb_bdqc.kactive_blk_num)
		prev = rb->prb_bdqc.kactive_blk_num-1;
	else
		prev = rb->prb_bdqc.knum_blocks-1;
	return prev;
}

/* Assumes caller has held the rx_queue.lock */
static void *__prb_previous_block(struct packet_sock *po,
					 struct packet_ring_buffer *rb,
					 int status)
{
	unsigned int previous = prb_previous_blk_num(rb);
	return prb_lookup_block(po, rb, previous, status);
}

static void *packet_previous_rx_frame(struct packet_sock *po,
					     struct packet_ring_buffer *rb,
					     int status)
{
	if (po->tp_version <= TPACKET_V2)
		return packet_previous_frame(po, rb, status);

	return __prb_previous_block(po, rb, status);
}

static void packet_increment_rx_head(struct packet_sock *po,
					    struct packet_ring_buffer *rb)
{
	switch (po->tp_version) {
	case TPACKET_V1:
	case TPACKET_V2:
		return packet_increment_head(rb);
	case TPACKET_V3:
	default:
		WARN(1, "TPACKET version not supported.\n");
		BUG();
		return;
	}
}

static void *packet_previous_frame(struct packet_sock *po,
		struct packet_ring_buffer *rb,
		int status)
{
	unsigned int previous = rb->head ? rb->head - 1 : rb->frame_max;
	return packet_lookup_frame(po, rb, previous, status);
}

static void packet_increment_head(struct packet_ring_buffer *buff)
{
	buff->head = buff->head != buff->frame_max ? buff->head+1 : 0;
}

static void packet_inc_pending(struct packet_ring_buffer *rb)
{
	this_cpu_inc(*rb->pending_refcnt);
}

static void packet_dec_pending(struct packet_ring_buffer *rb)
{
	this_cpu_dec(*rb->pending_refcnt);
}

static unsigned int packet_read_pending(const struct packet_ring_buffer *rb)
{
	unsigned int refcnt = 0;
	int cpu;

	/* We don't use pending refcount in rx_ring. */
	if (rb->pending_refcnt == NULL)
		return 0;

	for_each_possible_cpu(cpu)
		refcnt += *per_cpu_ptr(rb->pending_refcnt, cpu);

	return refcnt;
}

static int packet_alloc_pending(struct packet_sock *po)
{
	po->rx_ring.pending_refcnt = NULL;

	po->tx_ring.pending_refcnt = alloc_percpu(unsigned int);
	if (unlikely(po->tx_ring.pending_refcnt == NULL))
		return -ENOBUFS;

	return 0;
}

static void packet_free_pending(struct packet_sock *po)
{
	free_percpu(po->tx_ring.pending_refcnt);
}

#define ROOM_POW_OFF	2
#define ROOM_NONE	0x0
#define ROOM_LOW	0x1
#define ROOM_NORMAL	0x2

static bool __tpacket_has_room(struct packet_sock *po, int pow_off)
{
	int idx, len;

	len = po->rx_ring.frame_max + 1;
	idx = po->rx_ring.head;
	if (pow_off)
		idx += len >> pow_off;
	if (idx >= len)
		idx -= len;
	return packet_lookup_frame(po, &po->rx_ring, idx, TP_STATUS_KERNEL);
}

static bool __tpacket_v3_has_room(struct packet_sock *po, int pow_off)
{
	int idx, len;

	len = po->rx_ring.prb_bdqc.knum_blocks;
	idx = po->rx_ring.prb_bdqc.kactive_blk_num;
	if (pow_off)
		idx += len >> pow_off;
	if (idx >= len)
		idx -= len;
	return prb_lookup_block(po, &po->rx_ring, idx, TP_STATUS_KERNEL);
}

static int __packet_rcv_has_room(struct packet_sock *po, struct sk_buff *skb)
{
	struct sock *sk = &po->sk;
	int ret = ROOM_NONE;

	if (po->prot_hook.func != tpacket_rcv) {
		int avail = sk->sk_rcvbuf - atomic_read(&sk->sk_rmem_alloc)
					  - (skb ? skb->truesize : 0);
		if (avail > (sk->sk_rcvbuf >> ROOM_POW_OFF))
			return ROOM_NORMAL;
		else if (avail > 0)
			return ROOM_LOW;
		else
			return ROOM_NONE;
	}

	if (po->tp_version == TPACKET_V3) {
		if (__tpacket_v3_has_room(po, ROOM_POW_OFF))
			ret = ROOM_NORMAL;
		else if (__tpacket_v3_has_room(po, 0))
			ret = ROOM_LOW;
	} else {
		if (__tpacket_has_room(po, ROOM_POW_OFF))
			ret = ROOM_NORMAL;
		else if (__tpacket_has_room(po, 0))
			ret = ROOM_LOW;
	}

	return ret;
}

static int packet_rcv_has_room(struct packet_sock *po, struct sk_buff *skb)
{
	int ret;
	bool has_room;

	spin_lock_bh(&po->sk.sk_receive_queue.lock);
	ret = __packet_rcv_has_room(po, skb);
	has_room = ret == ROOM_NORMAL;
	if (po->pressure == has_room)
		po->pressure = !has_room;
	spin_unlock_bh(&po->sk.sk_receive_queue.lock);

	return ret;
}

static void packet_sock_destruct(struct sock *sk)
{
	skb_queue_purge(&sk->sk_error_queue);

	WARN_ON(atomic_read(&sk->sk_rmem_alloc));
	WARN_ON(atomic_read(&sk->sk_wmem_alloc));

	if (!sock_flag(sk, SOCK_DEAD)) {
		pr_err("Attempt to release alive packet socket: %p\n", sk);
		return;
	}

	sk_refcnt_debug_dec(sk);
}

static bool fanout_flow_is_huge(struct packet_sock *po, struct sk_buff *skb)
{
	u32 rxhash;
	int i, count = 0;

	rxhash = skb_get_hash(skb);
	for (i = 0; i < ROLLOVER_HLEN; i++)
		if (po->rollover->history[i] == rxhash)
			count++;

	po->rollover->history[prandom_u32() % ROLLOVER_HLEN] = rxhash;
	return count > (ROLLOVER_HLEN >> 1);
}

static unsigned int fanout_demux_hash(struct packet_fanout *f,
				      struct sk_buff *skb,
				      unsigned int num)
{
	return reciprocal_scale(__skb_get_hash_symmetric(skb), num);
}

static unsigned int fanout_demux_lb(struct packet_fanout *f,
				    struct sk_buff *skb,
				    unsigned int num)
{
	unsigned int val = atomic_inc_return(&f->rr_cur);

	return val % num;
}

static unsigned int fanout_demux_cpu(struct packet_fanout *f,
				     struct sk_buff *skb,
				     unsigned int num)
{
	return smp_processor_id() % num;
}

static unsigned int fanout_demux_rnd(struct packet_fanout *f,
				     struct sk_buff *skb,
				     unsigned int num)
{
	return prandom_u32_max(num);
}

static unsigned int fanout_demux_rollover(struct packet_fanout *f,
					  struct sk_buff *skb,
					  unsigned int idx, bool try_self,
					  unsigned int num)
{
	struct packet_sock *po, *po_next, *po_skip = NULL;
	unsigned int i, j, room = ROOM_NONE;

	po = pkt_sk(f->arr[idx]);

	if (try_self) {
		room = packet_rcv_has_room(po, skb);
		if (room == ROOM_NORMAL ||
		    (room == ROOM_LOW && !fanout_flow_is_huge(po, skb)))
			return idx;
		po_skip = po;
	}

	i = j = min_t(int, po->rollover->sock, num - 1);
	do {
		po_next = pkt_sk(f->arr[i]);
		if (po_next != po_skip && !po_next->pressure &&
		    packet_rcv_has_room(po_next, skb) == ROOM_NORMAL) {
			if (i != j)
				po->rollover->sock = i;
			atomic_long_inc(&po->rollover->num);
			if (room == ROOM_LOW)
				atomic_long_inc(&po->rollover->num_huge);
			return i;
		}

		if (++i == num)
			i = 0;
	} while (i != j);

	atomic_long_inc(&po->rollover->num_failed);
	return idx;
}

static unsigned int fanout_demux_qm(struct packet_fanout *f,
				    struct sk_buff *skb,
				    unsigned int num)
{
	return skb_get_queue_mapping(skb) % num;
}

static unsigned int fanout_demux_bpf(struct packet_fanout *f,
				     struct sk_buff *skb,
				     unsigned int num)
{
	struct bpf_prog *prog;
	unsigned int ret = 0;

	rcu_read_lock();
	prog = rcu_dereference(f->bpf_prog);
	if (prog)
		ret = bpf_prog_run_clear_cb(prog, skb) % num;
	rcu_read_unlock();

	return ret;
}

static bool fanout_has_flag(struct packet_fanout *f, u16 flag)
{
	return f->flags & (flag >> 8);
}

static int packet_rcv_fanout(struct sk_buff *skb, struct net_device *dev,
			     struct packet_type *pt, struct net_device *orig_dev)
{
	struct packet_fanout *f = pt->af_packet_priv;
	unsigned int num = READ_ONCE(f->num_members);
	struct net *net = read_pnet(&f->net);
	struct packet_sock *po;
	unsigned int idx;

	if (!net_eq(dev_net(dev), net) || !num) {
		kfree_skb(skb);
		return 0;
	}

	if (fanout_has_flag(f, PACKET_FANOUT_FLAG_DEFRAG)) {
		skb = ip_check_defrag(net, skb, IP_DEFRAG_AF_PACKET);
		if (!skb)
			return 0;
	}
	switch (f->type) {
	case PACKET_FANOUT_HASH:
	default:
		idx = fanout_demux_hash(f, skb, num);
		break;
	case PACKET_FANOUT_LB:
		idx = fanout_demux_lb(f, skb, num);
		break;
	case PACKET_FANOUT_CPU:
		idx = fanout_demux_cpu(f, skb, num);
		break;
	case PACKET_FANOUT_RND:
		idx = fanout_demux_rnd(f, skb, num);
		break;
	case PACKET_FANOUT_QM:
		idx = fanout_demux_qm(f, skb, num);
		break;
	case PACKET_FANOUT_ROLLOVER:
		idx = fanout_demux_rollover(f, skb, 0, false, num);
		break;
	case PACKET_FANOUT_CBPF:
	case PACKET_FANOUT_EBPF:
		idx = fanout_demux_bpf(f, skb, num);
		break;
	}

	if (fanout_has_flag(f, PACKET_FANOUT_FLAG_ROLLOVER))
		idx = fanout_demux_rollover(f, skb, idx, true, num);

	po = pkt_sk(f->arr[idx]);
	return po->prot_hook.func(skb, dev, &po->prot_hook, orig_dev);
}

DEFINE_MUTEX(fanout_mutex);
EXPORT_SYMBOL_GPL(fanout_mutex);
static LIST_HEAD(fanout_list);

static void __fanout_link(struct sock *sk, struct packet_sock *po)
{
	struct packet_fanout *f = po->fanout;

	spin_lock(&f->lock);
	f->arr[f->num_members] = sk;
	smp_wmb();
	f->num_members++;
	if (f->num_members == 1)
		dev_add_pack(&f->prot_hook);
	spin_unlock(&f->lock);
}

static void __fanout_unlink(struct sock *sk, struct packet_sock *po)
{
	struct packet_fanout *f = po->fanout;
	int i;

	spin_lock(&f->lock);
	for (i = 0; i < f->num_members; i++) {
		if (f->arr[i] == sk)
			break;
	}
	BUG_ON(i >= f->num_members);
	f->arr[i] = f->arr[f->num_members - 1];
	f->num_members--;
	if (f->num_members == 0)
		__dev_remove_pack(&f->prot_hook);
	spin_unlock(&f->lock);
}

static bool match_fanout_group(struct packet_type *ptype, struct sock *sk)
{
	if (sk->sk_family != PF_PACKET)
		return false;

	return ptype->af_packet_priv == pkt_sk(sk)->fanout;
}

static void fanout_init_data(struct packet_fanout *f)
{
	switch (f->type) {
	case PACKET_FANOUT_LB:
		atomic_set(&f->rr_cur, 0);
		break;
	case PACKET_FANOUT_CBPF:
	case PACKET_FANOUT_EBPF:
		RCU_INIT_POINTER(f->bpf_prog, NULL);
		break;
	}
}

static void __fanout_set_data_bpf(struct packet_fanout *f, struct bpf_prog *new)
{
	struct bpf_prog *old;

	spin_lock(&f->lock);
	old = rcu_dereference_protected(f->bpf_prog, lockdep_is_held(&f->lock));
	rcu_assign_pointer(f->bpf_prog, new);
	spin_unlock(&f->lock);

	if (old) {
		synchronize_net();
		bpf_prog_destroy(old);
	}
}

static int fanout_set_data_cbpf(struct packet_sock *po, char __user *data,
				unsigned int len)
{
	struct bpf_prog *new;
	struct sock_fprog fprog;
	int ret;

	if (sock_flag(&po->sk, SOCK_FILTER_LOCKED))
		return -EPERM;
	if (len != sizeof(fprog))
		return -EINVAL;
	if (copy_from_user(&fprog, data, len))
		return -EFAULT;

	ret = bpf_prog_create_from_user(&new, &fprog, NULL, false);
	if (ret)
		return ret;

	__fanout_set_data_bpf(po->fanout, new);
	return 0;
}

static int fanout_set_data_ebpf(struct packet_sock *po, char __user *data,
				unsigned int len)
{
	struct bpf_prog *new;
	u32 fd;

	if (sock_flag(&po->sk, SOCK_FILTER_LOCKED))
		return -EPERM;
	if (len != sizeof(fd))
		return -EINVAL;
	if (copy_from_user(&fd, data, len))
		return -EFAULT;

	new = bpf_prog_get_type(fd, BPF_PROG_TYPE_SOCKET_FILTER);
	if (IS_ERR(new))
		return PTR_ERR(new);

	__fanout_set_data_bpf(po->fanout, new);
	return 0;
}

static int fanout_set_data(struct packet_sock *po, char __user *data,
			   unsigned int len)
{
	switch (po->fanout->type) {
	case PACKET_FANOUT_CBPF:
		return fanout_set_data_cbpf(po, data, len);
	case PACKET_FANOUT_EBPF:
		return fanout_set_data_ebpf(po, data, len);
	default:
		return -EINVAL;
	};
}

static void fanout_release_data(struct packet_fanout *f)
{
	switch (f->type) {
	case PACKET_FANOUT_CBPF:
	case PACKET_FANOUT_EBPF:
		__fanout_set_data_bpf(f, NULL);
	};
}

static int fanout_add(struct sock *sk, u16 id, u16 type_flags)
{
	struct packet_rollover *rollover = NULL;
	struct packet_sock *po = pkt_sk(sk);
	struct packet_fanout *f, *match;
	u8 type = type_flags & 0xff;
	u8 flags = type_flags >> 8;
	int err;

	switch (type) {
	case PACKET_FANOUT_ROLLOVER:
		if (type_flags & PACKET_FANOUT_FLAG_ROLLOVER)
			return -EINVAL;
	case PACKET_FANOUT_HASH:
	case PACKET_FANOUT_LB:
	case PACKET_FANOUT_CPU:
	case PACKET_FANOUT_RND:
	case PACKET_FANOUT_QM:
	case PACKET_FANOUT_CBPF:
	case PACKET_FANOUT_EBPF:
		break;
	default:
		return -EINVAL;
	}

	mutex_lock(&fanout_mutex);

	err = -EALREADY;
	if (po->fanout)
		goto out;

	if (type == PACKET_FANOUT_ROLLOVER ||
	    (type_flags & PACKET_FANOUT_FLAG_ROLLOVER)) {
		err = -ENOMEM;
		rollover = kzalloc(sizeof(*rollover), GFP_KERNEL);
		if (!rollover)
			goto out;
		atomic_long_set(&rollover->num, 0);
		atomic_long_set(&rollover->num_huge, 0);
		atomic_long_set(&rollover->num_failed, 0);
<<<<<<< HEAD
		po->rollover = rollover;
=======
>>>>>>> 2e4575e9
	}

	match = NULL;
	list_for_each_entry(f, &fanout_list, list) {
		if (f->id == id &&
		    read_pnet(&f->net) == sock_net(sk)) {
			match = f;
			break;
		}
	}
	err = -EINVAL;
	if (match && match->flags != flags)
		goto out;
	if (!match) {
		err = -ENOMEM;
		match = kzalloc(sizeof(*match), GFP_KERNEL);
		if (!match)
			goto out;
		write_pnet(&match->net, sock_net(sk));
		match->id = id;
		match->type = type;
		match->flags = flags;
		INIT_LIST_HEAD(&match->list);
		spin_lock_init(&match->lock);
		atomic_set(&match->sk_ref, 0);
		fanout_init_data(match);
		match->prot_hook.type = po->prot_hook.type;
		match->prot_hook.dev = po->prot_hook.dev;
		match->prot_hook.func = packet_rcv_fanout;
		match->prot_hook.af_packet_priv = match;
		match->prot_hook.id_match = match_fanout_group;
		list_add(&match->list, &fanout_list);
	}
	err = -EINVAL;

	spin_lock(&po->bind_lock);
	if (po->running &&
	    match->type == type &&
	    match->prot_hook.type == po->prot_hook.type &&
	    match->prot_hook.dev == po->prot_hook.dev) {
		err = -ENOSPC;
		if (atomic_read(&match->sk_ref) < PACKET_FANOUT_MAX) {
			__dev_remove_pack(&po->prot_hook);
			po->fanout = match;
			po->rollover = rollover;
			rollover = NULL;
			atomic_inc(&match->sk_ref);
			__fanout_link(sk, po);
			err = 0;
		}
	}
	spin_unlock(&po->bind_lock);

	if (err && !atomic_read(&match->sk_ref)) {
		list_del(&match->list);
		kfree(match);
	}

out:
<<<<<<< HEAD
	if (err && rollover) {
		kfree_rcu(rollover, rcu);
		po->rollover = NULL;
	}
=======
	kfree(rollover);
>>>>>>> 2e4575e9
	mutex_unlock(&fanout_mutex);
	return err;
}

/* If pkt_sk(sk)->fanout->sk_ref is zero, this function removes
 * pkt_sk(sk)->fanout from fanout_list and returns pkt_sk(sk)->fanout.
 * It is the responsibility of the caller to call fanout_release_data() and
 * free the returned packet_fanout (after synchronize_net())
 */
static struct packet_fanout *fanout_release(struct sock *sk)
{
	struct packet_sock *po = pkt_sk(sk);
	struct packet_fanout *f;

	mutex_lock(&fanout_mutex);
	f = po->fanout;
	if (f) {
		po->fanout = NULL;
<<<<<<< HEAD

		if (atomic_dec_and_test(&f->sk_ref))
			list_del(&f->list);
		else
			f = NULL;

		if (po->rollover) {
			kfree_rcu(po->rollover, rcu);
			po->rollover = NULL;
		}
=======

		if (atomic_dec_and_test(&f->sk_ref))
			list_del(&f->list);
		else
			f = NULL;
>>>>>>> 2e4575e9
	}
	mutex_unlock(&fanout_mutex);

	return f;
}

static bool packet_extra_vlan_len_allowed(const struct net_device *dev,
					  struct sk_buff *skb)
{
	/* Earlier code assumed this would be a VLAN pkt, double-check
	 * this now that we have the actual packet in hand. We can only
	 * do this check on Ethernet devices.
	 */
	if (unlikely(dev->type != ARPHRD_ETHER))
		return false;

	skb_reset_mac_header(skb);
	return likely(eth_hdr(skb)->h_proto == htons(ETH_P_8021Q));
}

static const struct proto_ops packet_ops;

static const struct proto_ops packet_ops_spkt;

static int packet_rcv_spkt(struct sk_buff *skb, struct net_device *dev,
			   struct packet_type *pt, struct net_device *orig_dev)
{
	struct sock *sk;
	struct sockaddr_pkt *spkt;

	/*
	 *	When we registered the protocol we saved the socket in the data
	 *	field for just this event.
	 */

	sk = pt->af_packet_priv;

	/*
	 *	Yank back the headers [hope the device set this
	 *	right or kerboom...]
	 *
	 *	Incoming packets have ll header pulled,
	 *	push it back.
	 *
	 *	For outgoing ones skb->data == skb_mac_header(skb)
	 *	so that this procedure is noop.
	 */

	if (skb->pkt_type == PACKET_LOOPBACK)
		goto out;

	if (!net_eq(dev_net(dev), sock_net(sk)))
		goto out;

	skb = skb_share_check(skb, GFP_ATOMIC);
	if (skb == NULL)
		goto oom;

	/* drop any routing info */
	skb_dst_drop(skb);

	/* drop conntrack reference */
	nf_reset(skb);

	spkt = &PACKET_SKB_CB(skb)->sa.pkt;

	skb_push(skb, skb->data - skb_mac_header(skb));

	/*
	 *	The SOCK_PACKET socket receives _all_ frames.
	 */

	spkt->spkt_family = dev->type;
	strlcpy(spkt->spkt_device, dev->name, sizeof(spkt->spkt_device));
	spkt->spkt_protocol = skb->protocol;

	/*
	 *	Charge the memory to the socket. This is done specifically
	 *	to prevent sockets using all the memory up.
	 */

	if (sock_queue_rcv_skb(sk, skb) == 0)
		return 0;

out:
	kfree_skb(skb);
oom:
	return 0;
}


/*
 *	Output a raw packet to a device layer. This bypasses all the other
 *	protocol layers and you must therefore supply it with a complete frame
 */

static int packet_sendmsg_spkt(struct socket *sock, struct msghdr *msg,
			       size_t len)
{
	struct sock *sk = sock->sk;
	DECLARE_SOCKADDR(struct sockaddr_pkt *, saddr, msg->msg_name);
	struct sk_buff *skb = NULL;
	struct net_device *dev;
	struct sockcm_cookie sockc;
	__be16 proto = 0;
	int err;
	int extra_len = 0;

	/*
	 *	Get and verify the address.
	 */

	if (saddr) {
		if (msg->msg_namelen < sizeof(struct sockaddr))
			return -EINVAL;
		if (msg->msg_namelen == sizeof(struct sockaddr_pkt))
			proto = saddr->spkt_protocol;
	} else
		return -ENOTCONN;	/* SOCK_PACKET must be sent giving an address */

	/*
	 *	Find the device first to size check it
	 */

	saddr->spkt_device[sizeof(saddr->spkt_device) - 1] = 0;
retry:
	rcu_read_lock();
	dev = dev_get_by_name_rcu(sock_net(sk), saddr->spkt_device);
	err = -ENODEV;
	if (dev == NULL)
		goto out_unlock;

	err = -ENETDOWN;
	if (!(dev->flags & IFF_UP))
		goto out_unlock;

	/*
	 * You may not queue a frame bigger than the mtu. This is the lowest level
	 * raw protocol and you must do your own fragmentation at this level.
	 */

	if (unlikely(sock_flag(sk, SOCK_NOFCS))) {
		if (!netif_supports_nofcs(dev)) {
			err = -EPROTONOSUPPORT;
			goto out_unlock;
		}
		extra_len = 4; /* We're doing our own CRC */
	}

	err = -EMSGSIZE;
	if (len > dev->mtu + dev->hard_header_len + VLAN_HLEN + extra_len)
		goto out_unlock;

	if (!skb) {
		size_t reserved = LL_RESERVED_SPACE(dev);
		int tlen = dev->needed_tailroom;
		unsigned int hhlen = dev->header_ops ? dev->hard_header_len : 0;

		rcu_read_unlock();
		skb = sock_wmalloc(sk, len + reserved + tlen, 0, GFP_KERNEL);
		if (skb == NULL)
			return -ENOBUFS;
		/* FIXME: Save some space for broken drivers that write a hard
		 * header at transmission time by themselves. PPP is the notable
		 * one here. This should really be fixed at the driver level.
		 */
		skb_reserve(skb, reserved);
		skb_reset_network_header(skb);

		/* Try to align data part correctly */
		if (hhlen) {
			skb->data -= hhlen;
			skb->tail -= hhlen;
			if (len < hhlen)
				skb_reset_network_header(skb);
		}
		err = memcpy_from_msg(skb_put(skb, len), msg, len);
		if (err)
			goto out_free;
		goto retry;
	}

	if (!dev_validate_header(dev, skb->data, len)) {
		err = -EINVAL;
		goto out_unlock;
	}
	if (len > (dev->mtu + dev->hard_header_len + extra_len) &&
	    !packet_extra_vlan_len_allowed(dev, skb)) {
		err = -EMSGSIZE;
		goto out_unlock;
	}

	sockc.tsflags = sk->sk_tsflags;
	if (msg->msg_controllen) {
		err = sock_cmsg_send(sk, msg, &sockc);
		if (unlikely(err))
			goto out_unlock;
	}

	skb->protocol = proto;
	skb->dev = dev;
	skb->priority = sk->sk_priority;
	skb->mark = sk->sk_mark;

	sock_tx_timestamp(sk, sockc.tsflags, &skb_shinfo(skb)->tx_flags);

	if (unlikely(extra_len == 4))
		skb->no_fcs = 1;

	skb_probe_transport_header(skb, 0);

	dev_queue_xmit(skb);
	rcu_read_unlock();
	return len;

out_unlock:
	rcu_read_unlock();
out_free:
	kfree_skb(skb);
	return err;
}

static unsigned int run_filter(struct sk_buff *skb,
			       const struct sock *sk,
			       unsigned int res)
{
	struct sk_filter *filter;

	rcu_read_lock();
	filter = rcu_dereference(sk->sk_filter);
	if (filter != NULL)
		res = bpf_prog_run_clear_cb(filter->prog, skb);
	rcu_read_unlock();

	return res;
}

static int __packet_rcv_vnet(const struct sk_buff *skb,
			     struct virtio_net_hdr *vnet_hdr)
{
	*vnet_hdr = (const struct virtio_net_hdr) { 0 };

	if (virtio_net_hdr_from_skb(skb, vnet_hdr, vio_le(), true))
		BUG();

	return 0;
}

static int packet_rcv_vnet(struct msghdr *msg, const struct sk_buff *skb,
			   size_t *len)
{
	struct virtio_net_hdr vnet_hdr;

	if (*len < sizeof(vnet_hdr))
		return -EINVAL;
	*len -= sizeof(vnet_hdr);

	if (__packet_rcv_vnet(skb, &vnet_hdr))
		return -EINVAL;

	return memcpy_to_msg(msg, (void *)&vnet_hdr, sizeof(vnet_hdr));
}

/*
 * This function makes lazy skb cloning in hope that most of packets
 * are discarded by BPF.
 *
 * Note tricky part: we DO mangle shared skb! skb->data, skb->len
 * and skb->cb are mangled. It works because (and until) packets
 * falling here are owned by current CPU. Output packets are cloned
 * by dev_queue_xmit_nit(), input packets are processed by net_bh
 * sequencially, so that if we return skb to original state on exit,
 * we will not harm anyone.
 */

static int packet_rcv(struct sk_buff *skb, struct net_device *dev,
		      struct packet_type *pt, struct net_device *orig_dev)
{
	struct sock *sk;
	struct sockaddr_ll *sll;
	struct packet_sock *po;
	u8 *skb_head = skb->data;
	int skb_len = skb->len;
	unsigned int snaplen, res;
	bool is_drop_n_account = false;

	if (skb->pkt_type == PACKET_LOOPBACK)
		goto drop;

	sk = pt->af_packet_priv;
	po = pkt_sk(sk);

	if (!net_eq(dev_net(dev), sock_net(sk)))
		goto drop;

	skb->dev = dev;

	if (dev->header_ops) {
		/* The device has an explicit notion of ll header,
		 * exported to higher levels.
		 *
		 * Otherwise, the device hides details of its frame
		 * structure, so that corresponding packet head is
		 * never delivered to user.
		 */
		if (sk->sk_type != SOCK_DGRAM)
			skb_push(skb, skb->data - skb_mac_header(skb));
		else if (skb->pkt_type == PACKET_OUTGOING) {
			/* Special case: outgoing packets have ll header at head */
			skb_pull(skb, skb_network_offset(skb));
		}
	}

	snaplen = skb->len;

	res = run_filter(skb, sk, snaplen);
	if (!res)
		goto drop_n_restore;
	if (snaplen > res)
		snaplen = res;

	if (atomic_read(&sk->sk_rmem_alloc) >= sk->sk_rcvbuf)
		goto drop_n_acct;

	if (skb_shared(skb)) {
		struct sk_buff *nskb = skb_clone(skb, GFP_ATOMIC);
		if (nskb == NULL)
			goto drop_n_acct;

		if (skb_head != skb->data) {
			skb->data = skb_head;
			skb->len = skb_len;
		}
		consume_skb(skb);
		skb = nskb;
	}

	sock_skb_cb_check_size(sizeof(*PACKET_SKB_CB(skb)) + MAX_ADDR_LEN - 8);

	sll = &PACKET_SKB_CB(skb)->sa.ll;
	sll->sll_hatype = dev->type;
	sll->sll_pkttype = skb->pkt_type;
	if (unlikely(po->origdev))
		sll->sll_ifindex = orig_dev->ifindex;
	else
		sll->sll_ifindex = dev->ifindex;

	sll->sll_halen = dev_parse_header(skb, sll->sll_addr);

	/* sll->sll_family and sll->sll_protocol are set in packet_recvmsg().
	 * Use their space for storing the original skb length.
	 */
	PACKET_SKB_CB(skb)->sa.origlen = skb->len;

	if (pskb_trim(skb, snaplen))
		goto drop_n_acct;

	skb_set_owner_r(skb, sk);
	skb->dev = NULL;
	skb_dst_drop(skb);

	/* drop conntrack reference */
	nf_reset(skb);

	spin_lock(&sk->sk_receive_queue.lock);
	po->stats.stats1.tp_packets++;
	sock_skb_set_dropcount(sk, skb);
	__skb_queue_tail(&sk->sk_receive_queue, skb);
	spin_unlock(&sk->sk_receive_queue.lock);
	sk->sk_data_ready(sk);
	return 0;

drop_n_acct:
	is_drop_n_account = true;
	spin_lock(&sk->sk_receive_queue.lock);
	po->stats.stats1.tp_drops++;
	atomic_inc(&sk->sk_drops);
	spin_unlock(&sk->sk_receive_queue.lock);

drop_n_restore:
	if (skb_head != skb->data && skb_shared(skb)) {
		skb->data = skb_head;
		skb->len = skb_len;
	}
drop:
	if (!is_drop_n_account)
		consume_skb(skb);
	else
		kfree_skb(skb);
	return 0;
}

static int tpacket_rcv(struct sk_buff *skb, struct net_device *dev,
		       struct packet_type *pt, struct net_device *orig_dev)
{
	struct sock *sk;
	struct packet_sock *po;
	struct sockaddr_ll *sll;
	union tpacket_uhdr h;
	u8 *skb_head = skb->data;
	int skb_len = skb->len;
	unsigned int snaplen, res;
	unsigned long status = TP_STATUS_USER;
	unsigned short macoff, netoff, hdrlen;
	struct sk_buff *copy_skb = NULL;
	struct timespec ts;
	__u32 ts_status;
	bool is_drop_n_account = false;
	bool do_vnet = false;

	/* struct tpacket{2,3}_hdr is aligned to a multiple of TPACKET_ALIGNMENT.
	 * We may add members to them until current aligned size without forcing
	 * userspace to call getsockopt(..., PACKET_HDRLEN, ...).
	 */
	BUILD_BUG_ON(TPACKET_ALIGN(sizeof(*h.h2)) != 32);
	BUILD_BUG_ON(TPACKET_ALIGN(sizeof(*h.h3)) != 48);

	if (skb->pkt_type == PACKET_LOOPBACK)
		goto drop;

	sk = pt->af_packet_priv;
	po = pkt_sk(sk);

	if (!net_eq(dev_net(dev), sock_net(sk)))
		goto drop;

	if (dev->header_ops) {
		if (sk->sk_type != SOCK_DGRAM)
			skb_push(skb, skb->data - skb_mac_header(skb));
		else if (skb->pkt_type == PACKET_OUTGOING) {
			/* Special case: outgoing packets have ll header at head */
			skb_pull(skb, skb_network_offset(skb));
		}
	}

	snaplen = skb->len;

	res = run_filter(skb, sk, snaplen);
	if (!res)
		goto drop_n_restore;

	if (skb->ip_summed == CHECKSUM_PARTIAL)
		status |= TP_STATUS_CSUMNOTREADY;
	else if (skb->pkt_type != PACKET_OUTGOING &&
		 (skb->ip_summed == CHECKSUM_COMPLETE ||
		  skb_csum_unnecessary(skb)))
		status |= TP_STATUS_CSUM_VALID;

	if (snaplen > res)
		snaplen = res;

	if (sk->sk_type == SOCK_DGRAM) {
		macoff = netoff = TPACKET_ALIGN(po->tp_hdrlen) + 16 +
				  po->tp_reserve;
	} else {
		unsigned int maclen = skb_network_offset(skb);
		netoff = TPACKET_ALIGN(po->tp_hdrlen +
				       (maclen < 16 ? 16 : maclen)) +
				       po->tp_reserve;
		if (po->has_vnet_hdr) {
			netoff += sizeof(struct virtio_net_hdr);
			do_vnet = true;
		}
		macoff = netoff - maclen;
	}
	if (po->tp_version <= TPACKET_V2) {
		if (macoff + snaplen > po->rx_ring.frame_size) {
			if (po->copy_thresh &&
			    atomic_read(&sk->sk_rmem_alloc) < sk->sk_rcvbuf) {
				if (skb_shared(skb)) {
					copy_skb = skb_clone(skb, GFP_ATOMIC);
				} else {
					copy_skb = skb_get(skb);
					skb_head = skb->data;
				}
				if (copy_skb)
					skb_set_owner_r(copy_skb, sk);
			}
			snaplen = po->rx_ring.frame_size - macoff;
			if ((int)snaplen < 0) {
				snaplen = 0;
				do_vnet = false;
			}
		}
	} else if (unlikely(macoff + snaplen >
			    GET_PBDQC_FROM_RB(&po->rx_ring)->max_frame_len)) {
		u32 nval;

		nval = GET_PBDQC_FROM_RB(&po->rx_ring)->max_frame_len - macoff;
		pr_err_once("tpacket_rcv: packet too big, clamped from %u to %u. macoff=%u\n",
			    snaplen, nval, macoff);
		snaplen = nval;
		if (unlikely((int)snaplen < 0)) {
			snaplen = 0;
			macoff = GET_PBDQC_FROM_RB(&po->rx_ring)->max_frame_len;
			do_vnet = false;
		}
	}
	spin_lock(&sk->sk_receive_queue.lock);
	h.raw = packet_current_rx_frame(po, skb,
					TP_STATUS_KERNEL, (macoff+snaplen));
	if (!h.raw)
		goto drop_n_account;
	if (po->tp_version <= TPACKET_V2) {
		packet_increment_rx_head(po, &po->rx_ring);
	/*
	 * LOSING will be reported till you read the stats,
	 * because it's COR - Clear On Read.
	 * Anyways, moving it for V1/V2 only as V3 doesn't need this
	 * at packet level.
	 */
		if (po->stats.stats1.tp_drops)
			status |= TP_STATUS_LOSING;
	}
	po->stats.stats1.tp_packets++;
	if (copy_skb) {
		status |= TP_STATUS_COPY;
		__skb_queue_tail(&sk->sk_receive_queue, copy_skb);
	}
	spin_unlock(&sk->sk_receive_queue.lock);

	if (do_vnet) {
		if (__packet_rcv_vnet(skb, h.raw + macoff -
					   sizeof(struct virtio_net_hdr))) {
			spin_lock(&sk->sk_receive_queue.lock);
			goto drop_n_account;
		}
	}

	skb_copy_bits(skb, 0, h.raw + macoff, snaplen);

	if (!(ts_status = tpacket_get_timestamp(skb, &ts, po->tp_tstamp)))
		getnstimeofday(&ts);

	status |= ts_status;

	switch (po->tp_version) {
	case TPACKET_V1:
		h.h1->tp_len = skb->len;
		h.h1->tp_snaplen = snaplen;
		h.h1->tp_mac = macoff;
		h.h1->tp_net = netoff;
		h.h1->tp_sec = ts.tv_sec;
		h.h1->tp_usec = ts.tv_nsec / NSEC_PER_USEC;
		hdrlen = sizeof(*h.h1);
		break;
	case TPACKET_V2:
		h.h2->tp_len = skb->len;
		h.h2->tp_snaplen = snaplen;
		h.h2->tp_mac = macoff;
		h.h2->tp_net = netoff;
		h.h2->tp_sec = ts.tv_sec;
		h.h2->tp_nsec = ts.tv_nsec;
		if (skb_vlan_tag_present(skb)) {
			h.h2->tp_vlan_tci = skb_vlan_tag_get(skb);
			h.h2->tp_vlan_tpid = ntohs(skb->vlan_proto);
			status |= TP_STATUS_VLAN_VALID | TP_STATUS_VLAN_TPID_VALID;
		} else {
			h.h2->tp_vlan_tci = 0;
			h.h2->tp_vlan_tpid = 0;
		}
		memset(h.h2->tp_padding, 0, sizeof(h.h2->tp_padding));
		hdrlen = sizeof(*h.h2);
		break;
	case TPACKET_V3:
		/* tp_nxt_offset,vlan are already populated above.
		 * So DONT clear those fields here
		 */
		h.h3->tp_status |= status;
		h.h3->tp_len = skb->len;
		h.h3->tp_snaplen = snaplen;
		h.h3->tp_mac = macoff;
		h.h3->tp_net = netoff;
		h.h3->tp_sec  = ts.tv_sec;
		h.h3->tp_nsec = ts.tv_nsec;
		memset(h.h3->tp_padding, 0, sizeof(h.h3->tp_padding));
		hdrlen = sizeof(*h.h3);
		break;
	default:
		BUG();
	}

	sll = h.raw + TPACKET_ALIGN(hdrlen);
	sll->sll_halen = dev_parse_header(skb, sll->sll_addr);
	sll->sll_family = AF_PACKET;
	sll->sll_hatype = dev->type;
	sll->sll_protocol = skb->protocol;
	sll->sll_pkttype = skb->pkt_type;
	if (unlikely(po->origdev))
		sll->sll_ifindex = orig_dev->ifindex;
	else
		sll->sll_ifindex = dev->ifindex;

	smp_mb();

#if ARCH_IMPLEMENTS_FLUSH_DCACHE_PAGE == 1
	if (po->tp_version <= TPACKET_V2) {
		u8 *start, *end;

		end = (u8 *) PAGE_ALIGN((unsigned long) h.raw +
					macoff + snaplen);

		for (start = h.raw; start < end; start += PAGE_SIZE)
			flush_dcache_page(pgv_to_page(start));
	}
	smp_wmb();
#endif

	if (po->tp_version <= TPACKET_V2) {
		__packet_set_status(po, h.raw, status);
		sk->sk_data_ready(sk);
	} else {
		prb_clear_blk_fill_status(&po->rx_ring);
	}

drop_n_restore:
	if (skb_head != skb->data && skb_shared(skb)) {
		skb->data = skb_head;
		skb->len = skb_len;
	}
drop:
	if (!is_drop_n_account)
		consume_skb(skb);
	else
		kfree_skb(skb);
	return 0;

drop_n_account:
	is_drop_n_account = true;
	po->stats.stats1.tp_drops++;
	spin_unlock(&sk->sk_receive_queue.lock);

	sk->sk_data_ready(sk);
	kfree_skb(copy_skb);
	goto drop_n_restore;
}

static void tpacket_destruct_skb(struct sk_buff *skb)
{
	struct packet_sock *po = pkt_sk(skb->sk);

	if (likely(po->tx_ring.pg_vec)) {
		void *ph;
		__u32 ts;

		ph = skb_shinfo(skb)->destructor_arg;
		packet_dec_pending(&po->tx_ring);

		ts = __packet_set_timestamp(po, ph, skb);
		__packet_set_status(po, ph, TP_STATUS_AVAILABLE | ts);
	}

	sock_wfree(skb);
}

static void tpacket_set_protocol(const struct net_device *dev,
				 struct sk_buff *skb)
{
	if (dev->type == ARPHRD_ETHER) {
		skb_reset_mac_header(skb);
		skb->protocol = eth_hdr(skb)->h_proto;
	}
}

static int __packet_snd_vnet_parse(struct virtio_net_hdr *vnet_hdr, size_t len)
{
	unsigned short gso_type = 0;

	if ((vnet_hdr->flags & VIRTIO_NET_HDR_F_NEEDS_CSUM) &&
	    (__virtio16_to_cpu(vio_le(), vnet_hdr->csum_start) +
	     __virtio16_to_cpu(vio_le(), vnet_hdr->csum_offset) + 2 >
	      __virtio16_to_cpu(vio_le(), vnet_hdr->hdr_len)))
		vnet_hdr->hdr_len = __cpu_to_virtio16(vio_le(),
			 __virtio16_to_cpu(vio_le(), vnet_hdr->csum_start) +
			__virtio16_to_cpu(vio_le(), vnet_hdr->csum_offset) + 2);

	if (__virtio16_to_cpu(vio_le(), vnet_hdr->hdr_len) > len)
		return -EINVAL;

	if (vnet_hdr->gso_type != VIRTIO_NET_HDR_GSO_NONE) {
		switch (vnet_hdr->gso_type & ~VIRTIO_NET_HDR_GSO_ECN) {
		case VIRTIO_NET_HDR_GSO_TCPV4:
			gso_type = SKB_GSO_TCPV4;
			break;
		case VIRTIO_NET_HDR_GSO_TCPV6:
			gso_type = SKB_GSO_TCPV6;
			break;
		case VIRTIO_NET_HDR_GSO_UDP:
			gso_type = SKB_GSO_UDP;
			break;
		default:
			return -EINVAL;
		}

		if (vnet_hdr->gso_type & VIRTIO_NET_HDR_GSO_ECN)
			gso_type |= SKB_GSO_TCP_ECN;

		if (vnet_hdr->gso_size == 0)
			return -EINVAL;
	}

	vnet_hdr->gso_type = gso_type;	/* changes type, temporary storage */
	return 0;
}

static int packet_snd_vnet_parse(struct msghdr *msg, size_t *len,
				 struct virtio_net_hdr *vnet_hdr)
{
	int n;

	if (*len < sizeof(*vnet_hdr))
		return -EINVAL;
	*len -= sizeof(*vnet_hdr);

	n = copy_from_iter(vnet_hdr, sizeof(*vnet_hdr), &msg->msg_iter);
	if (n != sizeof(*vnet_hdr))
		return -EFAULT;

	return __packet_snd_vnet_parse(vnet_hdr, *len);
}

static int packet_snd_vnet_gso(struct sk_buff *skb,
			       struct virtio_net_hdr *vnet_hdr)
{
	if (vnet_hdr->flags & VIRTIO_NET_HDR_F_NEEDS_CSUM) {
		u16 s = __virtio16_to_cpu(vio_le(), vnet_hdr->csum_start);
		u16 o = __virtio16_to_cpu(vio_le(), vnet_hdr->csum_offset);

		if (!skb_partial_csum_set(skb, s, o))
			return -EINVAL;
	}

	skb_shinfo(skb)->gso_size =
		__virtio16_to_cpu(vio_le(), vnet_hdr->gso_size);
	skb_shinfo(skb)->gso_type = vnet_hdr->gso_type;

	/* Header must be checked, and gso_segs computed. */
	skb_shinfo(skb)->gso_type |= SKB_GSO_DODGY;
	skb_shinfo(skb)->gso_segs = 0;
	return 0;
}

static int tpacket_fill_skb(struct packet_sock *po, struct sk_buff *skb,
		void *frame, struct net_device *dev, void *data, int tp_len,
		__be16 proto, unsigned char *addr, int hlen, int copylen,
		const struct sockcm_cookie *sockc)
{
	union tpacket_uhdr ph;
	int to_write, offset, len, nr_frags, len_max;
	struct socket *sock = po->sk.sk_socket;
	struct page *page;
	int err;

	ph.raw = frame;

	skb->protocol = proto;
	skb->dev = dev;
	skb->priority = po->sk.sk_priority;
	skb->mark = po->sk.sk_mark;
	sock_tx_timestamp(&po->sk, sockc->tsflags, &skb_shinfo(skb)->tx_flags);
	skb_shinfo(skb)->destructor_arg = ph.raw;

	skb_reserve(skb, hlen);
	skb_reset_network_header(skb);

	to_write = tp_len;

	if (sock->type == SOCK_DGRAM) {
		err = dev_hard_header(skb, dev, ntohs(proto), addr,
				NULL, tp_len);
		if (unlikely(err < 0))
			return -EINVAL;
	} else if (copylen) {
		int hdrlen = min_t(int, copylen, tp_len);

		skb_push(skb, dev->hard_header_len);
		skb_put(skb, copylen - dev->hard_header_len);
		err = skb_store_bits(skb, 0, data, hdrlen);
		if (unlikely(err))
			return err;
		if (!dev_validate_header(dev, skb->data, hdrlen))
			return -EINVAL;
		if (!skb->protocol)
			tpacket_set_protocol(dev, skb);

		data += hdrlen;
		to_write -= hdrlen;
	}

	offset = offset_in_page(data);
	len_max = PAGE_SIZE - offset;
	len = ((to_write > len_max) ? len_max : to_write);

	skb->data_len = to_write;
	skb->len += to_write;
	skb->truesize += to_write;
	atomic_add(to_write, &po->sk.sk_wmem_alloc);

	while (likely(to_write)) {
		nr_frags = skb_shinfo(skb)->nr_frags;

		if (unlikely(nr_frags >= MAX_SKB_FRAGS)) {
			pr_err("Packet exceed the number of skb frags(%lu)\n",
			       MAX_SKB_FRAGS);
			return -EFAULT;
		}

		page = pgv_to_page(data);
		data += len;
		flush_dcache_page(page);
		get_page(page);
		skb_fill_page_desc(skb, nr_frags, page, offset, len);
		to_write -= len;
		offset = 0;
		len_max = PAGE_SIZE;
		len = ((to_write > len_max) ? len_max : to_write);
	}

	skb_probe_transport_header(skb, 0);

	return tp_len;
}

static int tpacket_parse_header(struct packet_sock *po, void *frame,
				int size_max, void **data)
{
	union tpacket_uhdr ph;
	int tp_len, off;

	ph.raw = frame;

	switch (po->tp_version) {
	case TPACKET_V2:
		tp_len = ph.h2->tp_len;
		break;
	default:
		tp_len = ph.h1->tp_len;
		break;
	}
	if (unlikely(tp_len > size_max)) {
		pr_err("packet size is too long (%d > %d)\n", tp_len, size_max);
		return -EMSGSIZE;
	}

	if (unlikely(po->tp_tx_has_off)) {
		int off_min, off_max;

		off_min = po->tp_hdrlen - sizeof(struct sockaddr_ll);
		off_max = po->tx_ring.frame_size - tp_len;
		if (po->sk.sk_type == SOCK_DGRAM) {
			switch (po->tp_version) {
			case TPACKET_V2:
				off = ph.h2->tp_net;
				break;
			default:
				off = ph.h1->tp_net;
				break;
			}
		} else {
			switch (po->tp_version) {
			case TPACKET_V2:
				off = ph.h2->tp_mac;
				break;
			default:
				off = ph.h1->tp_mac;
				break;
			}
		}
		if (unlikely((off < off_min) || (off_max < off)))
			return -EINVAL;
	} else {
		off = po->tp_hdrlen - sizeof(struct sockaddr_ll);
	}

	*data = frame + off;
	return tp_len;
}

static int tpacket_snd(struct packet_sock *po, struct msghdr *msg)
{
	struct sk_buff *skb;
	struct net_device *dev;
	struct virtio_net_hdr *vnet_hdr = NULL;
	struct sockcm_cookie sockc;
	__be16 proto;
	int err, reserve = 0;
	void *ph;
	DECLARE_SOCKADDR(struct sockaddr_ll *, saddr, msg->msg_name);
	bool need_wait = !(msg->msg_flags & MSG_DONTWAIT);
	int tp_len, size_max;
	unsigned char *addr;
	void *data;
	int len_sum = 0;
	int status = TP_STATUS_AVAILABLE;
	int hlen, tlen, copylen = 0;

	mutex_lock(&po->pg_vec_lock);

	if (likely(saddr == NULL)) {
		dev	= packet_cached_dev_get(po);
		proto	= po->num;
		addr	= NULL;
	} else {
		err = -EINVAL;
		if (msg->msg_namelen < sizeof(struct sockaddr_ll))
			goto out;
		if (msg->msg_namelen < (saddr->sll_halen
					+ offsetof(struct sockaddr_ll,
						sll_addr)))
			goto out;
		proto	= saddr->sll_protocol;
		addr	= saddr->sll_addr;
		dev = dev_get_by_index(sock_net(&po->sk), saddr->sll_ifindex);
	}

	err = -ENXIO;
	if (unlikely(dev == NULL))
		goto out;
	err = -ENETDOWN;
	if (unlikely(!(dev->flags & IFF_UP)))
		goto out_put;

	sockc.tsflags = po->sk.sk_tsflags;
	if (msg->msg_controllen) {
		err = sock_cmsg_send(&po->sk, msg, &sockc);
		if (unlikely(err))
			goto out_put;
	}

	if (po->sk.sk_socket->type == SOCK_RAW)
		reserve = dev->hard_header_len;
	size_max = po->tx_ring.frame_size
		- (po->tp_hdrlen - sizeof(struct sockaddr_ll));

	if ((size_max > dev->mtu + reserve + VLAN_HLEN) && !po->has_vnet_hdr)
		size_max = dev->mtu + reserve + VLAN_HLEN;

	do {
		ph = packet_current_frame(po, &po->tx_ring,
					  TP_STATUS_SEND_REQUEST);
		if (unlikely(ph == NULL)) {
			if (need_wait && need_resched())
				schedule();
			continue;
		}

		skb = NULL;
		tp_len = tpacket_parse_header(po, ph, size_max, &data);
		if (tp_len < 0)
			goto tpacket_error;

		status = TP_STATUS_SEND_REQUEST;
		hlen = LL_RESERVED_SPACE(dev);
		tlen = dev->needed_tailroom;
		if (po->has_vnet_hdr) {
			vnet_hdr = data;
			data += sizeof(*vnet_hdr);
			tp_len -= sizeof(*vnet_hdr);
			if (tp_len < 0 ||
			    __packet_snd_vnet_parse(vnet_hdr, tp_len)) {
				tp_len = -EINVAL;
				goto tpacket_error;
			}
			copylen = __virtio16_to_cpu(vio_le(),
						    vnet_hdr->hdr_len);
		}
		copylen = max_t(int, copylen, dev->hard_header_len);
		skb = sock_alloc_send_skb(&po->sk,
				hlen + tlen + sizeof(struct sockaddr_ll) +
				(copylen - dev->hard_header_len),
				!need_wait, &err);

		if (unlikely(skb == NULL)) {
			/* we assume the socket was initially writeable ... */
			if (likely(len_sum > 0))
				err = len_sum;
			goto out_status;
		}
		tp_len = tpacket_fill_skb(po, skb, ph, dev, data, tp_len, proto,
					  addr, hlen, copylen, &sockc);
		if (likely(tp_len >= 0) &&
		    tp_len > dev->mtu + reserve &&
		    !po->has_vnet_hdr &&
		    !packet_extra_vlan_len_allowed(dev, skb))
			tp_len = -EMSGSIZE;

		if (unlikely(tp_len < 0)) {
tpacket_error:
			if (po->tp_loss) {
				__packet_set_status(po, ph,
						TP_STATUS_AVAILABLE);
				packet_increment_head(&po->tx_ring);
				kfree_skb(skb);
				continue;
			} else {
				status = TP_STATUS_WRONG_FORMAT;
				err = tp_len;
				goto out_status;
			}
		}

		if (po->has_vnet_hdr && packet_snd_vnet_gso(skb, vnet_hdr)) {
			tp_len = -EINVAL;
			goto tpacket_error;
		}

		packet_pick_tx_queue(dev, skb);

		skb->destructor = tpacket_destruct_skb;
		__packet_set_status(po, ph, TP_STATUS_SENDING);
		packet_inc_pending(&po->tx_ring);

		status = TP_STATUS_SEND_REQUEST;
		err = po->xmit(skb);
		if (unlikely(err > 0)) {
			err = net_xmit_errno(err);
			if (err && __packet_get_status(po, ph) ==
				   TP_STATUS_AVAILABLE) {
				/* skb was destructed already */
				skb = NULL;
				goto out_status;
			}
			/*
			 * skb was dropped but not destructed yet;
			 * let's treat it like congestion or err < 0
			 */
			err = 0;
		}
		packet_increment_head(&po->tx_ring);
		len_sum += tp_len;
	} while (likely((ph != NULL) ||
		/* Note: packet_read_pending() might be slow if we have
		 * to call it as it's per_cpu variable, but in fast-path
		 * we already short-circuit the loop with the first
		 * condition, and luckily don't have to go that path
		 * anyway.
		 */
		 (need_wait && packet_read_pending(&po->tx_ring))));

	err = len_sum;
	goto out_put;

out_status:
	__packet_set_status(po, ph, status);
	kfree_skb(skb);
out_put:
	dev_put(dev);
out:
	mutex_unlock(&po->pg_vec_lock);
	return err;
}

static struct sk_buff *packet_alloc_skb(struct sock *sk, size_t prepad,
				        size_t reserve, size_t len,
				        size_t linear, int noblock,
				        int *err)
{
	struct sk_buff *skb;

	/* Under a page?  Don't bother with paged skb. */
	if (prepad + len < PAGE_SIZE || !linear)
		linear = len;

	skb = sock_alloc_send_pskb(sk, prepad + linear, len - linear, noblock,
				   err, 0);
	if (!skb)
		return NULL;

	skb_reserve(skb, reserve);
	skb_put(skb, linear);
	skb->data_len = len - linear;
	skb->len += len - linear;

	return skb;
}

static int packet_snd(struct socket *sock, struct msghdr *msg, size_t len)
{
	struct sock *sk = sock->sk;
	DECLARE_SOCKADDR(struct sockaddr_ll *, saddr, msg->msg_name);
	struct sk_buff *skb;
	struct net_device *dev;
	__be16 proto;
	unsigned char *addr;
	int err, reserve = 0;
	struct sockcm_cookie sockc;
	struct virtio_net_hdr vnet_hdr = { 0 };
	int offset = 0;
	struct packet_sock *po = pkt_sk(sk);
	bool has_vnet_hdr = false;
	int hlen, tlen, linear;
	int extra_len = 0;

	/*
	 *	Get and verify the address.
	 */

	if (likely(saddr == NULL)) {
		dev	= packet_cached_dev_get(po);
		proto	= po->num;
		addr	= NULL;
	} else {
		err = -EINVAL;
		if (msg->msg_namelen < sizeof(struct sockaddr_ll))
			goto out;
		if (msg->msg_namelen < (saddr->sll_halen + offsetof(struct sockaddr_ll, sll_addr)))
			goto out;
		proto	= saddr->sll_protocol;
		addr	= saddr->sll_addr;
		dev = dev_get_by_index(sock_net(sk), saddr->sll_ifindex);
	}

	err = -ENXIO;
	if (unlikely(dev == NULL))
		goto out_unlock;
	err = -ENETDOWN;
	if (unlikely(!(dev->flags & IFF_UP)))
		goto out_unlock;

	sockc.tsflags = sk->sk_tsflags;
	sockc.mark = sk->sk_mark;
	if (msg->msg_controllen) {
		err = sock_cmsg_send(sk, msg, &sockc);
		if (unlikely(err))
			goto out_unlock;
	}

	if (sock->type == SOCK_RAW)
		reserve = dev->hard_header_len;
	if (po->has_vnet_hdr) {
		err = packet_snd_vnet_parse(msg, &len, &vnet_hdr);
		if (err)
			goto out_unlock;
		has_vnet_hdr = true;
	}

	if (unlikely(sock_flag(sk, SOCK_NOFCS))) {
		if (!netif_supports_nofcs(dev)) {
			err = -EPROTONOSUPPORT;
			goto out_unlock;
		}
		extra_len = 4; /* We're doing our own CRC */
	}

	err = -EMSGSIZE;
	if (!vnet_hdr.gso_type &&
	    (len > dev->mtu + reserve + VLAN_HLEN + extra_len))
		goto out_unlock;

	err = -ENOBUFS;
	hlen = LL_RESERVED_SPACE(dev);
	tlen = dev->needed_tailroom;
	linear = __virtio16_to_cpu(vio_le(), vnet_hdr.hdr_len);
	linear = max(linear, min_t(int, len, dev->hard_header_len));
	skb = packet_alloc_skb(sk, hlen + tlen, hlen, len, linear,
			       msg->msg_flags & MSG_DONTWAIT, &err);
	if (skb == NULL)
		goto out_unlock;

	skb_set_network_header(skb, reserve);

	err = -EINVAL;
	if (sock->type == SOCK_DGRAM) {
		offset = dev_hard_header(skb, dev, ntohs(proto), addr, NULL, len);
		if (unlikely(offset < 0))
			goto out_free;
	}

	/* Returns -EFAULT on error */
	err = skb_copy_datagram_from_iter(skb, offset, &msg->msg_iter, len);
	if (err)
		goto out_free;

	if (sock->type == SOCK_RAW &&
	    !dev_validate_header(dev, skb->data, len)) {
		err = -EINVAL;
		goto out_free;
	}

	sock_tx_timestamp(sk, sockc.tsflags, &skb_shinfo(skb)->tx_flags);

	if (!vnet_hdr.gso_type && (len > dev->mtu + reserve + extra_len) &&
	    !packet_extra_vlan_len_allowed(dev, skb)) {
		err = -EMSGSIZE;
		goto out_free;
	}

	skb->protocol = proto;
	skb->dev = dev;
	skb->priority = sk->sk_priority;
	skb->mark = sockc.mark;

	packet_pick_tx_queue(dev, skb);

	if (has_vnet_hdr) {
		err = packet_snd_vnet_gso(skb, &vnet_hdr);
		if (err)
			goto out_free;
		len += sizeof(vnet_hdr);
	}

	skb_probe_transport_header(skb, reserve);

	if (unlikely(extra_len == 4))
		skb->no_fcs = 1;

	err = po->xmit(skb);
	if (err > 0 && (err = net_xmit_errno(err)) != 0)
		goto out_unlock;

	dev_put(dev);

	return len;

out_free:
	kfree_skb(skb);
out_unlock:
	if (dev)
		dev_put(dev);
out:
	return err;
}

static int packet_sendmsg(struct socket *sock, struct msghdr *msg, size_t len)
{
	struct sock *sk = sock->sk;
	struct packet_sock *po = pkt_sk(sk);

	if (po->tx_ring.pg_vec)
		return tpacket_snd(po, msg);
	else
		return packet_snd(sock, msg, len);
}

/*
 *	Close a PACKET socket. This is fairly simple. We immediately go
 *	to 'closed' state and remove our protocol entry in the device list.
 */

static int packet_release(struct socket *sock)
{
	struct sock *sk = sock->sk;
	struct packet_sock *po;
	struct packet_fanout *f;
	struct net *net;
	union tpacket_req_u req_u;

	if (!sk)
		return 0;

	net = sock_net(sk);
	po = pkt_sk(sk);

	mutex_lock(&net->packet.sklist_lock);
	sk_del_node_init_rcu(sk);
	mutex_unlock(&net->packet.sklist_lock);

	preempt_disable();
	sock_prot_inuse_add(net, sk->sk_prot, -1);
	preempt_enable();

	spin_lock(&po->bind_lock);
	unregister_prot_hook(sk, false);
	packet_cached_dev_reset(po);

	if (po->prot_hook.dev) {
		dev_put(po->prot_hook.dev);
		po->prot_hook.dev = NULL;
	}
	spin_unlock(&po->bind_lock);

	packet_flush_mclist(sk);

	if (po->rx_ring.pg_vec) {
		memset(&req_u, 0, sizeof(req_u));
		packet_set_ring(sk, &req_u, 1, 0);
	}

	if (po->tx_ring.pg_vec) {
		memset(&req_u, 0, sizeof(req_u));
		packet_set_ring(sk, &req_u, 1, 1);
	}

	f = fanout_release(sk);

	synchronize_net();

	if (f) {
<<<<<<< HEAD
=======
		kfree(po->rollover);
>>>>>>> 2e4575e9
		fanout_release_data(f);
		kfree(f);
	}
	/*
	 *	Now the socket is dead. No more input will appear.
	 */
	sock_orphan(sk);
	sock->sk = NULL;

	/* Purge queues */

	skb_queue_purge(&sk->sk_receive_queue);
	packet_free_pending(po);
	sk_refcnt_debug_release(sk);

	sock_put(sk);
	return 0;
}

/*
 *	Attach a packet hook.
 */

static int packet_do_bind(struct sock *sk, const char *name, int ifindex,
			  __be16 proto)
{
	struct packet_sock *po = pkt_sk(sk);
	struct net_device *dev_curr;
	__be16 proto_curr;
	bool need_rehook;
	struct net_device *dev = NULL;
	int ret = 0;
	bool unlisted = false;

	lock_sock(sk);
	spin_lock(&po->bind_lock);
	rcu_read_lock();

	if (po->fanout) {
		ret = -EINVAL;
		goto out_unlock;
	}

	if (name) {
		dev = dev_get_by_name_rcu(sock_net(sk), name);
		if (!dev) {
			ret = -ENODEV;
			goto out_unlock;
		}
	} else if (ifindex) {
		dev = dev_get_by_index_rcu(sock_net(sk), ifindex);
		if (!dev) {
			ret = -ENODEV;
			goto out_unlock;
		}
	}

	if (dev)
		dev_hold(dev);

	proto_curr = po->prot_hook.type;
	dev_curr = po->prot_hook.dev;

	need_rehook = proto_curr != proto || dev_curr != dev;

	if (need_rehook) {
		if (po->running) {
			rcu_read_unlock();
			/* prevents packet_notifier() from calling
			 * register_prot_hook()
			 */
			po->num = 0;
			__unregister_prot_hook(sk, true);
			rcu_read_lock();
			dev_curr = po->prot_hook.dev;
			if (dev)
				unlisted = !dev_get_by_index_rcu(sock_net(sk),
								 dev->ifindex);
		}

		BUG_ON(po->running);
		po->num = proto;
		po->prot_hook.type = proto;

		if (unlikely(unlisted)) {
			dev_put(dev);
			po->prot_hook.dev = NULL;
			po->ifindex = -1;
			packet_cached_dev_reset(po);
		} else {
			po->prot_hook.dev = dev;
			po->ifindex = dev ? dev->ifindex : 0;
			packet_cached_dev_assign(po, dev);
		}
	}
	if (dev_curr)
		dev_put(dev_curr);

	if (proto == 0 || !need_rehook)
		goto out_unlock;

	if (!unlisted && (!dev || (dev->flags & IFF_UP))) {
		register_prot_hook(sk);
	} else {
		sk->sk_err = ENETDOWN;
		if (!sock_flag(sk, SOCK_DEAD))
			sk->sk_error_report(sk);
	}

out_unlock:
	rcu_read_unlock();
	spin_unlock(&po->bind_lock);
	release_sock(sk);
	return ret;
}

/*
 *	Bind a packet socket to a device
 */

static int packet_bind_spkt(struct socket *sock, struct sockaddr *uaddr,
			    int addr_len)
{
	struct sock *sk = sock->sk;
	char name[sizeof(uaddr->sa_data) + 1];

	/*
	 *	Check legality
	 */

	if (addr_len != sizeof(struct sockaddr))
		return -EINVAL;
	/* uaddr->sa_data comes from the userspace, it's not guaranteed to be
	 * zero-terminated.
	 */
	memcpy(name, uaddr->sa_data, sizeof(uaddr->sa_data));
	name[sizeof(uaddr->sa_data)] = 0;

	return packet_do_bind(sk, name, 0, pkt_sk(sk)->num);
}

static int packet_bind(struct socket *sock, struct sockaddr *uaddr, int addr_len)
{
	struct sockaddr_ll *sll = (struct sockaddr_ll *)uaddr;
	struct sock *sk = sock->sk;

	/*
	 *	Check legality
	 */

	if (addr_len < sizeof(struct sockaddr_ll))
		return -EINVAL;
	if (sll->sll_family != AF_PACKET)
		return -EINVAL;

	return packet_do_bind(sk, NULL, sll->sll_ifindex,
			      sll->sll_protocol ? : pkt_sk(sk)->num);
}

static struct proto packet_proto = {
	.name	  = "PACKET",
	.owner	  = THIS_MODULE,
	.obj_size = sizeof(struct packet_sock),
};

/*
 *	Create a packet of type SOCK_PACKET.
 */

static int packet_create(struct net *net, struct socket *sock, int protocol,
			 int kern)
{
	struct sock *sk;
	struct packet_sock *po;
	__be16 proto = (__force __be16)protocol; /* weird, but documented */
	int err;

	if (!ns_capable(net->user_ns, CAP_NET_RAW))
		return -EPERM;
	if (sock->type != SOCK_DGRAM && sock->type != SOCK_RAW &&
	    sock->type != SOCK_PACKET)
		return -ESOCKTNOSUPPORT;

	sock->state = SS_UNCONNECTED;

	err = -ENOBUFS;
	sk = sk_alloc(net, PF_PACKET, GFP_KERNEL, &packet_proto, kern);
	if (sk == NULL)
		goto out;

	sock->ops = &packet_ops;
	if (sock->type == SOCK_PACKET)
		sock->ops = &packet_ops_spkt;

	sock_init_data(sock, sk);

	po = pkt_sk(sk);
	sk->sk_family = PF_PACKET;
	po->num = proto;
	po->xmit = dev_queue_xmit;

	err = packet_alloc_pending(po);
	if (err)
		goto out2;

	packet_cached_dev_reset(po);

	sk->sk_destruct = packet_sock_destruct;
	sk_refcnt_debug_inc(sk);

	/*
	 *	Attach a protocol block
	 */

	spin_lock_init(&po->bind_lock);
	mutex_init(&po->pg_vec_lock);
	po->rollover = NULL;
	po->prot_hook.func = packet_rcv;

	if (sock->type == SOCK_PACKET)
		po->prot_hook.func = packet_rcv_spkt;

	po->prot_hook.af_packet_priv = sk;

	if (proto) {
		po->prot_hook.type = proto;
		register_prot_hook(sk);
	}

	mutex_lock(&net->packet.sklist_lock);
	sk_add_node_rcu(sk, &net->packet.sklist);
	mutex_unlock(&net->packet.sklist_lock);

	preempt_disable();
	sock_prot_inuse_add(net, &packet_proto, 1);
	preempt_enable();

	return 0;
out2:
	sk_free(sk);
out:
	return err;
}

/*
 *	Pull a packet from our receive queue and hand it to the user.
 *	If necessary we block.
 */

static int packet_recvmsg(struct socket *sock, struct msghdr *msg, size_t len,
			  int flags)
{
	struct sock *sk = sock->sk;
	struct sk_buff *skb;
	int copied, err;
	int vnet_hdr_len = 0;
	unsigned int origlen = 0;

	err = -EINVAL;
	if (flags & ~(MSG_PEEK|MSG_DONTWAIT|MSG_TRUNC|MSG_CMSG_COMPAT|MSG_ERRQUEUE))
		goto out;

#if 0
	/* What error should we return now? EUNATTACH? */
	if (pkt_sk(sk)->ifindex < 0)
		return -ENODEV;
#endif

	if (flags & MSG_ERRQUEUE) {
		err = sock_recv_errqueue(sk, msg, len,
					 SOL_PACKET, PACKET_TX_TIMESTAMP);
		goto out;
	}

	/*
	 *	Call the generic datagram receiver. This handles all sorts
	 *	of horrible races and re-entrancy so we can forget about it
	 *	in the protocol layers.
	 *
	 *	Now it will return ENETDOWN, if device have just gone down,
	 *	but then it will block.
	 */

	skb = skb_recv_datagram(sk, flags, flags & MSG_DONTWAIT, &err);

	/*
	 *	An error occurred so return it. Because skb_recv_datagram()
	 *	handles the blocking we don't see and worry about blocking
	 *	retries.
	 */

	if (skb == NULL)
		goto out;

	if (pkt_sk(sk)->pressure)
		packet_rcv_has_room(pkt_sk(sk), NULL);

	if (pkt_sk(sk)->has_vnet_hdr) {
		err = packet_rcv_vnet(msg, skb, &len);
		if (err)
			goto out_free;
		vnet_hdr_len = sizeof(struct virtio_net_hdr);
	}

	/* You lose any data beyond the buffer you gave. If it worries
	 * a user program they can ask the device for its MTU
	 * anyway.
	 */
	copied = skb->len;
	if (copied > len) {
		copied = len;
		msg->msg_flags |= MSG_TRUNC;
	}

	err = skb_copy_datagram_msg(skb, 0, msg, copied);
	if (err)
		goto out_free;

	if (sock->type != SOCK_PACKET) {
		struct sockaddr_ll *sll = &PACKET_SKB_CB(skb)->sa.ll;

		/* Original length was stored in sockaddr_ll fields */
		origlen = PACKET_SKB_CB(skb)->sa.origlen;
		sll->sll_family = AF_PACKET;
		sll->sll_protocol = skb->protocol;
	}

	sock_recv_ts_and_drops(msg, sk, skb);

	if (msg->msg_name) {
		/* If the address length field is there to be filled
		 * in, we fill it in now.
		 */
		if (sock->type == SOCK_PACKET) {
			__sockaddr_check_size(sizeof(struct sockaddr_pkt));
			msg->msg_namelen = sizeof(struct sockaddr_pkt);
		} else {
			struct sockaddr_ll *sll = &PACKET_SKB_CB(skb)->sa.ll;

			msg->msg_namelen = sll->sll_halen +
				offsetof(struct sockaddr_ll, sll_addr);
		}
		memcpy(msg->msg_name, &PACKET_SKB_CB(skb)->sa,
		       msg->msg_namelen);
	}

	if (pkt_sk(sk)->auxdata) {
		struct tpacket_auxdata aux;

		aux.tp_status = TP_STATUS_USER;
		if (skb->ip_summed == CHECKSUM_PARTIAL)
			aux.tp_status |= TP_STATUS_CSUMNOTREADY;
		else if (skb->pkt_type != PACKET_OUTGOING &&
			 (skb->ip_summed == CHECKSUM_COMPLETE ||
			  skb_csum_unnecessary(skb)))
			aux.tp_status |= TP_STATUS_CSUM_VALID;

		aux.tp_len = origlen;
		aux.tp_snaplen = skb->len;
		aux.tp_mac = 0;
		aux.tp_net = skb_network_offset(skb);
		if (skb_vlan_tag_present(skb)) {
			aux.tp_vlan_tci = skb_vlan_tag_get(skb);
			aux.tp_vlan_tpid = ntohs(skb->vlan_proto);
			aux.tp_status |= TP_STATUS_VLAN_VALID | TP_STATUS_VLAN_TPID_VALID;
		} else {
			aux.tp_vlan_tci = 0;
			aux.tp_vlan_tpid = 0;
		}
		put_cmsg(msg, SOL_PACKET, PACKET_AUXDATA, sizeof(aux), &aux);
	}

	/*
	 *	Free or return the buffer as appropriate. Again this
	 *	hides all the races and re-entrancy issues from us.
	 */
	err = vnet_hdr_len + ((flags&MSG_TRUNC) ? skb->len : copied);

out_free:
	skb_free_datagram(sk, skb);
out:
	return err;
}

static int packet_getname_spkt(struct socket *sock, struct sockaddr *uaddr,
			       int *uaddr_len, int peer)
{
	struct net_device *dev;
	struct sock *sk	= sock->sk;

	if (peer)
		return -EOPNOTSUPP;

	uaddr->sa_family = AF_PACKET;
	memset(uaddr->sa_data, 0, sizeof(uaddr->sa_data));
	rcu_read_lock();
	dev = dev_get_by_index_rcu(sock_net(sk), pkt_sk(sk)->ifindex);
	if (dev)
		strlcpy(uaddr->sa_data, dev->name, sizeof(uaddr->sa_data));
	rcu_read_unlock();
	*uaddr_len = sizeof(*uaddr);

	return 0;
}

static int packet_getname(struct socket *sock, struct sockaddr *uaddr,
			  int *uaddr_len, int peer)
{
	struct net_device *dev;
	struct sock *sk = sock->sk;
	struct packet_sock *po = pkt_sk(sk);
	DECLARE_SOCKADDR(struct sockaddr_ll *, sll, uaddr);

	if (peer)
		return -EOPNOTSUPP;

	sll->sll_family = AF_PACKET;
	sll->sll_ifindex = po->ifindex;
	sll->sll_protocol = po->num;
	sll->sll_pkttype = 0;
	rcu_read_lock();
	dev = dev_get_by_index_rcu(sock_net(sk), po->ifindex);
	if (dev) {
		sll->sll_hatype = dev->type;
		sll->sll_halen = dev->addr_len;
		memcpy(sll->sll_addr, dev->dev_addr, dev->addr_len);
	} else {
		sll->sll_hatype = 0;	/* Bad: we have no ARPHRD_UNSPEC */
		sll->sll_halen = 0;
	}
	rcu_read_unlock();
	*uaddr_len = offsetof(struct sockaddr_ll, sll_addr) + sll->sll_halen;

	return 0;
}

static int packet_dev_mc(struct net_device *dev, struct packet_mclist *i,
			 int what)
{
	switch (i->type) {
	case PACKET_MR_MULTICAST:
		if (i->alen != dev->addr_len)
			return -EINVAL;
		if (what > 0)
			return dev_mc_add(dev, i->addr);
		else
			return dev_mc_del(dev, i->addr);
		break;
	case PACKET_MR_PROMISC:
		return dev_set_promiscuity(dev, what);
	case PACKET_MR_ALLMULTI:
		return dev_set_allmulti(dev, what);
	case PACKET_MR_UNICAST:
		if (i->alen != dev->addr_len)
			return -EINVAL;
		if (what > 0)
			return dev_uc_add(dev, i->addr);
		else
			return dev_uc_del(dev, i->addr);
		break;
	default:
		break;
	}
	return 0;
}

static void packet_dev_mclist_delete(struct net_device *dev,
				     struct packet_mclist **mlp)
{
	struct packet_mclist *ml;

	while ((ml = *mlp) != NULL) {
		if (ml->ifindex == dev->ifindex) {
			packet_dev_mc(dev, ml, -1);
			*mlp = ml->next;
			kfree(ml);
		} else
			mlp = &ml->next;
	}
}

static int packet_mc_add(struct sock *sk, struct packet_mreq_max *mreq)
{
	struct packet_sock *po = pkt_sk(sk);
	struct packet_mclist *ml, *i;
	struct net_device *dev;
	int err;

	rtnl_lock();

	err = -ENODEV;
	dev = __dev_get_by_index(sock_net(sk), mreq->mr_ifindex);
	if (!dev)
		goto done;

	err = -EINVAL;
	if (mreq->mr_alen > dev->addr_len)
		goto done;

	err = -ENOBUFS;
	i = kmalloc(sizeof(*i), GFP_KERNEL);
	if (i == NULL)
		goto done;

	err = 0;
	for (ml = po->mclist; ml; ml = ml->next) {
		if (ml->ifindex == mreq->mr_ifindex &&
		    ml->type == mreq->mr_type &&
		    ml->alen == mreq->mr_alen &&
		    memcmp(ml->addr, mreq->mr_address, ml->alen) == 0) {
			ml->count++;
			/* Free the new element ... */
			kfree(i);
			goto done;
		}
	}

	i->type = mreq->mr_type;
	i->ifindex = mreq->mr_ifindex;
	i->alen = mreq->mr_alen;
	memcpy(i->addr, mreq->mr_address, i->alen);
	memset(i->addr + i->alen, 0, sizeof(i->addr) - i->alen);
	i->count = 1;
	i->next = po->mclist;
	po->mclist = i;
	err = packet_dev_mc(dev, i, 1);
	if (err) {
		po->mclist = i->next;
		kfree(i);
	}

done:
	rtnl_unlock();
	return err;
}

static int packet_mc_drop(struct sock *sk, struct packet_mreq_max *mreq)
{
	struct packet_mclist *ml, **mlp;

	rtnl_lock();

	for (mlp = &pkt_sk(sk)->mclist; (ml = *mlp) != NULL; mlp = &ml->next) {
		if (ml->ifindex == mreq->mr_ifindex &&
		    ml->type == mreq->mr_type &&
		    ml->alen == mreq->mr_alen &&
		    memcmp(ml->addr, mreq->mr_address, ml->alen) == 0) {
			if (--ml->count == 0) {
				struct net_device *dev;
				*mlp = ml->next;
				dev = __dev_get_by_index(sock_net(sk), ml->ifindex);
				if (dev)
					packet_dev_mc(dev, ml, -1);
				kfree(ml);
			}
			break;
		}
	}
	rtnl_unlock();
	return 0;
}

static void packet_flush_mclist(struct sock *sk)
{
	struct packet_sock *po = pkt_sk(sk);
	struct packet_mclist *ml;

	if (!po->mclist)
		return;

	rtnl_lock();
	while ((ml = po->mclist) != NULL) {
		struct net_device *dev;

		po->mclist = ml->next;
		dev = __dev_get_by_index(sock_net(sk), ml->ifindex);
		if (dev != NULL)
			packet_dev_mc(dev, ml, -1);
		kfree(ml);
	}
	rtnl_unlock();
}

static int
packet_setsockopt(struct socket *sock, int level, int optname, char __user *optval, unsigned int optlen)
{
	struct sock *sk = sock->sk;
	struct packet_sock *po = pkt_sk(sk);
	int ret;

	if (level != SOL_PACKET)
		return -ENOPROTOOPT;

	switch (optname) {
	case PACKET_ADD_MEMBERSHIP:
	case PACKET_DROP_MEMBERSHIP:
	{
		struct packet_mreq_max mreq;
		int len = optlen;
		memset(&mreq, 0, sizeof(mreq));
		if (len < sizeof(struct packet_mreq))
			return -EINVAL;
		if (len > sizeof(mreq))
			len = sizeof(mreq);
		if (copy_from_user(&mreq, optval, len))
			return -EFAULT;
		if (len < (mreq.mr_alen + offsetof(struct packet_mreq, mr_address)))
			return -EINVAL;
		if (optname == PACKET_ADD_MEMBERSHIP)
			ret = packet_mc_add(sk, &mreq);
		else
			ret = packet_mc_drop(sk, &mreq);
		return ret;
	}

	case PACKET_RX_RING:
	case PACKET_TX_RING:
	{
		union tpacket_req_u req_u;
		int len;

		switch (po->tp_version) {
		case TPACKET_V1:
		case TPACKET_V2:
			len = sizeof(req_u.req);
			break;
		case TPACKET_V3:
		default:
			len = sizeof(req_u.req3);
			break;
		}
		if (optlen < len)
			return -EINVAL;
		if (copy_from_user(&req_u.req, optval, len))
			return -EFAULT;
		return packet_set_ring(sk, &req_u, 0,
			optname == PACKET_TX_RING);
	}
	case PACKET_COPY_THRESH:
	{
		int val;

		if (optlen != sizeof(val))
			return -EINVAL;
		if (copy_from_user(&val, optval, sizeof(val)))
			return -EFAULT;

		pkt_sk(sk)->copy_thresh = val;
		return 0;
	}
	case PACKET_VERSION:
	{
		int val;

		if (optlen != sizeof(val))
			return -EINVAL;
		if (copy_from_user(&val, optval, sizeof(val)))
			return -EFAULT;
		switch (val) {
		case TPACKET_V1:
		case TPACKET_V2:
		case TPACKET_V3:
			break;
		default:
			return -EINVAL;
		}
		lock_sock(sk);
		if (po->rx_ring.pg_vec || po->tx_ring.pg_vec) {
			ret = -EBUSY;
		} else {
			po->tp_version = val;
			ret = 0;
		}
		release_sock(sk);
		return ret;
	}
	case PACKET_RESERVE:
	{
		unsigned int val;

		if (optlen != sizeof(val))
			return -EINVAL;
		if (copy_from_user(&val, optval, sizeof(val)))
			return -EFAULT;
		if (val > INT_MAX)
			return -EINVAL;
		lock_sock(sk);
		if (po->rx_ring.pg_vec || po->tx_ring.pg_vec) {
			ret = -EBUSY;
		} else {
			po->tp_reserve = val;
			ret = 0;
		}
		release_sock(sk);
		return ret;
	}
	case PACKET_LOSS:
	{
		unsigned int val;

		if (optlen != sizeof(val))
			return -EINVAL;
		if (po->rx_ring.pg_vec || po->tx_ring.pg_vec)
			return -EBUSY;
		if (copy_from_user(&val, optval, sizeof(val)))
			return -EFAULT;
		po->tp_loss = !!val;
		return 0;
	}
	case PACKET_AUXDATA:
	{
		int val;

		if (optlen < sizeof(val))
			return -EINVAL;
		if (copy_from_user(&val, optval, sizeof(val)))
			return -EFAULT;

		po->auxdata = !!val;
		return 0;
	}
	case PACKET_ORIGDEV:
	{
		int val;

		if (optlen < sizeof(val))
			return -EINVAL;
		if (copy_from_user(&val, optval, sizeof(val)))
			return -EFAULT;

		po->origdev = !!val;
		return 0;
	}
	case PACKET_VNET_HDR:
	{
		int val;

		if (sock->type != SOCK_RAW)
			return -EINVAL;
		if (po->rx_ring.pg_vec || po->tx_ring.pg_vec)
			return -EBUSY;
		if (optlen < sizeof(val))
			return -EINVAL;
		if (copy_from_user(&val, optval, sizeof(val)))
			return -EFAULT;

		po->has_vnet_hdr = !!val;
		return 0;
	}
	case PACKET_TIMESTAMP:
	{
		int val;

		if (optlen != sizeof(val))
			return -EINVAL;
		if (copy_from_user(&val, optval, sizeof(val)))
			return -EFAULT;

		po->tp_tstamp = val;
		return 0;
	}
	case PACKET_FANOUT:
	{
		int val;

		if (optlen != sizeof(val))
			return -EINVAL;
		if (copy_from_user(&val, optval, sizeof(val)))
			return -EFAULT;

		return fanout_add(sk, val & 0xffff, val >> 16);
	}
	case PACKET_FANOUT_DATA:
	{
		if (!po->fanout)
			return -EINVAL;

		return fanout_set_data(po, optval, optlen);
	}
	case PACKET_TX_HAS_OFF:
	{
		unsigned int val;

		if (optlen != sizeof(val))
			return -EINVAL;
		if (po->rx_ring.pg_vec || po->tx_ring.pg_vec)
			return -EBUSY;
		if (copy_from_user(&val, optval, sizeof(val)))
			return -EFAULT;
		po->tp_tx_has_off = !!val;
		return 0;
	}
	case PACKET_QDISC_BYPASS:
	{
		int val;

		if (optlen != sizeof(val))
			return -EINVAL;
		if (copy_from_user(&val, optval, sizeof(val)))
			return -EFAULT;

		po->xmit = val ? packet_direct_xmit : dev_queue_xmit;
		return 0;
	}
	default:
		return -ENOPROTOOPT;
	}
}

static int packet_getsockopt(struct socket *sock, int level, int optname,
			     char __user *optval, int __user *optlen)
{
	int len;
	int val, lv = sizeof(val);
	struct sock *sk = sock->sk;
	struct packet_sock *po = pkt_sk(sk);
	void *data = &val;
	union tpacket_stats_u st;
	struct tpacket_rollover_stats rstats;
	struct packet_rollover *rollover;

	if (level != SOL_PACKET)
		return -ENOPROTOOPT;

	if (get_user(len, optlen))
		return -EFAULT;

	if (len < 0)
		return -EINVAL;

	switch (optname) {
	case PACKET_STATISTICS:
		spin_lock_bh(&sk->sk_receive_queue.lock);
		memcpy(&st, &po->stats, sizeof(st));
		memset(&po->stats, 0, sizeof(po->stats));
		spin_unlock_bh(&sk->sk_receive_queue.lock);

		if (po->tp_version == TPACKET_V3) {
			lv = sizeof(struct tpacket_stats_v3);
			st.stats3.tp_packets += st.stats3.tp_drops;
			data = &st.stats3;
		} else {
			lv = sizeof(struct tpacket_stats);
			st.stats1.tp_packets += st.stats1.tp_drops;
			data = &st.stats1;
		}

		break;
	case PACKET_AUXDATA:
		val = po->auxdata;
		break;
	case PACKET_ORIGDEV:
		val = po->origdev;
		break;
	case PACKET_VNET_HDR:
		val = po->has_vnet_hdr;
		break;
	case PACKET_VERSION:
		val = po->tp_version;
		break;
	case PACKET_HDRLEN:
		if (len > sizeof(int))
			len = sizeof(int);
		if (len < sizeof(int))
			return -EINVAL;
		if (copy_from_user(&val, optval, len))
			return -EFAULT;
		switch (val) {
		case TPACKET_V1:
			val = sizeof(struct tpacket_hdr);
			break;
		case TPACKET_V2:
			val = sizeof(struct tpacket2_hdr);
			break;
		case TPACKET_V3:
			val = sizeof(struct tpacket3_hdr);
			break;
		default:
			return -EINVAL;
		}
		break;
	case PACKET_RESERVE:
		val = po->tp_reserve;
		break;
	case PACKET_LOSS:
		val = po->tp_loss;
		break;
	case PACKET_TIMESTAMP:
		val = po->tp_tstamp;
		break;
	case PACKET_FANOUT:
		val = (po->fanout ?
		       ((u32)po->fanout->id |
			((u32)po->fanout->type << 16) |
			((u32)po->fanout->flags << 24)) :
		       0);
		break;
	case PACKET_ROLLOVER_STATS:
		rcu_read_lock();
		rollover = rcu_dereference(po->rollover);
		if (rollover) {
			rstats.tp_all = atomic_long_read(&rollover->num);
			rstats.tp_huge = atomic_long_read(&rollover->num_huge);
			rstats.tp_failed = atomic_long_read(&rollover->num_failed);
			data = &rstats;
			lv = sizeof(rstats);
		}
		rcu_read_unlock();
		if (!rollover)
			return -EINVAL;
		break;
	case PACKET_TX_HAS_OFF:
		val = po->tp_tx_has_off;
		break;
	case PACKET_QDISC_BYPASS:
		val = packet_use_direct_xmit(po);
		break;
	default:
		return -ENOPROTOOPT;
	}

	if (len > lv)
		len = lv;
	if (put_user(len, optlen))
		return -EFAULT;
	if (copy_to_user(optval, data, len))
		return -EFAULT;
	return 0;
}


#ifdef CONFIG_COMPAT
static int compat_packet_setsockopt(struct socket *sock, int level, int optname,
				    char __user *optval, unsigned int optlen)
{
	struct packet_sock *po = pkt_sk(sock->sk);

	if (level != SOL_PACKET)
		return -ENOPROTOOPT;

	if (optname == PACKET_FANOUT_DATA &&
	    po->fanout && po->fanout->type == PACKET_FANOUT_CBPF) {
		optval = (char __user *)get_compat_bpf_fprog(optval);
		if (!optval)
			return -EFAULT;
		optlen = sizeof(struct sock_fprog);
	}

	return packet_setsockopt(sock, level, optname, optval, optlen);
}
#endif

static int packet_notifier(struct notifier_block *this,
			   unsigned long msg, void *ptr)
{
	struct sock *sk;
	struct net_device *dev = netdev_notifier_info_to_dev(ptr);
	struct net *net = dev_net(dev);

	rcu_read_lock();
	sk_for_each_rcu(sk, &net->packet.sklist) {
		struct packet_sock *po = pkt_sk(sk);

		switch (msg) {
		case NETDEV_UNREGISTER:
			if (po->mclist)
				packet_dev_mclist_delete(dev, &po->mclist);
			/* fallthrough */

		case NETDEV_DOWN:
			if (dev->ifindex == po->ifindex) {
				spin_lock(&po->bind_lock);
				if (po->running) {
					__unregister_prot_hook(sk, false);
					sk->sk_err = ENETDOWN;
					if (!sock_flag(sk, SOCK_DEAD))
						sk->sk_error_report(sk);
				}
				if (msg == NETDEV_UNREGISTER) {
					packet_cached_dev_reset(po);
					po->ifindex = -1;
					if (po->prot_hook.dev)
						dev_put(po->prot_hook.dev);
					po->prot_hook.dev = NULL;
				}
				spin_unlock(&po->bind_lock);
			}
			break;
		case NETDEV_UP:
			if (dev->ifindex == po->ifindex) {
				spin_lock(&po->bind_lock);
				if (po->num)
					register_prot_hook(sk);
				spin_unlock(&po->bind_lock);
			}
			break;
		}
	}
	rcu_read_unlock();
	return NOTIFY_DONE;
}


static int packet_ioctl(struct socket *sock, unsigned int cmd,
			unsigned long arg)
{
	struct sock *sk = sock->sk;

	switch (cmd) {
	case SIOCOUTQ:
	{
		int amount = sk_wmem_alloc_get(sk);

		return put_user(amount, (int __user *)arg);
	}
	case SIOCINQ:
	{
		struct sk_buff *skb;
		int amount = 0;

		spin_lock_bh(&sk->sk_receive_queue.lock);
		skb = skb_peek(&sk->sk_receive_queue);
		if (skb)
			amount = skb->len;
		spin_unlock_bh(&sk->sk_receive_queue.lock);
		return put_user(amount, (int __user *)arg);
	}
	case SIOCGSTAMP:
		return sock_get_timestamp(sk, (struct timeval __user *)arg);
	case SIOCGSTAMPNS:
		return sock_get_timestampns(sk, (struct timespec __user *)arg);

#ifdef CONFIG_INET
	case SIOCADDRT:
	case SIOCDELRT:
	case SIOCDARP:
	case SIOCGARP:
	case SIOCSARP:
	case SIOCGIFADDR:
	case SIOCSIFADDR:
	case SIOCGIFBRDADDR:
	case SIOCSIFBRDADDR:
	case SIOCGIFNETMASK:
	case SIOCSIFNETMASK:
	case SIOCGIFDSTADDR:
	case SIOCSIFDSTADDR:
	case SIOCSIFFLAGS:
		return inet_dgram_ops.ioctl(sock, cmd, arg);
#endif

	default:
		return -ENOIOCTLCMD;
	}
	return 0;
}

static unsigned int packet_poll(struct file *file, struct socket *sock,
				poll_table *wait)
{
	struct sock *sk = sock->sk;
	struct packet_sock *po = pkt_sk(sk);
	unsigned int mask = datagram_poll(file, sock, wait);

	spin_lock_bh(&sk->sk_receive_queue.lock);
	if (po->rx_ring.pg_vec) {
		if (!packet_previous_rx_frame(po, &po->rx_ring,
			TP_STATUS_KERNEL))
			mask |= POLLIN | POLLRDNORM;
	}
	if (po->pressure && __packet_rcv_has_room(po, NULL) == ROOM_NORMAL)
		po->pressure = 0;
	spin_unlock_bh(&sk->sk_receive_queue.lock);
	spin_lock_bh(&sk->sk_write_queue.lock);
	if (po->tx_ring.pg_vec) {
		if (packet_current_frame(po, &po->tx_ring, TP_STATUS_AVAILABLE))
			mask |= POLLOUT | POLLWRNORM;
	}
	spin_unlock_bh(&sk->sk_write_queue.lock);
	return mask;
}


/* Dirty? Well, I still did not learn better way to account
 * for user mmaps.
 */

static void packet_mm_open(struct vm_area_struct *vma)
{
	struct file *file = vma->vm_file;
	struct socket *sock = file->private_data;
	struct sock *sk = sock->sk;

	if (sk)
		atomic_inc(&pkt_sk(sk)->mapped);
}

static void packet_mm_close(struct vm_area_struct *vma)
{
	struct file *file = vma->vm_file;
	struct socket *sock = file->private_data;
	struct sock *sk = sock->sk;

	if (sk)
		atomic_dec(&pkt_sk(sk)->mapped);
}

static const struct vm_operations_struct packet_mmap_ops = {
	.open	=	packet_mm_open,
	.close	=	packet_mm_close,
};

static void free_pg_vec(struct pgv *pg_vec, unsigned int order,
			unsigned int len)
{
	int i;

	for (i = 0; i < len; i++) {
		if (likely(pg_vec[i].buffer)) {
			if (is_vmalloc_addr(pg_vec[i].buffer))
				vfree(pg_vec[i].buffer);
			else
				free_pages((unsigned long)pg_vec[i].buffer,
					   order);
			pg_vec[i].buffer = NULL;
		}
	}
	kfree(pg_vec);
}

static char *alloc_one_pg_vec_page(unsigned long order)
{
	char *buffer;
	gfp_t gfp_flags = GFP_KERNEL | __GFP_COMP |
			  __GFP_ZERO | __GFP_NOWARN | __GFP_NORETRY;

	buffer = (char *) __get_free_pages(gfp_flags, order);
	if (buffer)
		return buffer;

	/* __get_free_pages failed, fall back to vmalloc */
	buffer = vzalloc((1 << order) * PAGE_SIZE);
	if (buffer)
		return buffer;

	/* vmalloc failed, lets dig into swap here */
	gfp_flags &= ~__GFP_NORETRY;
	buffer = (char *) __get_free_pages(gfp_flags, order);
	if (buffer)
		return buffer;

	/* complete and utter failure */
	return NULL;
}

static struct pgv *alloc_pg_vec(struct tpacket_req *req, int order)
{
	unsigned int block_nr = req->tp_block_nr;
	struct pgv *pg_vec;
	int i;

	pg_vec = kcalloc(block_nr, sizeof(struct pgv), GFP_KERNEL);
	if (unlikely(!pg_vec))
		goto out;

	for (i = 0; i < block_nr; i++) {
		pg_vec[i].buffer = alloc_one_pg_vec_page(order);
		if (unlikely(!pg_vec[i].buffer))
			goto out_free_pgvec;
	}

out:
	return pg_vec;

out_free_pgvec:
	free_pg_vec(pg_vec, order, block_nr);
	pg_vec = NULL;
	goto out;
}

static int packet_set_ring(struct sock *sk, union tpacket_req_u *req_u,
		int closing, int tx_ring)
{
	struct pgv *pg_vec = NULL;
	struct packet_sock *po = pkt_sk(sk);
	int was_running, order = 0;
	struct packet_ring_buffer *rb;
	struct sk_buff_head *rb_queue;
	__be16 num;
	int err = -EINVAL;
	/* Added to avoid minimal code churn */
	struct tpacket_req *req = &req_u->req;

	lock_sock(sk);
	/* Opening a Tx-ring is NOT supported in TPACKET_V3 */
	if (!closing && tx_ring && (po->tp_version > TPACKET_V2)) {
		net_warn_ratelimited("Tx-ring is not supported.\n");
		goto out;
	}

	rb = tx_ring ? &po->tx_ring : &po->rx_ring;
	rb_queue = tx_ring ? &sk->sk_write_queue : &sk->sk_receive_queue;

	err = -EBUSY;
	if (!closing) {
		if (atomic_read(&po->mapped))
			goto out;
		if (packet_read_pending(rb))
			goto out;
	}

	if (req->tp_block_nr) {
		/* Sanity tests and some calculations */
		err = -EBUSY;
		if (unlikely(rb->pg_vec))
			goto out;

		switch (po->tp_version) {
		case TPACKET_V1:
			po->tp_hdrlen = TPACKET_HDRLEN;
			break;
		case TPACKET_V2:
			po->tp_hdrlen = TPACKET2_HDRLEN;
			break;
		case TPACKET_V3:
			po->tp_hdrlen = TPACKET3_HDRLEN;
			break;
		}

		err = -EINVAL;
		if (unlikely((int)req->tp_block_size <= 0))
			goto out;
		if (unlikely(!PAGE_ALIGNED(req->tp_block_size)))
			goto out;
		if (po->tp_version >= TPACKET_V3 &&
		    req->tp_block_size <=
			  BLK_PLUS_PRIV((u64)req_u->req3.tp_sizeof_priv))
			goto out;
		if (unlikely(req->tp_frame_size < po->tp_hdrlen +
					po->tp_reserve))
			goto out;
		if (unlikely(req->tp_frame_size & (TPACKET_ALIGNMENT - 1)))
			goto out;

		rb->frames_per_block = req->tp_block_size / req->tp_frame_size;
		if (unlikely(rb->frames_per_block == 0))
			goto out;
		if (unlikely(req->tp_block_size > UINT_MAX / req->tp_block_nr))
			goto out;
		if (unlikely((rb->frames_per_block * req->tp_block_nr) !=
					req->tp_frame_nr))
			goto out;

		err = -ENOMEM;
		order = get_order(req->tp_block_size);
		pg_vec = alloc_pg_vec(req, order);
		if (unlikely(!pg_vec))
			goto out;
		switch (po->tp_version) {
		case TPACKET_V3:
		/* Transmit path is not supported. We checked
		 * it above but just being paranoid
		 */
			if (!tx_ring)
				init_prb_bdqc(po, rb, pg_vec, req_u);
			break;
		default:
			break;
		}
	}
	/* Done */
	else {
		err = -EINVAL;
		if (unlikely(req->tp_frame_nr))
			goto out;
	}


	/* Detach socket from network */
	spin_lock(&po->bind_lock);
	was_running = po->running;
	num = po->num;
	if (was_running) {
		po->num = 0;
		__unregister_prot_hook(sk, false);
	}
	spin_unlock(&po->bind_lock);

	synchronize_net();

	err = -EBUSY;
	mutex_lock(&po->pg_vec_lock);
	if (closing || atomic_read(&po->mapped) == 0) {
		err = 0;
		spin_lock_bh(&rb_queue->lock);
		swap(rb->pg_vec, pg_vec);
		rb->frame_max = (req->tp_frame_nr - 1);
		rb->head = 0;
		rb->frame_size = req->tp_frame_size;
		spin_unlock_bh(&rb_queue->lock);

		swap(rb->pg_vec_order, order);
		swap(rb->pg_vec_len, req->tp_block_nr);

		rb->pg_vec_pages = req->tp_block_size/PAGE_SIZE;
		po->prot_hook.func = (po->rx_ring.pg_vec) ?
						tpacket_rcv : packet_rcv;
		skb_queue_purge(rb_queue);
		if (atomic_read(&po->mapped))
			pr_err("packet_mmap: vma is busy: %d\n",
			       atomic_read(&po->mapped));
	}
	mutex_unlock(&po->pg_vec_lock);

	spin_lock(&po->bind_lock);
	if (was_running) {
		po->num = num;
		register_prot_hook(sk);
	}
	spin_unlock(&po->bind_lock);
	if (pg_vec && (po->tp_version > TPACKET_V2)) {
		/* Because we don't support block-based V3 on tx-ring */
		if (!tx_ring)
			prb_shutdown_retire_blk_timer(po, rb_queue);
	}

	if (pg_vec)
		free_pg_vec(pg_vec, order, req->tp_block_nr);
out:
	release_sock(sk);
	return err;
}

static int packet_mmap(struct file *file, struct socket *sock,
		struct vm_area_struct *vma)
{
	struct sock *sk = sock->sk;
	struct packet_sock *po = pkt_sk(sk);
	unsigned long size, expected_size;
	struct packet_ring_buffer *rb;
	unsigned long start;
	int err = -EINVAL;
	int i;

	if (vma->vm_pgoff)
		return -EINVAL;

	mutex_lock(&po->pg_vec_lock);

	expected_size = 0;
	for (rb = &po->rx_ring; rb <= &po->tx_ring; rb++) {
		if (rb->pg_vec) {
			expected_size += rb->pg_vec_len
						* rb->pg_vec_pages
						* PAGE_SIZE;
		}
	}

	if (expected_size == 0)
		goto out;

	size = vma->vm_end - vma->vm_start;
	if (size != expected_size)
		goto out;

	start = vma->vm_start;
	for (rb = &po->rx_ring; rb <= &po->tx_ring; rb++) {
		if (rb->pg_vec == NULL)
			continue;

		for (i = 0; i < rb->pg_vec_len; i++) {
			struct page *page;
			void *kaddr = rb->pg_vec[i].buffer;
			int pg_num;

			for (pg_num = 0; pg_num < rb->pg_vec_pages; pg_num++) {
				page = pgv_to_page(kaddr);
				err = vm_insert_page(vma, start, page);
				if (unlikely(err))
					goto out;
				start += PAGE_SIZE;
				kaddr += PAGE_SIZE;
			}
		}
	}

	atomic_inc(&po->mapped);
	vma->vm_ops = &packet_mmap_ops;
	err = 0;

out:
	mutex_unlock(&po->pg_vec_lock);
	return err;
}

static const struct proto_ops packet_ops_spkt = {
	.family =	PF_PACKET,
	.owner =	THIS_MODULE,
	.release =	packet_release,
	.bind =		packet_bind_spkt,
	.connect =	sock_no_connect,
	.socketpair =	sock_no_socketpair,
	.accept =	sock_no_accept,
	.getname =	packet_getname_spkt,
	.poll =		datagram_poll,
	.ioctl =	packet_ioctl,
	.listen =	sock_no_listen,
	.shutdown =	sock_no_shutdown,
	.setsockopt =	sock_no_setsockopt,
	.getsockopt =	sock_no_getsockopt,
	.sendmsg =	packet_sendmsg_spkt,
	.recvmsg =	packet_recvmsg,
	.mmap =		sock_no_mmap,
	.sendpage =	sock_no_sendpage,
};

static const struct proto_ops packet_ops = {
	.family =	PF_PACKET,
	.owner =	THIS_MODULE,
	.release =	packet_release,
	.bind =		packet_bind,
	.connect =	sock_no_connect,
	.socketpair =	sock_no_socketpair,
	.accept =	sock_no_accept,
	.getname =	packet_getname,
	.poll =		packet_poll,
	.ioctl =	packet_ioctl,
	.listen =	sock_no_listen,
	.shutdown =	sock_no_shutdown,
	.setsockopt =	packet_setsockopt,
	.getsockopt =	packet_getsockopt,
#ifdef CONFIG_COMPAT
	.compat_setsockopt = compat_packet_setsockopt,
#endif
	.sendmsg =	packet_sendmsg,
	.recvmsg =	packet_recvmsg,
	.mmap =		packet_mmap,
	.sendpage =	sock_no_sendpage,
};

static const struct net_proto_family packet_family_ops = {
	.family =	PF_PACKET,
	.create =	packet_create,
	.owner	=	THIS_MODULE,
};

static struct notifier_block packet_netdev_notifier = {
	.notifier_call =	packet_notifier,
};

#ifdef CONFIG_PROC_FS

static void *packet_seq_start(struct seq_file *seq, loff_t *pos)
	__acquires(RCU)
{
	struct net *net = seq_file_net(seq);

	rcu_read_lock();
	return seq_hlist_start_head_rcu(&net->packet.sklist, *pos);
}

static void *packet_seq_next(struct seq_file *seq, void *v, loff_t *pos)
{
	struct net *net = seq_file_net(seq);
	return seq_hlist_next_rcu(v, &net->packet.sklist, pos);
}

static void packet_seq_stop(struct seq_file *seq, void *v)
	__releases(RCU)
{
	rcu_read_unlock();
}

static int packet_seq_show(struct seq_file *seq, void *v)
{
	if (v == SEQ_START_TOKEN)
		seq_puts(seq, "sk       RefCnt Type Proto  Iface R Rmem   User   Inode\n");
	else {
		struct sock *s = sk_entry(v);
		const struct packet_sock *po = pkt_sk(s);

		seq_printf(seq,
			   "%pK %-6d %-4d %04x   %-5d %1d %-6u %-6u %-6lu\n",
			   s,
			   atomic_read(&s->sk_refcnt),
			   s->sk_type,
			   ntohs(po->num),
			   po->ifindex,
			   po->running,
			   atomic_read(&s->sk_rmem_alloc),
			   from_kuid_munged(seq_user_ns(seq), sock_i_uid(s)),
			   sock_i_ino(s));
	}

	return 0;
}

static const struct seq_operations packet_seq_ops = {
	.start	= packet_seq_start,
	.next	= packet_seq_next,
	.stop	= packet_seq_stop,
	.show	= packet_seq_show,
};

static int packet_seq_open(struct inode *inode, struct file *file)
{
	return seq_open_net(inode, file, &packet_seq_ops,
			    sizeof(struct seq_net_private));
}

static const struct file_operations packet_seq_fops = {
	.owner		= THIS_MODULE,
	.open		= packet_seq_open,
	.read		= seq_read,
	.llseek		= seq_lseek,
	.release	= seq_release_net,
};

#endif

static int __net_init packet_net_init(struct net *net)
{
	mutex_init(&net->packet.sklist_lock);
	INIT_HLIST_HEAD(&net->packet.sklist);

	if (!proc_create("packet", 0, net->proc_net, &packet_seq_fops))
		return -ENOMEM;

	return 0;
}

static void __net_exit packet_net_exit(struct net *net)
{
	remove_proc_entry("packet", net->proc_net);
}

static struct pernet_operations packet_net_ops = {
	.init = packet_net_init,
	.exit = packet_net_exit,
};


static void __exit packet_exit(void)
{
	unregister_netdevice_notifier(&packet_netdev_notifier);
	unregister_pernet_subsys(&packet_net_ops);
	sock_unregister(PF_PACKET);
	proto_unregister(&packet_proto);
}

static int __init packet_init(void)
{
	int rc = proto_register(&packet_proto, 0);

	if (rc != 0)
		goto out;

	sock_register(&packet_family_ops);
	register_pernet_subsys(&packet_net_ops);
	register_netdevice_notifier(&packet_netdev_notifier);
out:
	return rc;
}

module_init(packet_init);
module_exit(packet_exit);
MODULE_LICENSE("GPL");
MODULE_ALIAS_NETPROTO(PF_PACKET);<|MERGE_RESOLUTION|>--- conflicted
+++ resolved
@@ -1661,10 +1661,6 @@
 		atomic_long_set(&rollover->num, 0);
 		atomic_long_set(&rollover->num_huge, 0);
 		atomic_long_set(&rollover->num_failed, 0);
-<<<<<<< HEAD
-		po->rollover = rollover;
-=======
->>>>>>> 2e4575e9
 	}
 
 	match = NULL;
@@ -1724,14 +1720,7 @@
 	}
 
 out:
-<<<<<<< HEAD
-	if (err && rollover) {
-		kfree_rcu(rollover, rcu);
-		po->rollover = NULL;
-	}
-=======
 	kfree(rollover);
->>>>>>> 2e4575e9
 	mutex_unlock(&fanout_mutex);
 	return err;
 }
@@ -1750,24 +1739,11 @@
 	f = po->fanout;
 	if (f) {
 		po->fanout = NULL;
-<<<<<<< HEAD
 
 		if (atomic_dec_and_test(&f->sk_ref))
 			list_del(&f->list);
 		else
 			f = NULL;
-
-		if (po->rollover) {
-			kfree_rcu(po->rollover, rcu);
-			po->rollover = NULL;
-		}
-=======
-
-		if (atomic_dec_and_test(&f->sk_ref))
-			list_del(&f->list);
-		else
-			f = NULL;
->>>>>>> 2e4575e9
 	}
 	mutex_unlock(&fanout_mutex);
 
@@ -3056,10 +3032,7 @@
 	synchronize_net();
 
 	if (f) {
-<<<<<<< HEAD
-=======
 		kfree(po->rollover);
->>>>>>> 2e4575e9
 		fanout_release_data(f);
 		kfree(f);
 	}
@@ -3879,7 +3852,6 @@
 	void *data = &val;
 	union tpacket_stats_u st;
 	struct tpacket_rollover_stats rstats;
-	struct packet_rollover *rollover;
 
 	if (level != SOL_PACKET)
 		return -ENOPROTOOPT;
@@ -3958,18 +3930,13 @@
 		       0);
 		break;
 	case PACKET_ROLLOVER_STATS:
-		rcu_read_lock();
-		rollover = rcu_dereference(po->rollover);
-		if (rollover) {
-			rstats.tp_all = atomic_long_read(&rollover->num);
-			rstats.tp_huge = atomic_long_read(&rollover->num_huge);
-			rstats.tp_failed = atomic_long_read(&rollover->num_failed);
-			data = &rstats;
-			lv = sizeof(rstats);
-		}
-		rcu_read_unlock();
-		if (!rollover)
+		if (!po->rollover)
 			return -EINVAL;
+		rstats.tp_all = atomic_long_read(&po->rollover->num);
+		rstats.tp_huge = atomic_long_read(&po->rollover->num_huge);
+		rstats.tp_failed = atomic_long_read(&po->rollover->num_failed);
+		data = &rstats;
+		lv = sizeof(rstats);
 		break;
 	case PACKET_TX_HAS_OFF:
 		val = po->tp_tx_has_off;
