--- conflicted
+++ resolved
@@ -1682,14 +1682,7 @@
 	}
 	case SIOCKCMCLONE: {
 		struct kcm_clone info;
-<<<<<<< HEAD
-		struct socket *newsock = NULL;
-
-		if (copy_from_user(&info, (void __user *)arg, sizeof(info)))
-			return -EFAULT;
-=======
 		struct file *file;
->>>>>>> 2e4575e9
 
 		info.fd = get_unused_fd_flags(0);
 		if (unlikely(info.fd < 0))
