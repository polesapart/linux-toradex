/*
 * Copyright (c) 2006 Oracle.  All rights reserved.
 *
 * This software is available to you under a choice of one of two
 * licenses.  You may choose to be licensed under the terms of the GNU
 * General Public License (GPL) Version 2, available from the file
 * COPYING in the main directory of this source tree, or the
 * OpenIB.org BSD license below:
 *
 *     Redistribution and use in source and binary forms, with or
 *     without modification, are permitted provided that the following
 *     conditions are met:
 *
 *      - Redistributions of source code must retain the above
 *        copyright notice, this list of conditions and the following
 *        disclaimer.
 *
 *      - Redistributions in binary form must reproduce the above
 *        copyright notice, this list of conditions and the following
 *        disclaimer in the documentation and/or other materials
 *        provided with the distribution.
 *
 * THE SOFTWARE IS PROVIDED "AS IS", WITHOUT WARRANTY OF ANY KIND,
 * EXPRESS OR IMPLIED, INCLUDING BUT NOT LIMITED TO THE WARRANTIES OF
 * MERCHANTABILITY, FITNESS FOR A PARTICULAR PURPOSE AND
 * NONINFRINGEMENT. IN NO EVENT SHALL THE AUTHORS OR COPYRIGHT HOLDERS
 * BE LIABLE FOR ANY CLAIM, DAMAGES OR OTHER LIABILITY, WHETHER IN AN
 * ACTION OF CONTRACT, TORT OR OTHERWISE, ARISING FROM, OUT OF OR IN
 * CONNECTION WITH THE SOFTWARE OR THE USE OR OTHER DEALINGS IN THE
 * SOFTWARE.
 *
 */
#include <linux/kernel.h>
#include <linux/moduleparam.h>
#include <linux/gfp.h>
#include <net/sock.h>
#include <linux/in.h>
#include <linux/list.h>
#include <linux/ratelimit.h>
#include <linux/export.h>
#include <linux/sizes.h>

#include "rds.h"

/* When transmitting messages in rds_send_xmit, we need to emerge from
 * time to time and briefly release the CPU. Otherwise the softlock watchdog
 * will kick our shin.
 * Also, it seems fairer to not let one busy connection stall all the
 * others.
 *
 * send_batch_count is the number of times we'll loop in send_xmit. Setting
 * it to 0 will restore the old behavior (where we looped until we had
 * drained the queue).
 */
static int send_batch_count = SZ_1K;
module_param(send_batch_count, int, 0444);
MODULE_PARM_DESC(send_batch_count, " batch factor when working the send queue");

static void rds_send_remove_from_sock(struct list_head *messages, int status);

/*
 * Reset the send state.  Callers must ensure that this doesn't race with
 * rds_send_xmit().
 */
void rds_send_path_reset(struct rds_conn_path *cp)
{
	struct rds_message *rm, *tmp;
	unsigned long flags;

	if (cp->cp_xmit_rm) {
		rm = cp->cp_xmit_rm;
		cp->cp_xmit_rm = NULL;
		/* Tell the user the RDMA op is no longer mapped by the
		 * transport. This isn't entirely true (it's flushed out
		 * independently) but as the connection is down, there's
		 * no ongoing RDMA to/from that memory */
		rds_message_unmapped(rm);
		rds_message_put(rm);
	}

	cp->cp_xmit_sg = 0;
	cp->cp_xmit_hdr_off = 0;
	cp->cp_xmit_data_off = 0;
	cp->cp_xmit_atomic_sent = 0;
	cp->cp_xmit_rdma_sent = 0;
	cp->cp_xmit_data_sent = 0;

	cp->cp_conn->c_map_queued = 0;

	cp->cp_unacked_packets = rds_sysctl_max_unacked_packets;
	cp->cp_unacked_bytes = rds_sysctl_max_unacked_bytes;

	/* Mark messages as retransmissions, and move them to the send q */
	spin_lock_irqsave(&cp->cp_lock, flags);
	list_for_each_entry_safe(rm, tmp, &cp->cp_retrans, m_conn_item) {
		set_bit(RDS_MSG_ACK_REQUIRED, &rm->m_flags);
		set_bit(RDS_MSG_RETRANSMITTED, &rm->m_flags);
	}
	list_splice_init(&cp->cp_retrans, &cp->cp_send_queue);
	spin_unlock_irqrestore(&cp->cp_lock, flags);
}
EXPORT_SYMBOL_GPL(rds_send_path_reset);

static int acquire_in_xmit(struct rds_conn_path *cp)
{
	return test_and_set_bit(RDS_IN_XMIT, &cp->cp_flags) == 0;
}

static void release_in_xmit(struct rds_conn_path *cp)
{
	clear_bit(RDS_IN_XMIT, &cp->cp_flags);
	smp_mb__after_atomic();
	/*
	 * We don't use wait_on_bit()/wake_up_bit() because our waking is in a
	 * hot path and finding waiters is very rare.  We don't want to walk
	 * the system-wide hashed waitqueue buckets in the fast path only to
	 * almost never find waiters.
	 */
	if (waitqueue_active(&cp->cp_waitq))
		wake_up_all(&cp->cp_waitq);
}

/*
 * We're making the conscious trade-off here to only send one message
 * down the connection at a time.
 *   Pro:
 *      - tx queueing is a simple fifo list
 *   	- reassembly is optional and easily done by transports per conn
 *      - no per flow rx lookup at all, straight to the socket
 *   	- less per-frag memory and wire overhead
 *   Con:
 *      - queued acks can be delayed behind large messages
 *   Depends:
 *      - small message latency is higher behind queued large messages
 *      - large message latency isn't starved by intervening small sends
 */
int rds_send_xmit(struct rds_conn_path *cp)
{
	struct rds_connection *conn = cp->cp_conn;
	struct rds_message *rm;
	unsigned long flags;
	unsigned int tmp;
	struct scatterlist *sg;
	int ret = 0;
	LIST_HEAD(to_be_dropped);
	int batch_count;
	unsigned long send_gen = 0;

restart:
	batch_count = 0;

	/*
	 * sendmsg calls here after having queued its message on the send
	 * queue.  We only have one task feeding the connection at a time.  If
	 * another thread is already feeding the queue then we back off.  This
	 * avoids blocking the caller and trading per-connection data between
	 * caches per message.
	 */
	if (!acquire_in_xmit(cp)) {
		rds_stats_inc(s_send_lock_contention);
		ret = -ENOMEM;
		goto out;
	}

	/*
	 * we record the send generation after doing the xmit acquire.
	 * if someone else manages to jump in and do some work, we'll use
	 * this to avoid a goto restart farther down.
	 *
	 * The acquire_in_xmit() check above ensures that only one
	 * caller can increment c_send_gen at any time.
	 */
	cp->cp_send_gen++;
	send_gen = cp->cp_send_gen;

	/*
	 * rds_conn_shutdown() sets the conn state and then tests RDS_IN_XMIT,
	 * we do the opposite to avoid races.
	 */
	if (!rds_conn_path_up(cp)) {
		release_in_xmit(cp);
		ret = 0;
		goto out;
	}

	if (conn->c_trans->xmit_path_prepare)
		conn->c_trans->xmit_path_prepare(cp);

	/*
	 * spin trying to push headers and data down the connection until
	 * the connection doesn't make forward progress.
	 */
	while (1) {

		rm = cp->cp_xmit_rm;

		/*
		 * If between sending messages, we can send a pending congestion
		 * map update.
		 */
		if (!rm && test_and_clear_bit(0, &conn->c_map_queued)) {
			rm = rds_cong_update_alloc(conn);
			if (IS_ERR(rm)) {
				ret = PTR_ERR(rm);
				break;
			}
			rm->data.op_active = 1;
			rm->m_inc.i_conn_path = cp;
			rm->m_inc.i_conn = cp->cp_conn;

			cp->cp_xmit_rm = rm;
		}

		/*
		 * If not already working on one, grab the next message.
		 *
		 * cp_xmit_rm holds a ref while we're sending this message down
		 * the connction.  We can use this ref while holding the
		 * send_sem.. rds_send_reset() is serialized with it.
		 */
		if (!rm) {
			unsigned int len;

			batch_count++;

			/* we want to process as big a batch as we can, but
			 * we also want to avoid softlockups.  If we've been
			 * through a lot of messages, lets back off and see
			 * if anyone else jumps in
			 */
			if (batch_count >= send_batch_count)
				goto over_batch;

			spin_lock_irqsave(&cp->cp_lock, flags);

			if (!list_empty(&cp->cp_send_queue)) {
				rm = list_entry(cp->cp_send_queue.next,
						struct rds_message,
						m_conn_item);
				rds_message_addref(rm);

				/*
				 * Move the message from the send queue to the retransmit
				 * list right away.
				 */
				list_move_tail(&rm->m_conn_item,
					       &cp->cp_retrans);
			}

			spin_unlock_irqrestore(&cp->cp_lock, flags);

			if (!rm)
				break;

			/* Unfortunately, the way Infiniband deals with
			 * RDMA to a bad MR key is by moving the entire
			 * queue pair to error state. We cold possibly
			 * recover from that, but right now we drop the
			 * connection.
			 * Therefore, we never retransmit messages with RDMA ops.
			 */
			if (rm->rdma.op_active &&
			    test_bit(RDS_MSG_RETRANSMITTED, &rm->m_flags)) {
				spin_lock_irqsave(&cp->cp_lock, flags);
				if (test_and_clear_bit(RDS_MSG_ON_CONN, &rm->m_flags))
					list_move(&rm->m_conn_item, &to_be_dropped);
				spin_unlock_irqrestore(&cp->cp_lock, flags);
				continue;
			}

			/* Require an ACK every once in a while */
			len = ntohl(rm->m_inc.i_hdr.h_len);
			if (cp->cp_unacked_packets == 0 ||
			    cp->cp_unacked_bytes < len) {
				__set_bit(RDS_MSG_ACK_REQUIRED, &rm->m_flags);

				cp->cp_unacked_packets =
					rds_sysctl_max_unacked_packets;
				cp->cp_unacked_bytes =
					rds_sysctl_max_unacked_bytes;
				rds_stats_inc(s_send_ack_required);
			} else {
				cp->cp_unacked_bytes -= len;
				cp->cp_unacked_packets--;
			}

			cp->cp_xmit_rm = rm;
		}

		/* The transport either sends the whole rdma or none of it */
		if (rm->rdma.op_active && !cp->cp_xmit_rdma_sent) {
			rm->m_final_op = &rm->rdma;
			/* The transport owns the mapped memory for now.
			 * You can't unmap it while it's on the send queue
			 */
			set_bit(RDS_MSG_MAPPED, &rm->m_flags);
			ret = conn->c_trans->xmit_rdma(conn, &rm->rdma);
			if (ret) {
				clear_bit(RDS_MSG_MAPPED, &rm->m_flags);
				wake_up_interruptible(&rm->m_flush_wait);
				break;
			}
			cp->cp_xmit_rdma_sent = 1;

		}

		if (rm->atomic.op_active && !cp->cp_xmit_atomic_sent) {
			rm->m_final_op = &rm->atomic;
			/* The transport owns the mapped memory for now.
			 * You can't unmap it while it's on the send queue
			 */
			set_bit(RDS_MSG_MAPPED, &rm->m_flags);
			ret = conn->c_trans->xmit_atomic(conn, &rm->atomic);
			if (ret) {
				clear_bit(RDS_MSG_MAPPED, &rm->m_flags);
				wake_up_interruptible(&rm->m_flush_wait);
				break;
			}
			cp->cp_xmit_atomic_sent = 1;

		}

		/*
		 * A number of cases require an RDS header to be sent
		 * even if there is no data.
		 * We permit 0-byte sends; rds-ping depends on this.
		 * However, if there are exclusively attached silent ops,
		 * we skip the hdr/data send, to enable silent operation.
		 */
		if (rm->data.op_nents == 0) {
			int ops_present;
			int all_ops_are_silent = 1;

			ops_present = (rm->atomic.op_active || rm->rdma.op_active);
			if (rm->atomic.op_active && !rm->atomic.op_silent)
				all_ops_are_silent = 0;
			if (rm->rdma.op_active && !rm->rdma.op_silent)
				all_ops_are_silent = 0;

			if (ops_present && all_ops_are_silent
			    && !rm->m_rdma_cookie)
				rm->data.op_active = 0;
		}

		if (rm->data.op_active && !cp->cp_xmit_data_sent) {
			rm->m_final_op = &rm->data;

			ret = conn->c_trans->xmit(conn, rm,
						  cp->cp_xmit_hdr_off,
						  cp->cp_xmit_sg,
						  cp->cp_xmit_data_off);
			if (ret <= 0)
				break;

			if (cp->cp_xmit_hdr_off < sizeof(struct rds_header)) {
				tmp = min_t(int, ret,
					    sizeof(struct rds_header) -
					    cp->cp_xmit_hdr_off);
				cp->cp_xmit_hdr_off += tmp;
				ret -= tmp;
			}

			sg = &rm->data.op_sg[cp->cp_xmit_sg];
			while (ret) {
				tmp = min_t(int, ret, sg->length -
						      cp->cp_xmit_data_off);
				cp->cp_xmit_data_off += tmp;
				ret -= tmp;
				if (cp->cp_xmit_data_off == sg->length) {
					cp->cp_xmit_data_off = 0;
					sg++;
					cp->cp_xmit_sg++;
					BUG_ON(ret != 0 && cp->cp_xmit_sg ==
					       rm->data.op_nents);
				}
			}

			if (cp->cp_xmit_hdr_off == sizeof(struct rds_header) &&
			    (cp->cp_xmit_sg == rm->data.op_nents))
				cp->cp_xmit_data_sent = 1;
		}

		/*
		 * A rm will only take multiple times through this loop
		 * if there is a data op. Thus, if the data is sent (or there was
		 * none), then we're done with the rm.
		 */
		if (!rm->data.op_active || cp->cp_xmit_data_sent) {
			cp->cp_xmit_rm = NULL;
			cp->cp_xmit_sg = 0;
			cp->cp_xmit_hdr_off = 0;
			cp->cp_xmit_data_off = 0;
			cp->cp_xmit_rdma_sent = 0;
			cp->cp_xmit_atomic_sent = 0;
			cp->cp_xmit_data_sent = 0;

			rds_message_put(rm);
		}
	}

over_batch:
	if (conn->c_trans->xmit_path_complete)
		conn->c_trans->xmit_path_complete(cp);
	release_in_xmit(cp);

	/* Nuke any messages we decided not to retransmit. */
	if (!list_empty(&to_be_dropped)) {
		/* irqs on here, so we can put(), unlike above */
		list_for_each_entry(rm, &to_be_dropped, m_conn_item)
			rds_message_put(rm);
		rds_send_remove_from_sock(&to_be_dropped, RDS_RDMA_DROPPED);
	}

	/*
	 * Other senders can queue a message after we last test the send queue
	 * but before we clear RDS_IN_XMIT.  In that case they'd back off and
	 * not try and send their newly queued message.  We need to check the
	 * send queue after having cleared RDS_IN_XMIT so that their message
	 * doesn't get stuck on the send queue.
	 *
	 * If the transport cannot continue (i.e ret != 0), then it must
	 * call us when more room is available, such as from the tx
	 * completion handler.
	 *
	 * We have an extra generation check here so that if someone manages
	 * to jump in after our release_in_xmit, we'll see that they have done
	 * some work and we will skip our goto
	 */
	if (ret == 0) {
		smp_mb();
		if ((test_bit(0, &conn->c_map_queued) ||
		     !list_empty(&cp->cp_send_queue)) &&
		    send_gen == cp->cp_send_gen) {
			rds_stats_inc(s_send_lock_queue_raced);
			if (batch_count < send_batch_count)
				goto restart;
			queue_delayed_work(rds_wq, &cp->cp_send_w, 1);
		}
	}
out:
	return ret;
}
EXPORT_SYMBOL_GPL(rds_send_xmit);

static void rds_send_sndbuf_remove(struct rds_sock *rs, struct rds_message *rm)
{
	u32 len = be32_to_cpu(rm->m_inc.i_hdr.h_len);

	assert_spin_locked(&rs->rs_lock);

	BUG_ON(rs->rs_snd_bytes < len);
	rs->rs_snd_bytes -= len;

	if (rs->rs_snd_bytes == 0)
		rds_stats_inc(s_send_queue_empty);
}

static inline int rds_send_is_acked(struct rds_message *rm, u64 ack,
				    is_acked_func is_acked)
{
	if (is_acked)
		return is_acked(rm, ack);
	return be64_to_cpu(rm->m_inc.i_hdr.h_sequence) <= ack;
}

/*
 * This is pretty similar to what happens below in the ACK
 * handling code - except that we call here as soon as we get
 * the IB send completion on the RDMA op and the accompanying
 * message.
 */
void rds_rdma_send_complete(struct rds_message *rm, int status)
{
	struct rds_sock *rs = NULL;
	struct rm_rdma_op *ro;
	struct rds_notifier *notifier;
	unsigned long flags;
	unsigned int notify = 0;

	spin_lock_irqsave(&rm->m_rs_lock, flags);

	notify =  rm->rdma.op_notify | rm->data.op_notify;
	ro = &rm->rdma;
	if (test_bit(RDS_MSG_ON_SOCK, &rm->m_flags) &&
	    ro->op_active && notify && ro->op_notifier) {
		notifier = ro->op_notifier;
		rs = rm->m_rs;
		sock_hold(rds_rs_to_sk(rs));

		notifier->n_status = status;
		spin_lock(&rs->rs_lock);
		list_add_tail(&notifier->n_list, &rs->rs_notify_queue);
		spin_unlock(&rs->rs_lock);

		ro->op_notifier = NULL;
	}

	spin_unlock_irqrestore(&rm->m_rs_lock, flags);

	if (rs) {
		rds_wake_sk_sleep(rs);
		sock_put(rds_rs_to_sk(rs));
	}
}
EXPORT_SYMBOL_GPL(rds_rdma_send_complete);

/*
 * Just like above, except looks at atomic op
 */
void rds_atomic_send_complete(struct rds_message *rm, int status)
{
	struct rds_sock *rs = NULL;
	struct rm_atomic_op *ao;
	struct rds_notifier *notifier;
	unsigned long flags;

	spin_lock_irqsave(&rm->m_rs_lock, flags);

	ao = &rm->atomic;
	if (test_bit(RDS_MSG_ON_SOCK, &rm->m_flags)
	    && ao->op_active && ao->op_notify && ao->op_notifier) {
		notifier = ao->op_notifier;
		rs = rm->m_rs;
		sock_hold(rds_rs_to_sk(rs));

		notifier->n_status = status;
		spin_lock(&rs->rs_lock);
		list_add_tail(&notifier->n_list, &rs->rs_notify_queue);
		spin_unlock(&rs->rs_lock);

		ao->op_notifier = NULL;
	}

	spin_unlock_irqrestore(&rm->m_rs_lock, flags);

	if (rs) {
		rds_wake_sk_sleep(rs);
		sock_put(rds_rs_to_sk(rs));
	}
}
EXPORT_SYMBOL_GPL(rds_atomic_send_complete);

/*
 * This is the same as rds_rdma_send_complete except we
 * don't do any locking - we have all the ingredients (message,
 * socket, socket lock) and can just move the notifier.
 */
static inline void
__rds_send_complete(struct rds_sock *rs, struct rds_message *rm, int status)
{
	struct rm_rdma_op *ro;
	struct rm_atomic_op *ao;

	ro = &rm->rdma;
	if (ro->op_active && ro->op_notify && ro->op_notifier) {
		ro->op_notifier->n_status = status;
		list_add_tail(&ro->op_notifier->n_list, &rs->rs_notify_queue);
		ro->op_notifier = NULL;
	}

	ao = &rm->atomic;
	if (ao->op_active && ao->op_notify && ao->op_notifier) {
		ao->op_notifier->n_status = status;
		list_add_tail(&ao->op_notifier->n_list, &rs->rs_notify_queue);
		ao->op_notifier = NULL;
	}

	/* No need to wake the app - caller does this */
}

/*
 * This removes messages from the socket's list if they're on it.  The list
 * argument must be private to the caller, we must be able to modify it
 * without locks.  The messages must have a reference held for their
 * position on the list.  This function will drop that reference after
 * removing the messages from the 'messages' list regardless of if it found
 * the messages on the socket list or not.
 */
static void rds_send_remove_from_sock(struct list_head *messages, int status)
{
	unsigned long flags;
	struct rds_sock *rs = NULL;
	struct rds_message *rm;

	while (!list_empty(messages)) {
		int was_on_sock = 0;

		rm = list_entry(messages->next, struct rds_message,
				m_conn_item);
		list_del_init(&rm->m_conn_item);

		/*
		 * If we see this flag cleared then we're *sure* that someone
		 * else beat us to removing it from the sock.  If we race
		 * with their flag update we'll get the lock and then really
		 * see that the flag has been cleared.
		 *
		 * The message spinlock makes sure nobody clears rm->m_rs
		 * while we're messing with it. It does not prevent the
		 * message from being removed from the socket, though.
		 */
		spin_lock_irqsave(&rm->m_rs_lock, flags);
		if (!test_bit(RDS_MSG_ON_SOCK, &rm->m_flags))
			goto unlock_and_drop;

		if (rs != rm->m_rs) {
			if (rs) {
				rds_wake_sk_sleep(rs);
				sock_put(rds_rs_to_sk(rs));
			}
			rs = rm->m_rs;
			if (rs)
				sock_hold(rds_rs_to_sk(rs));
		}
		if (!rs)
			goto unlock_and_drop;
		spin_lock(&rs->rs_lock);

		if (test_and_clear_bit(RDS_MSG_ON_SOCK, &rm->m_flags)) {
			struct rm_rdma_op *ro = &rm->rdma;
			struct rds_notifier *notifier;

			list_del_init(&rm->m_sock_item);
			rds_send_sndbuf_remove(rs, rm);

			if (ro->op_active && ro->op_notifier &&
			       (ro->op_notify || (ro->op_recverr && status))) {
				notifier = ro->op_notifier;
				list_add_tail(&notifier->n_list,
						&rs->rs_notify_queue);
				if (!notifier->n_status)
					notifier->n_status = status;
				rm->rdma.op_notifier = NULL;
			}
			was_on_sock = 1;
			rm->m_rs = NULL;
		}
		spin_unlock(&rs->rs_lock);

unlock_and_drop:
		spin_unlock_irqrestore(&rm->m_rs_lock, flags);
		rds_message_put(rm);
		if (was_on_sock)
			rds_message_put(rm);
	}

	if (rs) {
		rds_wake_sk_sleep(rs);
		sock_put(rds_rs_to_sk(rs));
	}
}

/*
 * Transports call here when they've determined that the receiver queued
 * messages up to, and including, the given sequence number.  Messages are
 * moved to the retrans queue when rds_send_xmit picks them off the send
 * queue. This means that in the TCP case, the message may not have been
 * assigned the m_ack_seq yet - but that's fine as long as tcp_is_acked
 * checks the RDS_MSG_HAS_ACK_SEQ bit.
 */
void rds_send_path_drop_acked(struct rds_conn_path *cp, u64 ack,
			      is_acked_func is_acked)
{
	struct rds_message *rm, *tmp;
	unsigned long flags;
	LIST_HEAD(list);

	spin_lock_irqsave(&cp->cp_lock, flags);

	list_for_each_entry_safe(rm, tmp, &cp->cp_retrans, m_conn_item) {
		if (!rds_send_is_acked(rm, ack, is_acked))
			break;

		list_move(&rm->m_conn_item, &list);
		clear_bit(RDS_MSG_ON_CONN, &rm->m_flags);
	}

	/* order flag updates with spin locks */
	if (!list_empty(&list))
		smp_mb__after_atomic();

	spin_unlock_irqrestore(&cp->cp_lock, flags);

	/* now remove the messages from the sock list as needed */
	rds_send_remove_from_sock(&list, RDS_RDMA_SUCCESS);
}
EXPORT_SYMBOL_GPL(rds_send_path_drop_acked);

void rds_send_drop_acked(struct rds_connection *conn, u64 ack,
			 is_acked_func is_acked)
{
	WARN_ON(conn->c_trans->t_mp_capable);
	rds_send_path_drop_acked(&conn->c_path[0], ack, is_acked);
}
EXPORT_SYMBOL_GPL(rds_send_drop_acked);

void rds_send_drop_to(struct rds_sock *rs, struct sockaddr_in *dest)
{
	struct rds_message *rm, *tmp;
	struct rds_connection *conn;
	struct rds_conn_path *cp;
	unsigned long flags;
	LIST_HEAD(list);

	/* get all the messages we're dropping under the rs lock */
	spin_lock_irqsave(&rs->rs_lock, flags);

	list_for_each_entry_safe(rm, tmp, &rs->rs_send_queue, m_sock_item) {
		if (dest && (dest->sin_addr.s_addr != rm->m_daddr ||
			     dest->sin_port != rm->m_inc.i_hdr.h_dport))
			continue;

		list_move(&rm->m_sock_item, &list);
		rds_send_sndbuf_remove(rs, rm);
		clear_bit(RDS_MSG_ON_SOCK, &rm->m_flags);
	}

	/* order flag updates with the rs lock */
	smp_mb__after_atomic();

	spin_unlock_irqrestore(&rs->rs_lock, flags);

	if (list_empty(&list))
		return;

	/* Remove the messages from the conn */
	list_for_each_entry(rm, &list, m_sock_item) {

		conn = rm->m_inc.i_conn;
		if (conn->c_trans->t_mp_capable)
			cp = rm->m_inc.i_conn_path;
		else
			cp = &conn->c_path[0];

		spin_lock_irqsave(&cp->cp_lock, flags);
		/*
		 * Maybe someone else beat us to removing rm from the conn.
		 * If we race with their flag update we'll get the lock and
		 * then really see that the flag has been cleared.
		 */
		if (!test_and_clear_bit(RDS_MSG_ON_CONN, &rm->m_flags)) {
			spin_unlock_irqrestore(&cp->cp_lock, flags);
			spin_lock_irqsave(&rm->m_rs_lock, flags);
			rm->m_rs = NULL;
			spin_unlock_irqrestore(&rm->m_rs_lock, flags);
			continue;
		}
		list_del_init(&rm->m_conn_item);
		spin_unlock_irqrestore(&cp->cp_lock, flags);

		/*
		 * Couldn't grab m_rs_lock in top loop (lock ordering),
		 * but we can now.
		 */
		spin_lock_irqsave(&rm->m_rs_lock, flags);

		spin_lock(&rs->rs_lock);
		__rds_send_complete(rs, rm, RDS_RDMA_CANCELED);
		spin_unlock(&rs->rs_lock);

		rm->m_rs = NULL;
		spin_unlock_irqrestore(&rm->m_rs_lock, flags);

		rds_message_put(rm);
	}

	rds_wake_sk_sleep(rs);

	while (!list_empty(&list)) {
		rm = list_entry(list.next, struct rds_message, m_sock_item);
		list_del_init(&rm->m_sock_item);
		rds_message_wait(rm);

		/* just in case the code above skipped this message
		 * because RDS_MSG_ON_CONN wasn't set, run it again here
		 * taking m_rs_lock is the only thing that keeps us
		 * from racing with ack processing.
		 */
		spin_lock_irqsave(&rm->m_rs_lock, flags);

		spin_lock(&rs->rs_lock);
		__rds_send_complete(rs, rm, RDS_RDMA_CANCELED);
		spin_unlock(&rs->rs_lock);

		rm->m_rs = NULL;
		spin_unlock_irqrestore(&rm->m_rs_lock, flags);

		rds_message_put(rm);
	}
}

/*
 * we only want this to fire once so we use the callers 'queued'.  It's
 * possible that another thread can race with us and remove the
 * message from the flow with RDS_CANCEL_SENT_TO.
 */
static int rds_send_queue_rm(struct rds_sock *rs, struct rds_connection *conn,
			     struct rds_conn_path *cp,
			     struct rds_message *rm, __be16 sport,
			     __be16 dport, int *queued)
{
	unsigned long flags;
	u32 len;

	if (*queued)
		goto out;

	len = be32_to_cpu(rm->m_inc.i_hdr.h_len);

	/* this is the only place which holds both the socket's rs_lock
	 * and the connection's c_lock */
	spin_lock_irqsave(&rs->rs_lock, flags);

	/*
	 * If there is a little space in sndbuf, we don't queue anything,
	 * and userspace gets -EAGAIN. But poll() indicates there's send
	 * room. This can lead to bad behavior (spinning) if snd_bytes isn't
	 * freed up by incoming acks. So we check the *old* value of
	 * rs_snd_bytes here to allow the last msg to exceed the buffer,
	 * and poll() now knows no more data can be sent.
	 */
	if (rs->rs_snd_bytes < rds_sk_sndbuf(rs)) {
		rs->rs_snd_bytes += len;

		/* let recv side know we are close to send space exhaustion.
		 * This is probably not the optimal way to do it, as this
		 * means we set the flag on *all* messages as soon as our
		 * throughput hits a certain threshold.
		 */
		if (rs->rs_snd_bytes >= rds_sk_sndbuf(rs) / 2)
			__set_bit(RDS_MSG_ACK_REQUIRED, &rm->m_flags);

		list_add_tail(&rm->m_sock_item, &rs->rs_send_queue);
		set_bit(RDS_MSG_ON_SOCK, &rm->m_flags);
		rds_message_addref(rm);
		rm->m_rs = rs;

		/* The code ordering is a little weird, but we're
		   trying to minimize the time we hold c_lock */
		rds_message_populate_header(&rm->m_inc.i_hdr, sport, dport, 0);
		rm->m_inc.i_conn = conn;
		rm->m_inc.i_conn_path = cp;
		rds_message_addref(rm);

		spin_lock(&cp->cp_lock);
		rm->m_inc.i_hdr.h_sequence = cpu_to_be64(cp->cp_next_tx_seq++);
		list_add_tail(&rm->m_conn_item, &cp->cp_send_queue);
		set_bit(RDS_MSG_ON_CONN, &rm->m_flags);
		spin_unlock(&cp->cp_lock);

		rdsdebug("queued msg %p len %d, rs %p bytes %d seq %llu\n",
			 rm, len, rs, rs->rs_snd_bytes,
			 (unsigned long long)be64_to_cpu(rm->m_inc.i_hdr.h_sequence));

		*queued = 1;
	}

	spin_unlock_irqrestore(&rs->rs_lock, flags);
out:
	return *queued;
}

/*
 * rds_message is getting to be quite complicated, and we'd like to allocate
 * it all in one go. This figures out how big it needs to be up front.
 */
static int rds_rm_size(struct msghdr *msg, int data_len)
{
	struct cmsghdr *cmsg;
	int size = 0;
	int cmsg_groups = 0;
	int retval;

	for_each_cmsghdr(cmsg, msg) {
		if (!CMSG_OK(msg, cmsg))
			return -EINVAL;

		if (cmsg->cmsg_level != SOL_RDS)
			continue;

		switch (cmsg->cmsg_type) {
		case RDS_CMSG_RDMA_ARGS:
			cmsg_groups |= 1;
			retval = rds_rdma_extra_size(CMSG_DATA(cmsg));
			if (retval < 0)
				return retval;
			size += retval;

			break;

		case RDS_CMSG_RDMA_DEST:
		case RDS_CMSG_RDMA_MAP:
			cmsg_groups |= 2;
			/* these are valid but do no add any size */
			break;

		case RDS_CMSG_ATOMIC_CSWP:
		case RDS_CMSG_ATOMIC_FADD:
		case RDS_CMSG_MASKED_ATOMIC_CSWP:
		case RDS_CMSG_MASKED_ATOMIC_FADD:
			cmsg_groups |= 1;
			size += sizeof(struct scatterlist);
			break;

		default:
			return -EINVAL;
		}

	}

	size += ceil(data_len, PAGE_SIZE) * sizeof(struct scatterlist);

	/* Ensure (DEST, MAP) are never used with (ARGS, ATOMIC) */
	if (cmsg_groups == 3)
		return -EINVAL;

	return size;
}

static int rds_cmsg_send(struct rds_sock *rs, struct rds_message *rm,
			 struct msghdr *msg, int *allocated_mr)
{
	struct cmsghdr *cmsg;
	int ret = 0;

	for_each_cmsghdr(cmsg, msg) {
		if (!CMSG_OK(msg, cmsg))
			return -EINVAL;

		if (cmsg->cmsg_level != SOL_RDS)
			continue;

		/* As a side effect, RDMA_DEST and RDMA_MAP will set
		 * rm->rdma.m_rdma_cookie and rm->rdma.m_rdma_mr.
		 */
		switch (cmsg->cmsg_type) {
		case RDS_CMSG_RDMA_ARGS:
			ret = rds_cmsg_rdma_args(rs, rm, cmsg);
			break;

		case RDS_CMSG_RDMA_DEST:
			ret = rds_cmsg_rdma_dest(rs, rm, cmsg);
			break;

		case RDS_CMSG_RDMA_MAP:
			ret = rds_cmsg_rdma_map(rs, rm, cmsg);
			if (!ret)
				*allocated_mr = 1;
			else if (ret == -ENODEV)
				/* Accommodate the get_mr() case which can fail
				 * if connection isn't established yet.
				 */
				ret = -EAGAIN;
			break;
		case RDS_CMSG_ATOMIC_CSWP:
		case RDS_CMSG_ATOMIC_FADD:
		case RDS_CMSG_MASKED_ATOMIC_CSWP:
		case RDS_CMSG_MASKED_ATOMIC_FADD:
			ret = rds_cmsg_atomic(rs, rm, cmsg);
			break;

		default:
			return -EINVAL;
		}

		if (ret)
			break;
	}

	return ret;
}

static void rds_send_ping(struct rds_connection *conn);

static int rds_send_mprds_hash(struct rds_sock *rs, struct rds_connection *conn)
{
	int hash;

	if (conn->c_npaths == 0)
		hash = RDS_MPATH_HASH(rs, RDS_MPATH_WORKERS);
	else
		hash = RDS_MPATH_HASH(rs, conn->c_npaths);
	if (conn->c_npaths == 0 && hash != 0) {
		rds_send_ping(conn);

		if (conn->c_npaths == 0) {
			wait_event_interruptible(conn->c_hs_waitq,
						 (conn->c_npaths != 0));
		}
		if (conn->c_npaths == 1)
			hash = 0;
	}
	return hash;
}

static int rds_rdma_bytes(struct msghdr *msg, size_t *rdma_bytes)
{
	struct rds_rdma_args *args;
	struct cmsghdr *cmsg;

	for_each_cmsghdr(cmsg, msg) {
		if (!CMSG_OK(msg, cmsg))
			return -EINVAL;

		if (cmsg->cmsg_level != SOL_RDS)
			continue;

		if (cmsg->cmsg_type == RDS_CMSG_RDMA_ARGS) {
<<<<<<< HEAD
=======
			if (cmsg->cmsg_len <
			    CMSG_LEN(sizeof(struct rds_rdma_args)))
				return -EINVAL;
>>>>>>> 2e4575e9
			args = CMSG_DATA(cmsg);
			*rdma_bytes += args->remote_vec.bytes;
		}
	}
	return 0;
}

int rds_sendmsg(struct socket *sock, struct msghdr *msg, size_t payload_len)
{
	struct sock *sk = sock->sk;
	struct rds_sock *rs = rds_sk_to_rs(sk);
	DECLARE_SOCKADDR(struct sockaddr_in *, usin, msg->msg_name);
	__be32 daddr;
	__be16 dport;
	struct rds_message *rm = NULL;
	struct rds_connection *conn;
	int ret = 0;
	int queued = 0, allocated_mr = 0;
	int nonblock = msg->msg_flags & MSG_DONTWAIT;
	long timeo = sock_sndtimeo(sk, nonblock);
	struct rds_conn_path *cpath;
	size_t total_payload_len = payload_len, rdma_payload_len = 0;

	/* Mirror Linux UDP mirror of BSD error message compatibility */
	/* XXX: Perhaps MSG_MORE someday */
	if (msg->msg_flags & ~(MSG_DONTWAIT | MSG_CMSG_COMPAT)) {
		ret = -EOPNOTSUPP;
		goto out;
	}

	if (msg->msg_namelen) {
		/* XXX fail non-unicast destination IPs? */
		if (msg->msg_namelen < sizeof(*usin) || usin->sin_family != AF_INET) {
			ret = -EINVAL;
			goto out;
		}
		daddr = usin->sin_addr.s_addr;
		dport = usin->sin_port;
	} else {
		/* We only care about consistency with ->connect() */
		lock_sock(sk);
		daddr = rs->rs_conn_addr;
		dport = rs->rs_conn_port;
		release_sock(sk);
	}

	lock_sock(sk);
	if (daddr == 0 || rs->rs_bound_addr == 0) {
		release_sock(sk);
		ret = -ENOTCONN; /* XXX not a great errno */
		goto out;
	}
	release_sock(sk);

	ret = rds_rdma_bytes(msg, &rdma_payload_len);
	if (ret)
		goto out;

	total_payload_len += rdma_payload_len;
	if (max_t(size_t, payload_len, rdma_payload_len) > RDS_MAX_MSG_SIZE) {
		ret = -EMSGSIZE;
		goto out;
	}

	if (payload_len > rds_sk_sndbuf(rs)) {
		ret = -EMSGSIZE;
		goto out;
	}

	/* size of rm including all sgs */
	ret = rds_rm_size(msg, payload_len);
	if (ret < 0)
		goto out;

	rm = rds_message_alloc(ret, GFP_KERNEL);
	if (!rm) {
		ret = -ENOMEM;
		goto out;
	}

	/* Attach data to the rm */
	if (payload_len) {
		rm->data.op_sg = rds_message_alloc_sgs(rm, ceil(payload_len, PAGE_SIZE));
		if (!rm->data.op_sg) {
			ret = -ENOMEM;
			goto out;
		}
		ret = rds_message_copy_from_user(rm, &msg->msg_iter);
		if (ret)
			goto out;
	}
	rm->data.op_active = 1;

	rm->m_daddr = daddr;

	/* rds_conn_create has a spinlock that runs with IRQ off.
	 * Caching the conn in the socket helps a lot. */
	if (rs->rs_conn && rs->rs_conn->c_faddr == daddr)
		conn = rs->rs_conn;
	else {
		conn = rds_conn_create_outgoing(sock_net(sock->sk),
						rs->rs_bound_addr, daddr,
					rs->rs_transport,
					sock->sk->sk_allocation);
		if (IS_ERR(conn)) {
			ret = PTR_ERR(conn);
			goto out;
		}
		rs->rs_conn = conn;
	}

	/* Parse any control messages the user may have included. */
	ret = rds_cmsg_send(rs, rm, msg, &allocated_mr);
	if (ret) {
		/* Trigger connection so that its ready for the next retry */
		if (ret ==  -EAGAIN)
			rds_conn_connect_if_down(conn);
		goto out;
	}

	if (rm->rdma.op_active && !conn->c_trans->xmit_rdma) {
		printk_ratelimited(KERN_NOTICE "rdma_op %p conn xmit_rdma %p\n",
			       &rm->rdma, conn->c_trans->xmit_rdma);
		ret = -EOPNOTSUPP;
		goto out;
	}

	if (rm->atomic.op_active && !conn->c_trans->xmit_atomic) {
		printk_ratelimited(KERN_NOTICE "atomic_op %p conn xmit_atomic %p\n",
			       &rm->atomic, conn->c_trans->xmit_atomic);
		ret = -EOPNOTSUPP;
		goto out;
	}

	if (conn->c_trans->t_mp_capable)
		cpath = &conn->c_path[rds_send_mprds_hash(rs, conn)];
	else
		cpath = &conn->c_path[0];

	rds_conn_path_connect_if_down(cpath);

	ret = rds_cong_wait(conn->c_fcong, dport, nonblock, rs);
	if (ret) {
		rs->rs_seen_congestion = 1;
		goto out;
	}
	while (!rds_send_queue_rm(rs, conn, cpath, rm, rs->rs_bound_port,
				  dport, &queued)) {
		rds_stats_inc(s_send_queue_full);

		if (nonblock) {
			ret = -EAGAIN;
			goto out;
		}

		timeo = wait_event_interruptible_timeout(*sk_sleep(sk),
					rds_send_queue_rm(rs, conn, cpath, rm,
							  rs->rs_bound_port,
							  dport,
							  &queued),
					timeo);
		rdsdebug("sendmsg woke queued %d timeo %ld\n", queued, timeo);
		if (timeo > 0 || timeo == MAX_SCHEDULE_TIMEOUT)
			continue;

		ret = timeo;
		if (ret == 0)
			ret = -ETIMEDOUT;
		goto out;
	}

	/*
	 * By now we've committed to the send.  We reuse rds_send_worker()
	 * to retry sends in the rds thread if the transport asks us to.
	 */
	rds_stats_inc(s_send_queued);

	ret = rds_send_xmit(cpath);
	if (ret == -ENOMEM || ret == -EAGAIN)
		queue_delayed_work(rds_wq, &cpath->cp_send_w, 1);

	rds_message_put(rm);
	return payload_len;

out:
	/* If the user included a RDMA_MAP cmsg, we allocated a MR on the fly.
	 * If the sendmsg goes through, we keep the MR. If it fails with EAGAIN
	 * or in any other way, we need to destroy the MR again */
	if (allocated_mr)
		rds_rdma_unuse(rs, rds_rdma_cookie_key(rm->m_rdma_cookie), 1);

	if (rm)
		rds_message_put(rm);
	return ret;
}

/*
 * send out a probe. Can be shared by rds_send_ping,
 * rds_send_pong, rds_send_hb.
 * rds_send_hb should use h_flags
 *   RDS_FLAG_HB_PING|RDS_FLAG_ACK_REQUIRED
 * or
 *   RDS_FLAG_HB_PONG|RDS_FLAG_ACK_REQUIRED
 */
int
rds_send_probe(struct rds_conn_path *cp, __be16 sport,
	       __be16 dport, u8 h_flags)
{
	struct rds_message *rm;
	unsigned long flags;
	int ret = 0;

	rm = rds_message_alloc(0, GFP_ATOMIC);
	if (!rm) {
		ret = -ENOMEM;
		goto out;
	}

	rm->m_daddr = cp->cp_conn->c_faddr;
	rm->data.op_active = 1;

	rds_conn_path_connect_if_down(cp);

	ret = rds_cong_wait(cp->cp_conn->c_fcong, dport, 1, NULL);
	if (ret)
		goto out;

	spin_lock_irqsave(&cp->cp_lock, flags);
	list_add_tail(&rm->m_conn_item, &cp->cp_send_queue);
	set_bit(RDS_MSG_ON_CONN, &rm->m_flags);
	rds_message_addref(rm);
	rm->m_inc.i_conn = cp->cp_conn;
	rm->m_inc.i_conn_path = cp;

	rds_message_populate_header(&rm->m_inc.i_hdr, sport, dport,
				    cp->cp_next_tx_seq);
	rm->m_inc.i_hdr.h_flags |= h_flags;
	cp->cp_next_tx_seq++;

	if (RDS_HS_PROBE(sport, dport) && cp->cp_conn->c_trans->t_mp_capable) {
		u16 npaths = RDS_MPATH_WORKERS;

		rds_message_add_extension(&rm->m_inc.i_hdr,
					  RDS_EXTHDR_NPATHS, &npaths,
					  sizeof(npaths));
	}
	spin_unlock_irqrestore(&cp->cp_lock, flags);

	rds_stats_inc(s_send_queued);
	rds_stats_inc(s_send_pong);

	/* schedule the send work on rds_wq */
	queue_delayed_work(rds_wq, &cp->cp_send_w, 1);

	rds_message_put(rm);
	return 0;

out:
	if (rm)
		rds_message_put(rm);
	return ret;
}

int
rds_send_pong(struct rds_conn_path *cp, __be16 dport)
{
	return rds_send_probe(cp, 0, dport, 0);
}

void
rds_send_ping(struct rds_connection *conn)
{
	unsigned long flags;
	struct rds_conn_path *cp = &conn->c_path[0];

	spin_lock_irqsave(&cp->cp_lock, flags);
	if (conn->c_ping_triggered) {
		spin_unlock_irqrestore(&cp->cp_lock, flags);
		return;
	}
	conn->c_ping_triggered = 1;
	spin_unlock_irqrestore(&cp->cp_lock, flags);
	rds_send_probe(&conn->c_path[0], RDS_FLAG_PROBE_PORT, 0, 0);
}<|MERGE_RESOLUTION|>--- conflicted
+++ resolved
@@ -1006,12 +1006,9 @@
 			continue;
 
 		if (cmsg->cmsg_type == RDS_CMSG_RDMA_ARGS) {
-<<<<<<< HEAD
-=======
 			if (cmsg->cmsg_len <
 			    CMSG_LEN(sizeof(struct rds_rdma_args)))
 				return -EINVAL;
->>>>>>> 2e4575e9
 			args = CMSG_DATA(cmsg);
 			*rdma_bytes += args->remote_vec.bytes;
 		}
