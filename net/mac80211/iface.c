--- conflicted
+++ resolved
@@ -189,17 +189,13 @@
 			goto err_del_bss;
 		/* we're brought up, everything changes */
 		hw_reconf_flags = ~0;
-<<<<<<< HEAD
-		ieee80211_led_radio(local, true);
-=======
                 /*
                  * If we are going to change everything, then make sure we
                  * set a valid default power level;
                  */
 #define DEFAULT_WIFI_TX_POWER_LEVEL         (8)
-		local->hw.conf.power_level = DEFAULT_WIFI_TX_POWER_LEVEL;
-		ieee80211_led_radio(local, local->hw.conf.radio_enabled);
->>>>>>> c9a75b78
+               local->hw.conf.power_level = DEFAULT_WIFI_TX_POWER_LEVEL;
+		ieee80211_led_radio(local, true);
 	}
 
 	/*
@@ -243,13 +239,8 @@
 		/* must be before the call to ieee80211_configure_filter */
 		local->monitors++;
 		if (local->monitors == 1) {
-<<<<<<< HEAD
 			local->hw.conf.flags |= IEEE80211_CONF_MONITOR;
 			hw_reconf_flags |= IEEE80211_CONF_CHANGE_MONITOR;
-=======
-			local->hw.conf.flags |= IEEE80211_CONF_RADIOTAP;
-			hw_reconf_flags |= IEEE80211_CONF_CHANGE_RADIOTAP;
->>>>>>> c9a75b78
 		}
 
 		if (sdata->u.mntr_flags & MONITOR_FLAG_FCSFAIL)
@@ -272,7 +263,6 @@
 
 		if (ieee80211_vif_is_mesh(&sdata->vif)) {
 			local->fif_other_bss++;
-<<<<<<< HEAD
 			ieee80211_configure_filter(local);
 
 			ieee80211_start_mesh(sdata);
@@ -282,14 +272,6 @@
 			ieee80211_configure_filter(local);
 		}
 
-=======
-			netif_addr_lock_bh(local->mdev);
-			ieee80211_configure_filter(local);
-			netif_addr_unlock_bh(local->mdev);
-
-			ieee80211_start_mesh(sdata);
-		}
->>>>>>> c9a75b78
 		changed |= ieee80211_reset_erp_info(sdata);
 		ieee80211_bss_info_change_notify(sdata, changed);
 		ieee80211_enable_keys(sdata);
@@ -374,14 +356,10 @@
 	struct ieee80211_sub_if_data *sdata = IEEE80211_DEV_TO_SUB_IF(dev);
 	struct ieee80211_local *local = sdata->local;
 	struct sta_info *sta;
-<<<<<<< HEAD
 	unsigned long flags;
 	struct sk_buff *skb, *tmp;
 	u32 hw_reconf_flags = 0;
 	int i;
-=======
-	u32 hw_reconf_flags = 0;
->>>>>>> c9a75b78
 
 	/*
 	 * Stop TX on this interface first.
@@ -482,13 +460,8 @@
 
 		local->monitors--;
 		if (local->monitors == 0) {
-<<<<<<< HEAD
 			local->hw.conf.flags &= ~IEEE80211_CONF_MONITOR;
 			hw_reconf_flags |= IEEE80211_CONF_CHANGE_MONITOR;
-=======
-			local->hw.conf.flags &= ~IEEE80211_CONF_RADIOTAP;
-			hw_reconf_flags |= IEEE80211_CONF_CHANGE_RADIOTAP;
->>>>>>> c9a75b78
 		}
 
 		if (sdata->u.mntr_flags & MONITOR_FLAG_FCSFAIL)
@@ -505,21 +478,10 @@
 		ieee80211_configure_filter(local);
 		break;
 	case NL80211_IFTYPE_STATION:
-<<<<<<< HEAD
 		del_timer_sync(&sdata->u.mgd.chswitch_timer);
 		del_timer_sync(&sdata->u.mgd.timer);
 		del_timer_sync(&sdata->u.mgd.conn_mon_timer);
 		del_timer_sync(&sdata->u.mgd.bcn_mon_timer);
-=======
-	case NL80211_IFTYPE_ADHOC:
-		/* Announce that we are leaving the network. */
-		if (sdata->u.sta.state != IEEE80211_STA_MLME_DISABLED)
-			ieee80211_sta_deauthenticate(sdata,
-						WLAN_REASON_DEAUTH_LEAVING);
-
-		memset(sdata->u.sta.bssid, 0, ETH_ALEN);
-		del_timer_sync(&sdata->u.sta.timer);
->>>>>>> c9a75b78
 		/*
 		 * If any of the timers fired while we waited for it, it will
 		 * have queued its work. Now the work will be running again
@@ -556,13 +518,7 @@
 			local->fif_other_bss--;
 			atomic_dec(&local->iff_allmultis);
 
-<<<<<<< HEAD
 			ieee80211_configure_filter(local);
-=======
-			netif_addr_lock_bh(local->mdev);
-			ieee80211_configure_filter(local);
-			netif_addr_unlock_bh(local->mdev);
->>>>>>> c9a75b78
 
 			ieee80211_stop_mesh(sdata);
 		}
@@ -600,7 +556,6 @@
 		hw_reconf_flags = 0;
 	}
 
-<<<<<<< HEAD
 	/* do after stop to avoid reconfiguring when we stop anyway */
 	if (hw_reconf_flags)
 		ieee80211_hw_config(local, hw_reconf_flags);
@@ -614,19 +569,8 @@
 				dev_kfree_skb_irq(skb);
 			}
 		}
-=======
-		tasklet_disable(&local->tx_pending_tasklet);
-		tasklet_disable(&local->tasklet);
-
-		/* no reconfiguring after stop! */
-		hw_reconf_flags = 0;
->>>>>>> c9a75b78
 	}
 	spin_unlock_irqrestore(&local->queue_stop_reason_lock, flags);
-
-	/* do after stop to avoid reconfiguring when we stop anyway */
-	if (hw_reconf_flags)
-		ieee80211_hw_config(local, hw_reconf_flags);
 
 	return 0;
 }
