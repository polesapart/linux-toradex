--- conflicted
+++ resolved
@@ -194,15 +194,14 @@
 
 static void tipc_close_conn(struct tipc_conn *con)
 {
+	struct tipc_server *s = con->server;
+
 	if (test_and_clear_bit(CF_CONNECTED, &con->flags)) {
 		tipc_unregister_callbacks(con);
 
-<<<<<<< HEAD
-=======
 		if (con->conid)
 			s->tipc_conn_release(con->conid, con->usr_data);
 
->>>>>>> 2e4575e9
 		/* We shouldn't flush pending works as we may be in the
 		 * thread. In fact the races with pending rx/tx work structs
 		 * are harmless for us here as we have already deleted this
