--- conflicted
+++ resolved
@@ -29,19 +29,6 @@
 }
 
 #define switch_to(prev,next,last) do {					\
-<<<<<<< HEAD
-	if (prev->mm) {							\
-		save_fpu_regs();					\
-		save_access_regs(&prev->thread.acrs[0]);		\
-		save_ri_cb(prev->thread.ri_cb);				\
-	}								\
-	update_cr_regs(next);						\
-	if (next->mm) {							\
-		set_cpu_flag(CIF_FPU);					\
-		restore_access_regs(&next->thread.acrs[0]);		\
-		restore_ri_cb(next->thread.ri_cb, prev->thread.ri_cb);	\
-	}								\
-=======
 	/* save_fpu_regs() sets the CIF_FPU flag, which enforces	\
 	 * a restore of the floating point / vector registers as	\
 	 * soon as the next task returns to user space			\
@@ -52,7 +39,6 @@
 	update_cr_regs(next);						\
 	restore_access_regs(&next->thread.acrs[0]);			\
 	restore_ri_cb(next->thread.ri_cb, prev->thread.ri_cb);		\
->>>>>>> 2e4575e9
 	prev = __switch_to(prev,next);					\
 } while (0)
 
