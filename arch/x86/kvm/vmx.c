--- conflicted
+++ resolved
@@ -2179,27 +2179,8 @@
 	 * code easier, and CPU migration is not a fast path.
 	 */
 	if (!pi_test_sn(pi_desc) && vcpu->cpu == cpu)
-<<<<<<< HEAD
-=======
 		return;
 
-	/*
-	 * First handle the simple case where no cmpxchg is necessary; just
-	 * allow posting non-urgent interrupts.
-	 *
-	 * If the 'nv' field is POSTED_INTR_WAKEUP_VECTOR, do not change
-	 * PI.NDST: pi_post_block will do it for us and the wakeup_handler
-	 * expects the VCPU to be on the blocked_vcpu_list that matches
-	 * PI.NDST.
-	 */
-	if (pi_desc->nv == POSTED_INTR_WAKEUP_VECTOR ||
-	    vcpu->cpu == cpu) {
-		pi_clear_sn(pi_desc);
->>>>>>> 2e4575e9
-		return;
-	}
-
-<<<<<<< HEAD
 	/*
 	 * First handle the simple case where no cmpxchg is necessary; just
 	 * allow posting non-urgent interrupts.
@@ -2215,8 +2196,6 @@
 		return;
 	}
 
-=======
->>>>>>> 2e4575e9
 	/* The full case.  */
 	do {
 		old.control = new.control = pi_desc->control;
@@ -4794,19 +4773,11 @@
 		/*
 		 * The vector of interrupt to be delivered to vcpu had
 		 * been set in PIR before this function.
-<<<<<<< HEAD
 		 *
 		 * Following cases will be reached in this block, and
 		 * we always send a notification event in all cases as
 		 * explained below.
 		 *
-=======
-		 *
-		 * Following cases will be reached in this block, and
-		 * we always send a notification event in all cases as
-		 * explained below.
-		 *
->>>>>>> 2e4575e9
 		 * Case 1: vcpu keeps in non-root mode. Sending a
 		 * notification event posts the interrupt to vcpu.
 		 *
