/*
 *  Copyright (C) 1991, 1992  Linus Torvalds
 *  Copyright (C) 2000, 2001, 2002 Andi Kleen SuSE Labs
 *
 *  1997-11-28  Modified for POSIX.1b signals by Richard Henderson
 *  2000-06-20  Pentium III FXSR, SSE support by Gareth Hughes
 *  2000-2002   x86-64 support by Andi Kleen
 */

#define pr_fmt(fmt) KBUILD_MODNAME ": " fmt

#include <linux/sched.h>
#include <linux/mm.h>
#include <linux/smp.h>
#include <linux/kernel.h>
#include <linux/errno.h>
#include <linux/wait.h>
#include <linux/tracehook.h>
#include <linux/unistd.h>
#include <linux/stddef.h>
#include <linux/personality.h>
#include <linux/uaccess.h>
#include <linux/user-return-notifier.h>
#include <linux/uprobes.h>

#include <asm/processor.h>
#include <asm/ucontext.h>
#include <asm/i387.h>
#include <asm/fpu-internal.h>
#include <asm/vdso.h>
#include <asm/mce.h>
#include <asm/sighandling.h>

#ifdef CONFIG_X86_64
#include <asm/proto.h>
#include <asm/ia32_unistd.h>
#include <asm/sys_ia32.h>
#endif /* CONFIG_X86_64 */

#include <asm/syscall.h>
#include <asm/syscalls.h>

#include <asm/sigframe.h>

#ifdef CONFIG_X86_32
# define FIX_EFLAGS	(__FIX_EFLAGS | X86_EFLAGS_RF)
#else
# define FIX_EFLAGS	__FIX_EFLAGS
#endif

#define COPY(x)			do {			\
	get_user_ex(regs->x, &sc->x);			\
} while (0)

#define GET_SEG(seg)		({			\
	unsigned short tmp;				\
	get_user_ex(tmp, &sc->seg);			\
	tmp;						\
})

#define COPY_SEG(seg)		do {			\
	regs->seg = GET_SEG(seg);			\
} while (0)

#define COPY_SEG_CPL3(seg)	do {			\
	regs->seg = GET_SEG(seg) | 3;			\
} while (0)

int restore_sigcontext(struct pt_regs *regs, struct sigcontext __user *sc,
		       unsigned long *pax)
{
	void __user *buf;
	unsigned int tmpflags;
	unsigned int err = 0;

	/* Always make any pending restarted system calls return -EINTR */
	current_thread_info()->restart_block.fn = do_no_restart_syscall;

	get_user_try {

#ifdef CONFIG_X86_32
		set_user_gs(regs, GET_SEG(gs));
		COPY_SEG(fs);
		COPY_SEG(es);
		COPY_SEG(ds);
#endif /* CONFIG_X86_32 */

		COPY(di); COPY(si); COPY(bp); COPY(sp); COPY(bx);
		COPY(dx); COPY(cx); COPY(ip);

#ifdef CONFIG_X86_64
		COPY(r8);
		COPY(r9);
		COPY(r10);
		COPY(r11);
		COPY(r12);
		COPY(r13);
		COPY(r14);
		COPY(r15);
#endif /* CONFIG_X86_64 */

#ifdef CONFIG_X86_32
		COPY_SEG_CPL3(cs);
		COPY_SEG_CPL3(ss);
#else /* !CONFIG_X86_32 */
		/* Kernel saves and restores only the CS segment register on signals,
		 * which is the bare minimum needed to allow mixed 32/64-bit code.
		 * App's signal handler can save/restore other segments if needed. */
		COPY_SEG_CPL3(cs);
#endif /* CONFIG_X86_32 */

		get_user_ex(tmpflags, &sc->flags);
		regs->flags = (regs->flags & ~FIX_EFLAGS) | (tmpflags & FIX_EFLAGS);
		regs->orig_ax = -1;		/* disable syscall checks */

		get_user_ex(buf, &sc->fpstate);

		get_user_ex(*pax, &sc->ax);
	} get_user_catch(err);

	err |= restore_xstate_sig(buf, config_enabled(CONFIG_X86_32));

	return err;
}

int setup_sigcontext(struct sigcontext __user *sc, void __user *fpstate,
		     struct pt_regs *regs, unsigned long mask)
{
	int err = 0;

	put_user_try {

#ifdef CONFIG_X86_32
		put_user_ex(get_user_gs(regs), (unsigned int __user *)&sc->gs);
		put_user_ex(regs->fs, (unsigned int __user *)&sc->fs);
		put_user_ex(regs->es, (unsigned int __user *)&sc->es);
		put_user_ex(regs->ds, (unsigned int __user *)&sc->ds);
#endif /* CONFIG_X86_32 */

		put_user_ex(regs->di, &sc->di);
		put_user_ex(regs->si, &sc->si);
		put_user_ex(regs->bp, &sc->bp);
		put_user_ex(regs->sp, &sc->sp);
		put_user_ex(regs->bx, &sc->bx);
		put_user_ex(regs->dx, &sc->dx);
		put_user_ex(regs->cx, &sc->cx);
		put_user_ex(regs->ax, &sc->ax);
#ifdef CONFIG_X86_64
		put_user_ex(regs->r8, &sc->r8);
		put_user_ex(regs->r9, &sc->r9);
		put_user_ex(regs->r10, &sc->r10);
		put_user_ex(regs->r11, &sc->r11);
		put_user_ex(regs->r12, &sc->r12);
		put_user_ex(regs->r13, &sc->r13);
		put_user_ex(regs->r14, &sc->r14);
		put_user_ex(regs->r15, &sc->r15);
#endif /* CONFIG_X86_64 */

		put_user_ex(current->thread.trap_nr, &sc->trapno);
		put_user_ex(current->thread.error_code, &sc->err);
		put_user_ex(regs->ip, &sc->ip);
#ifdef CONFIG_X86_32
		put_user_ex(regs->cs, (unsigned int __user *)&sc->cs);
		put_user_ex(regs->flags, &sc->flags);
		put_user_ex(regs->sp, &sc->sp_at_signal);
		put_user_ex(regs->ss, (unsigned int __user *)&sc->ss);
#else /* !CONFIG_X86_32 */
		put_user_ex(regs->flags, &sc->flags);
		put_user_ex(regs->cs, &sc->cs);
		put_user_ex(0, &sc->gs);
		put_user_ex(0, &sc->fs);
#endif /* CONFIG_X86_32 */

		put_user_ex(fpstate, &sc->fpstate);

		/* non-iBCS2 extensions.. */
		put_user_ex(mask, &sc->oldmask);
		put_user_ex(current->thread.cr2, &sc->cr2);
	} put_user_catch(err);

	return err;
}

/*
 * Set up a signal frame.
 */

/*
 * Determine which stack to use..
 */
static unsigned long align_sigframe(unsigned long sp)
{
#ifdef CONFIG_X86_32
	/*
	 * Align the stack pointer according to the i386 ABI,
	 * i.e. so that on function entry ((sp + 4) & 15) == 0.
	 */
	sp = ((sp + 4) & -16ul) - 4;
#else /* !CONFIG_X86_32 */
	sp = round_down(sp, 16) - 8;
#endif
	return sp;
}

static inline void __user *
get_sigframe(struct k_sigaction *ka, struct pt_regs *regs, size_t frame_size,
	     void __user **fpstate)
{
	/* Default to using normal stack */
	unsigned long math_size = 0;
	unsigned long sp = regs->sp;
	unsigned long buf_fx = 0;
	int onsigstack = on_sig_stack(sp);

	/* redzone */
	if (config_enabled(CONFIG_X86_64))
		sp -= 128;

	if (!onsigstack) {
		/* This is the X/Open sanctioned signal stack switching.  */
		if (ka->sa.sa_flags & SA_ONSTACK) {
			if (current->sas_ss_size)
				sp = current->sas_ss_sp + current->sas_ss_size;
		} else if (config_enabled(CONFIG_X86_32) &&
			   (regs->ss & 0xffff) != __USER_DS &&
			   !(ka->sa.sa_flags & SA_RESTORER) &&
			   ka->sa.sa_restorer) {
				/* This is the legacy signal stack switching. */
				sp = (unsigned long) ka->sa.sa_restorer;
		}
	}

	if (used_math()) {
		sp = alloc_mathframe(sp, config_enabled(CONFIG_X86_32),
				     &buf_fx, &math_size);
		*fpstate = (void __user *)sp;
	}

	sp = align_sigframe(sp - frame_size);

	/*
	 * If we are on the alternate signal stack and would overflow it, don't.
	 * Return an always-bogus address instead so we will die with SIGSEGV.
	 */
	if (onsigstack && !likely(on_sig_stack(sp)))
		return (void __user *)-1L;

	/* save i387 and extended state */
	if (used_math() &&
	    save_xstate_sig(*fpstate, (void __user *)buf_fx, math_size) < 0)
		return (void __user *)-1L;

	return (void __user *)sp;
}

#ifdef CONFIG_X86_32
static const struct {
	u16 poplmovl;
	u32 val;
	u16 int80;
} __attribute__((packed)) retcode = {
	0xb858,		/* popl %eax; movl $..., %eax */
	__NR_sigreturn,
	0x80cd,		/* int $0x80 */
};

static const struct {
	u8  movl;
	u32 val;
	u16 int80;
	u8  pad;
} __attribute__((packed)) rt_retcode = {
	0xb8,		/* movl $..., %eax */
	__NR_rt_sigreturn,
	0x80cd,		/* int $0x80 */
	0
};

static int
__setup_frame(int sig, struct k_sigaction *ka, sigset_t *set,
	      struct pt_regs *regs)
{
	struct sigframe __user *frame;
	void __user *restorer;
	int err = 0;
	void __user *fpstate = NULL;

	frame = get_sigframe(ka, regs, sizeof(*frame), &fpstate);

	if (!access_ok(VERIFY_WRITE, frame, sizeof(*frame)))
		return -EFAULT;

	if (__put_user(sig, &frame->sig))
		return -EFAULT;

	if (setup_sigcontext(&frame->sc, fpstate, regs, set->sig[0]))
		return -EFAULT;

	if (_NSIG_WORDS > 1) {
		if (__copy_to_user(&frame->extramask, &set->sig[1],
				   sizeof(frame->extramask)))
			return -EFAULT;
	}

	if (current->mm->context.vdso)
		restorer = VDSO32_SYMBOL(current->mm->context.vdso, sigreturn);
	else
		restorer = &frame->retcode;
	if (ka->sa.sa_flags & SA_RESTORER)
		restorer = ka->sa.sa_restorer;

	/* Set up to return from userspace.  */
	err |= __put_user(restorer, &frame->pretcode);

	/*
	 * This is popl %eax ; movl $__NR_sigreturn, %eax ; int $0x80
	 *
	 * WE DO NOT USE IT ANY MORE! It's only left here for historical
	 * reasons and because gdb uses it as a signature to notice
	 * signal handler stack frames.
	 */
	err |= __put_user(*((u64 *)&retcode), (u64 *)frame->retcode);

	if (err)
		return -EFAULT;

	/* Set up registers for signal handler */
	regs->sp = (unsigned long)frame;
	regs->ip = (unsigned long)ka->sa.sa_handler;
	regs->ax = (unsigned long)sig;
	regs->dx = 0;
	regs->cx = 0;

	regs->ds = __USER_DS;
	regs->es = __USER_DS;
	regs->ss = __USER_DS;
	regs->cs = __USER_CS;

	return 0;
}

static int __setup_rt_frame(int sig, struct k_sigaction *ka, siginfo_t *info,
			    sigset_t *set, struct pt_regs *regs)
{
	struct rt_sigframe __user *frame;
	void __user *restorer;
	int err = 0;
	void __user *fpstate = NULL;

	frame = get_sigframe(ka, regs, sizeof(*frame), &fpstate);

	if (!access_ok(VERIFY_WRITE, frame, sizeof(*frame)))
		return -EFAULT;

	put_user_try {
		put_user_ex(sig, &frame->sig);
		put_user_ex(&frame->info, &frame->pinfo);
		put_user_ex(&frame->uc, &frame->puc);

		/* Create the ucontext.  */
		if (cpu_has_xsave)
			put_user_ex(UC_FP_XSTATE, &frame->uc.uc_flags);
		else
			put_user_ex(0, &frame->uc.uc_flags);
		put_user_ex(0, &frame->uc.uc_link);
		put_user_ex(current->sas_ss_sp, &frame->uc.uc_stack.ss_sp);
		put_user_ex(sas_ss_flags(regs->sp),
			    &frame->uc.uc_stack.ss_flags);
		put_user_ex(current->sas_ss_size, &frame->uc.uc_stack.ss_size);

		/* Set up to return from userspace.  */
		restorer = VDSO32_SYMBOL(current->mm->context.vdso, rt_sigreturn);
		if (ka->sa.sa_flags & SA_RESTORER)
			restorer = ka->sa.sa_restorer;
		put_user_ex(restorer, &frame->pretcode);

		/*
		 * This is movl $__NR_rt_sigreturn, %ax ; int $0x80
		 *
		 * WE DO NOT USE IT ANY MORE! It's only left here for historical
		 * reasons and because gdb uses it as a signature to notice
		 * signal handler stack frames.
		 */
		put_user_ex(*((u64 *)&rt_retcode), (u64 *)frame->retcode);
	} put_user_catch(err);
	
	err |= copy_siginfo_to_user(&frame->info, info);
	err |= setup_sigcontext(&frame->uc.uc_mcontext, fpstate,
				regs, set->sig[0]);
	err |= __copy_to_user(&frame->uc.uc_sigmask, set, sizeof(*set));

	if (err)
		return -EFAULT;

	/* Set up registers for signal handler */
	regs->sp = (unsigned long)frame;
	regs->ip = (unsigned long)ka->sa.sa_handler;
	regs->ax = (unsigned long)sig;
	regs->dx = (unsigned long)&frame->info;
	regs->cx = (unsigned long)&frame->uc;

	regs->ds = __USER_DS;
	regs->es = __USER_DS;
	regs->ss = __USER_DS;
	regs->cs = __USER_CS;

	return 0;
}
#else /* !CONFIG_X86_32 */
static int __setup_rt_frame(int sig, struct k_sigaction *ka, siginfo_t *info,
			    sigset_t *set, struct pt_regs *regs)
{
	struct rt_sigframe __user *frame;
	void __user *fp = NULL;
	int err = 0;
	struct task_struct *me = current;

	frame = get_sigframe(ka, regs, sizeof(struct rt_sigframe), &fp);

	if (!access_ok(VERIFY_WRITE, frame, sizeof(*frame)))
		return -EFAULT;

	if (ka->sa.sa_flags & SA_SIGINFO) {
		if (copy_siginfo_to_user(&frame->info, info))
			return -EFAULT;
	}

	put_user_try {
		/* Create the ucontext.  */
		if (cpu_has_xsave)
			put_user_ex(UC_FP_XSTATE, &frame->uc.uc_flags);
		else
			put_user_ex(0, &frame->uc.uc_flags);
		put_user_ex(0, &frame->uc.uc_link);
		put_user_ex(me->sas_ss_sp, &frame->uc.uc_stack.ss_sp);
		put_user_ex(sas_ss_flags(regs->sp),
			    &frame->uc.uc_stack.ss_flags);
		put_user_ex(me->sas_ss_size, &frame->uc.uc_stack.ss_size);

		/* Set up to return from userspace.  If provided, use a stub
		   already in userspace.  */
		/* x86-64 should always use SA_RESTORER. */
		if (ka->sa.sa_flags & SA_RESTORER) {
			put_user_ex(ka->sa.sa_restorer, &frame->pretcode);
		} else {
			/* could use a vstub here */
			err |= -EFAULT;
		}
	} put_user_catch(err);

	err |= setup_sigcontext(&frame->uc.uc_mcontext, fp, regs, set->sig[0]);
	err |= __copy_to_user(&frame->uc.uc_sigmask, set, sizeof(*set));

	if (err)
		return -EFAULT;

	/* Set up registers for signal handler */
	regs->di = sig;
	/* In case the signal handler was declared without prototypes */
	regs->ax = 0;

	/* This also works for non SA_SIGINFO handlers because they expect the
	   next argument after the signal number on the stack. */
	regs->si = (unsigned long)&frame->info;
	regs->dx = (unsigned long)&frame->uc;
	regs->ip = (unsigned long) ka->sa.sa_handler;

	regs->sp = (unsigned long)frame;

	/* Set up the CS register to run signal handlers in 64-bit mode,
	   even if the handler happens to be interrupting 32-bit code. */
	regs->cs = __USER_CS;

	return 0;
}
#endif /* CONFIG_X86_32 */

static int x32_setup_rt_frame(int sig, struct k_sigaction *ka,
			      siginfo_t *info, compat_sigset_t *set,
			      struct pt_regs *regs)
{
#ifdef CONFIG_X86_X32_ABI
	struct rt_sigframe_x32 __user *frame;
	void __user *restorer;
	int err = 0;
	void __user *fpstate = NULL;

	frame = get_sigframe(ka, regs, sizeof(*frame), &fpstate);

	if (!access_ok(VERIFY_WRITE, frame, sizeof(*frame)))
		return -EFAULT;

	if (ka->sa.sa_flags & SA_SIGINFO) {
		if (copy_siginfo_to_user32(&frame->info, info))
			return -EFAULT;
	}

	put_user_try {
		/* Create the ucontext.  */
		if (cpu_has_xsave)
			put_user_ex(UC_FP_XSTATE, &frame->uc.uc_flags);
		else
			put_user_ex(0, &frame->uc.uc_flags);
		put_user_ex(0, &frame->uc.uc_link);
		put_user_ex(current->sas_ss_sp, &frame->uc.uc_stack.ss_sp);
		put_user_ex(sas_ss_flags(regs->sp),
			    &frame->uc.uc_stack.ss_flags);
		put_user_ex(current->sas_ss_size, &frame->uc.uc_stack.ss_size);
		put_user_ex(0, &frame->uc.uc__pad0);

		if (ka->sa.sa_flags & SA_RESTORER) {
			restorer = ka->sa.sa_restorer;
		} else {
			/* could use a vstub here */
			restorer = NULL;
			err |= -EFAULT;
		}
		put_user_ex(restorer, &frame->pretcode);
	} put_user_catch(err);

	err |= setup_sigcontext(&frame->uc.uc_mcontext, fpstate,
				regs, set->sig[0]);
	err |= __copy_to_user(&frame->uc.uc_sigmask, set, sizeof(*set));

	if (err)
		return -EFAULT;

	/* Set up registers for signal handler */
	regs->sp = (unsigned long) frame;
	regs->ip = (unsigned long) ka->sa.sa_handler;

	/* We use the x32 calling convention here... */
	regs->di = sig;
	regs->si = (unsigned long) &frame->info;
	regs->dx = (unsigned long) &frame->uc;

	loadsegment(ds, __USER_DS);
	loadsegment(es, __USER_DS);

	regs->cs = __USER_CS;
	regs->ss = __USER_DS;
#endif	/* CONFIG_X86_X32_ABI */

	return 0;
}

#ifdef CONFIG_X86_32
/*
 * Atomically swap in the new signal mask, and wait for a signal.
 */
asmlinkage int
sys_sigsuspend(int history0, int history1, old_sigset_t mask)
{
	sigset_t blocked;
	siginitset(&blocked, mask);
	return sigsuspend(&blocked);
}

asmlinkage int
sys_sigaction(int sig, const struct old_sigaction __user *act,
	      struct old_sigaction __user *oact)
{
	struct k_sigaction new_ka, old_ka;
	int ret = 0;

	if (act) {
		old_sigset_t mask;

		if (!access_ok(VERIFY_READ, act, sizeof(*act)))
			return -EFAULT;

		get_user_try {
			get_user_ex(new_ka.sa.sa_handler, &act->sa_handler);
			get_user_ex(new_ka.sa.sa_flags, &act->sa_flags);
			get_user_ex(mask, &act->sa_mask);
			get_user_ex(new_ka.sa.sa_restorer, &act->sa_restorer);
		} get_user_catch(ret);

		if (ret)
			return -EFAULT;
		siginitset(&new_ka.sa.sa_mask, mask);
	}

	ret = do_sigaction(sig, act ? &new_ka : NULL, oact ? &old_ka : NULL);

	if (!ret && oact) {
		if (!access_ok(VERIFY_WRITE, oact, sizeof(*oact)))
			return -EFAULT;

		put_user_try {
			put_user_ex(old_ka.sa.sa_handler, &oact->sa_handler);
			put_user_ex(old_ka.sa.sa_flags, &oact->sa_flags);
			put_user_ex(old_ka.sa.sa_mask.sig[0], &oact->sa_mask);
			put_user_ex(old_ka.sa.sa_restorer, &oact->sa_restorer);
		} put_user_catch(ret);

		if (ret)
			return -EFAULT;
	}

	return ret;
}
#endif /* CONFIG_X86_32 */

long
sys_sigaltstack(const stack_t __user *uss, stack_t __user *uoss,
		struct pt_regs *regs)
{
	return do_sigaltstack(uss, uoss, regs->sp);
}

/*
 * Do a signal return; undo the signal stack.
 */
#ifdef CONFIG_X86_32
unsigned long sys_sigreturn(struct pt_regs *regs)
{
	struct sigframe __user *frame;
	unsigned long ax;
	sigset_t set;

	frame = (struct sigframe __user *)(regs->sp - 8);

	if (!access_ok(VERIFY_READ, frame, sizeof(*frame)))
		goto badframe;
	if (__get_user(set.sig[0], &frame->sc.oldmask) || (_NSIG_WORDS > 1
		&& __copy_from_user(&set.sig[1], &frame->extramask,
				    sizeof(frame->extramask))))
		goto badframe;

	set_current_blocked(&set);

	if (restore_sigcontext(regs, &frame->sc, &ax))
		goto badframe;
	return ax;

badframe:
	signal_fault(regs, frame, "sigreturn");

	return 0;
}
#endif /* CONFIG_X86_32 */

long sys_rt_sigreturn(struct pt_regs *regs)
{
	struct rt_sigframe __user *frame;
	unsigned long ax;
	sigset_t set;

	frame = (struct rt_sigframe __user *)(regs->sp - sizeof(long));
	if (!access_ok(VERIFY_READ, frame, sizeof(*frame)))
		goto badframe;
	if (__copy_from_user(&set, &frame->uc.uc_sigmask, sizeof(set)))
		goto badframe;

	set_current_blocked(&set);

	if (restore_sigcontext(regs, &frame->uc.uc_mcontext, &ax))
		goto badframe;

	if (do_sigaltstack(&frame->uc.uc_stack, NULL, regs->sp) == -EFAULT)
		goto badframe;

	return ax;

badframe:
	signal_fault(regs, frame, "rt_sigreturn");
	return 0;
}

/*
 * OK, we're invoking a handler:
 */
static int signr_convert(int sig)
{
#ifdef CONFIG_X86_32
	struct thread_info *info = current_thread_info();

	if (info->exec_domain && info->exec_domain->signal_invmap && sig < 32)
		return info->exec_domain->signal_invmap[sig];
#endif /* CONFIG_X86_32 */
	return sig;
}

static int
setup_rt_frame(int sig, struct k_sigaction *ka, siginfo_t *info,
		struct pt_regs *regs)
{
	int usig = signr_convert(sig);
	sigset_t *set = sigmask_to_save();
	compat_sigset_t *cset = (compat_sigset_t *) set;

	/* Set up the stack frame */
	if (is_ia32_frame()) {
		if (ka->sa.sa_flags & SA_SIGINFO)
			return ia32_setup_rt_frame(usig, ka, info, cset, regs);
		else
			return ia32_setup_frame(usig, ka, cset, regs);
	} else if (is_x32_frame()) {
		return x32_setup_rt_frame(usig, ka, info, cset, regs);
	} else {
		return __setup_rt_frame(sig, ka, info, set, regs);
	}
}

static void
handle_signal(unsigned long sig, siginfo_t *info, struct k_sigaction *ka,
		struct pt_regs *regs)
{
	/* Are we from a system call? */
	if (syscall_get_nr(current, regs) >= 0) {
		/* If so, check system call restarting.. */
		switch (syscall_get_error(current, regs)) {
		case -ERESTART_RESTARTBLOCK:
		case -ERESTARTNOHAND:
			regs->ax = -EINTR;
			break;

		case -ERESTARTSYS:
			if (!(ka->sa.sa_flags & SA_RESTART)) {
				regs->ax = -EINTR;
				break;
			}
		/* fallthrough */
		case -ERESTARTNOINTR:
			regs->ax = regs->orig_ax;
			regs->ip -= 2;
			break;
		}
	}

	/*
	 * If TF is set due to a debugger (TIF_FORCED_TF), clear the TF
	 * flag so that register information in the sigcontext is correct.
	 */
	if (unlikely(regs->flags & X86_EFLAGS_TF) &&
	    likely(test_and_clear_thread_flag(TIF_FORCED_TF)))
		regs->flags &= ~X86_EFLAGS_TF;

	if (setup_rt_frame(sig, ka, info, regs) < 0) {
		force_sigsegv(sig, current);
		return;
	}

	/*
	 * Clear the direction flag as per the ABI for function entry.
	 */
	regs->flags &= ~X86_EFLAGS_DF;

	/*
	 * Clear TF when entering the signal handler, but
	 * notify any tracer that was single-stepping it.
	 * The tracer may want to single-step inside the
	 * handler too.
	 */
	regs->flags &= ~X86_EFLAGS_TF;

	signal_delivered(sig, info, ka, regs,
			 test_thread_flag(TIF_SINGLESTEP));
}

#ifdef CONFIG_X86_32
#define NR_restart_syscall	__NR_restart_syscall
#else /* !CONFIG_X86_32 */
#define NR_restart_syscall	\
	test_thread_flag(TIF_IA32) ? __NR_ia32_restart_syscall : __NR_restart_syscall
#endif /* CONFIG_X86_32 */

/*
 * Note that 'init' is a special process: it doesn't get signals it doesn't
 * want to handle. Thus you cannot kill init even with a SIGKILL even by
 * mistake.
 */
static void do_signal(struct pt_regs *regs)
{
	struct k_sigaction ka;
	siginfo_t info;
	int signr;

	signr = get_signal_to_deliver(&info, &ka, regs, NULL);
	if (signr > 0) {
		/* Whee! Actually deliver the signal.  */
		handle_signal(signr, &info, &ka, regs);
		return;
	}

	/* Did we come from a system call? */
	if (syscall_get_nr(current, regs) >= 0) {
		/* Restart the system call - no handlers present */
		switch (syscall_get_error(current, regs)) {
		case -ERESTARTNOHAND:
		case -ERESTARTSYS:
		case -ERESTARTNOINTR:
			regs->ax = regs->orig_ax;
			regs->ip -= 2;
			break;

		case -ERESTART_RESTARTBLOCK:
			regs->ax = NR_restart_syscall;
			regs->ip -= 2;
			break;
		}
	}

	/*
	 * If there's no signal to deliver, we just put the saved sigmask
	 * back.
	 */
	restore_saved_sigmask();
}

/*
 * notification of userspace execution resumption
 * - triggered by the TIF_WORK_MASK flags
 */
void
do_notify_resume(struct pt_regs *regs, void *unused, __u32 thread_info_flags)
{
	rcu_user_exit();

#ifdef CONFIG_X86_MCE
	/* notify userspace of pending MCEs */
	if (thread_info_flags & _TIF_MCE_NOTIFY)
		mce_notify_process();
#endif /* CONFIG_X86_64 && CONFIG_X86_MCE */

	if (thread_info_flags & _TIF_UPROBE) {
		clear_thread_flag(TIF_UPROBE);
		uprobe_notify_resume(regs);
	}

	/* deal with pending signal delivery */
	if (thread_info_flags & _TIF_SIGPENDING)
		do_signal(regs);

	if (thread_info_flags & _TIF_NOTIFY_RESUME) {
		clear_thread_flag(TIF_NOTIFY_RESUME);
		tracehook_notify_resume(regs);
	}
	if (thread_info_flags & _TIF_USER_RETURN_NOTIFY)
		fire_user_return_notifiers();
<<<<<<< HEAD

#ifdef CONFIG_X86_32
	clear_thread_flag(TIF_IRET);
#endif /* CONFIG_X86_32 */

	rcu_user_enter();
=======
>>>>>>> f322220d
}

void signal_fault(struct pt_regs *regs, void __user *frame, char *where)
{
	struct task_struct *me = current;

	if (show_unhandled_signals && printk_ratelimit()) {
		printk("%s"
		       "%s[%d] bad frame in %s frame:%p ip:%lx sp:%lx orax:%lx",
		       task_pid_nr(current) > 1 ? KERN_INFO : KERN_EMERG,
		       me->comm, me->pid, where, frame,
		       regs->ip, regs->sp, regs->orig_ax);
		print_vma_addr(" in ", regs->ip);
		pr_cont("\n");
	}

	force_sig(SIGSEGV, me);
}

#ifdef CONFIG_X86_X32_ABI
asmlinkage long sys32_x32_rt_sigreturn(struct pt_regs *regs)
{
	struct rt_sigframe_x32 __user *frame;
	sigset_t set;
	unsigned long ax;
	struct pt_regs tregs;

	frame = (struct rt_sigframe_x32 __user *)(regs->sp - 8);

	if (!access_ok(VERIFY_READ, frame, sizeof(*frame)))
		goto badframe;
	if (__copy_from_user(&set, &frame->uc.uc_sigmask, sizeof(set)))
		goto badframe;

	set_current_blocked(&set);

	if (restore_sigcontext(regs, &frame->uc.uc_mcontext, &ax))
		goto badframe;

	tregs = *regs;
	if (sys32_sigaltstack(&frame->uc.uc_stack, NULL, &tregs) == -EFAULT)
		goto badframe;

	return ax;

badframe:
	signal_fault(regs, frame, "x32 rt_sigreturn");
	return 0;
}
#endif<|MERGE_RESOLUTION|>--- conflicted
+++ resolved
@@ -839,15 +839,8 @@
 	}
 	if (thread_info_flags & _TIF_USER_RETURN_NOTIFY)
 		fire_user_return_notifiers();
-<<<<<<< HEAD
-
-#ifdef CONFIG_X86_32
-	clear_thread_flag(TIF_IRET);
-#endif /* CONFIG_X86_32 */
 
 	rcu_user_enter();
-=======
->>>>>>> f322220d
 }
 
 void signal_fault(struct pt_regs *regs, void __user *frame, char *where)
