--- conflicted
+++ resolved
@@ -247,8 +247,6 @@
 	unsigned long flags;
 	int cpu;
 
-<<<<<<< HEAD
-=======
 #ifdef CONFIG_SMP
 	/*
 	 * If this cpu is not yet active, we are in the cpu online path. There
@@ -268,7 +266,6 @@
 		mutex_lock(&stop_cpus_mutex);
 #endif
 
->>>>>>> 675f7660
 	preempt_disable();
 
 	data.smp_reg = reg;
@@ -351,13 +348,11 @@
 
 	local_irq_restore(flags);
 	preempt_enable();
-<<<<<<< HEAD
-=======
+
 #ifdef CONFIG_SMP
 	if (cpu_active(raw_smp_processor_id()))
 		mutex_unlock(&stop_cpus_mutex);
 #endif
->>>>>>> 675f7660
 }
 
 /**
