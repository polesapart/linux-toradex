--- conflicted
+++ resolved
@@ -41,12 +41,9 @@
 	kfrom = kmap_atomic(from, KM_USER0);
 	kto = kmap_atomic(to, KM_USER1);
 	copy_page(kto, kfrom);
-<<<<<<< HEAD
 	kunmap_atomic(kto, KM_USER1);
 	kunmap_atomic(kfrom, KM_USER0);
-=======
 	__cpuc_flush_dcache_page(kto);
->>>>>>> 74ece405
 }
 
 /*
