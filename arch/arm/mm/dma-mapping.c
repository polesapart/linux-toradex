/*
 *  linux/arch/arm/mm/dma-mapping.c
 *
 *  Copyright (C) 2000-2004 Russell King
 *
 * This program is free software; you can redistribute it and/or modify
 * it under the terms of the GNU General Public License version 2 as
 * published by the Free Software Foundation.
 *
 *  DMA uncached mapping support.
 */
#include <linux/module.h>
#include <linux/mm.h>
#include <linux/gfp.h>
#include <linux/errno.h>
#include <linux/list.h>
#include <linux/init.h>
#include <linux/device.h>
#include <linux/dma-mapping.h>
#include <linux/dma-contiguous.h>
#include <linux/highmem.h>
#include <linux/memblock.h>
#include <linux/slab.h>
#include <linux/iommu.h>
#include <linux/io.h>
#include <linux/vmalloc.h>
#include <linux/sizes.h>
#include <linux/seq_file.h>
#include <linux/debugfs.h>

#include <asm/memory.h>
#include <asm/highmem.h>
#include <asm/cacheflush.h>
#include <asm/tlbflush.h>
#include <asm/mach/arch.h>
#include <asm/dma-iommu.h>
#include <asm/mach/map.h>
#include <asm/system_info.h>
#include <asm/dma-contiguous.h>

#include "mm.h"

#define CREATE_TRACE_POINTS
#include <trace/events/dmadebug.h>

/*
 * The DMA API is built upon the notion of "buffer ownership".  A buffer
 * is either exclusively owned by the CPU (and therefore may be accessed
 * by it) or exclusively owned by the DMA device.  These helper functions
 * represent the transitions between these two ownership states.
 *
 * Note, however, that on later ARMs, this notion does not work due to
 * speculative prefetches.  We model our approach on the assumption that
 * the CPU does do speculative prefetches, which means we clean caches
 * before transfers and delay cache invalidation until transfer completion.
 *
 */
static void __dma_page_cpu_to_dev(struct page *, unsigned long,
		size_t, enum dma_data_direction);
static void __dma_page_dev_to_cpu(struct page *, unsigned long,
		size_t, enum dma_data_direction);

/**
 * arm_dma_map_page - map a portion of a page for streaming DMA
 * @dev: valid struct device pointer, or NULL for ISA and EISA-like devices
 * @page: page that buffer resides in
 * @offset: offset into page for start of buffer
 * @size: size of buffer to map
 * @dir: DMA transfer direction
 *
 * Ensure that any data held in the cache is appropriately discarded
 * or written back.
 *
 * The device owns this memory once this call has completed.  The CPU
 * can regain ownership by calling dma_unmap_page().
 */
static dma_addr_t arm_dma_map_page(struct device *dev, struct page *page,
	     unsigned long offset, size_t size, enum dma_data_direction dir,
	     struct dma_attrs *attrs)
{
	if (!dma_get_attr(DMA_ATTR_SKIP_CPU_SYNC, attrs))
		__dma_page_cpu_to_dev(page, offset, size, dir);
	return pfn_to_dma(dev, page_to_pfn(page)) + offset;
}

static dma_addr_t arm_coherent_dma_map_page(struct device *dev, struct page *page,
	     unsigned long offset, size_t size, enum dma_data_direction dir,
	     struct dma_attrs *attrs)
{
	return pfn_to_dma(dev, page_to_pfn(page)) + offset;
}

/**
 * arm_dma_unmap_page - unmap a buffer previously mapped through dma_map_page()
 * @dev: valid struct device pointer, or NULL for ISA and EISA-like devices
 * @handle: DMA address of buffer
 * @size: size of buffer (same as passed to dma_map_page)
 * @dir: DMA transfer direction (same as passed to dma_map_page)
 *
 * Unmap a page streaming mode DMA translation.  The handle and size
 * must match what was provided in the previous dma_map_page() call.
 * All other usages are undefined.
 *
 * After this call, reads by the CPU to the buffer are guaranteed to see
 * whatever the device wrote there.
 */
static void arm_dma_unmap_page(struct device *dev, dma_addr_t handle,
		size_t size, enum dma_data_direction dir,
		struct dma_attrs *attrs)
{
	if (!dma_get_attr(DMA_ATTR_SKIP_CPU_SYNC, attrs))
		__dma_page_dev_to_cpu(pfn_to_page(dma_to_pfn(dev, handle)),
				      handle & ~PAGE_MASK, size, dir);
}

static void arm_dma_sync_single_for_cpu(struct device *dev,
		dma_addr_t handle, size_t size, enum dma_data_direction dir)
{
	unsigned int offset = handle & (PAGE_SIZE - 1);
	struct page *page = pfn_to_page(dma_to_pfn(dev, handle-offset));
	__dma_page_dev_to_cpu(page, offset, size, dir);
}

static void arm_dma_sync_single_for_device(struct device *dev,
		dma_addr_t handle, size_t size, enum dma_data_direction dir)
{
	unsigned int offset = handle & (PAGE_SIZE - 1);
	struct page *page = pfn_to_page(dma_to_pfn(dev, handle-offset));
	__dma_page_cpu_to_dev(page, offset, size, dir);
}

struct dma_map_ops arm_dma_ops = {
	.alloc			= arm_dma_alloc,
	.free			= arm_dma_free,
	.mmap			= arm_dma_mmap,
	.get_sgtable		= arm_dma_get_sgtable,
	.map_page		= arm_dma_map_page,
	.unmap_page		= arm_dma_unmap_page,
	.map_sg			= arm_dma_map_sg,
	.unmap_sg		= arm_dma_unmap_sg,
	.sync_single_for_cpu	= arm_dma_sync_single_for_cpu,
	.sync_single_for_device	= arm_dma_sync_single_for_device,
	.sync_sg_for_cpu	= arm_dma_sync_sg_for_cpu,
	.sync_sg_for_device	= arm_dma_sync_sg_for_device,
	.set_dma_mask		= arm_dma_set_mask,
};
EXPORT_SYMBOL(arm_dma_ops);

static void *arm_coherent_dma_alloc(struct device *dev, size_t size,
	dma_addr_t *handle, gfp_t gfp, struct dma_attrs *attrs);
static void arm_coherent_dma_free(struct device *dev, size_t size, void *cpu_addr,
				  dma_addr_t handle, struct dma_attrs *attrs);

struct dma_map_ops arm_coherent_dma_ops = {
	.alloc			= arm_coherent_dma_alloc,
	.free			= arm_coherent_dma_free,
	.mmap			= arm_dma_mmap,
	.get_sgtable		= arm_dma_get_sgtable,
	.map_page		= arm_coherent_dma_map_page,
	.map_sg			= arm_dma_map_sg,
	.set_dma_mask		= arm_dma_set_mask,
};
EXPORT_SYMBOL(arm_coherent_dma_ops);

static u64 get_coherent_dma_mask(struct device *dev)
{
	u64 mask = (u64)arm_dma_limit;

	if (dev) {
		mask = dev->coherent_dma_mask;

		/*
		 * Sanity check the DMA mask - it must be non-zero, and
		 * must be able to be satisfied by a DMA allocation.
		 */
		if (mask == 0) {
			dev_warn(dev, "coherent DMA mask is unset\n");
			return 0;
		}

		if ((~mask) & (u64)arm_dma_limit) {
			dev_warn(dev, "coherent DMA mask %#llx is smaller "
				 "than system GFP_DMA mask %#llx\n",
				 mask, (u64)arm_dma_limit);
			return 0;
		}
	}

	return mask;
}

static void __dma_clear_buffer(struct page *page, size_t size)
{
	/*
	 * Ensure that the allocated pages are zeroed, and that any data
	 * lurking in the kernel direct-mapped region is invalidated.
	 */
	if (PageHighMem(page)) {
		phys_addr_t base = __pfn_to_phys(page_to_pfn(page));
		phys_addr_t end = base + size;
		while (size > 0) {
			void *ptr = kmap_atomic(page);
			memset(ptr, 0, PAGE_SIZE);
			dmac_flush_range(ptr, ptr + PAGE_SIZE);
			kunmap_atomic(ptr);
			page++;
			size -= PAGE_SIZE;
		}
		outer_flush_range(base, end);
	} else {
		void *ptr = page_address(page);
		memset(ptr, 0, size);
		dmac_flush_range(ptr, ptr + size);
		outer_flush_range(__pa(ptr), __pa(ptr) + size);
	}
}

/*
 * Allocate a DMA buffer for 'dev' of size 'size' using the
 * specified gfp mask.  Note that 'size' must be page aligned.
 */
static struct page *__dma_alloc_buffer(struct device *dev, size_t size, gfp_t gfp)
{
	unsigned long order = get_order(size);
	struct page *page, *p, *e;

	page = alloc_pages(gfp, order);
	if (!page)
		return NULL;

	/*
	 * Now split the huge page and free the excess pages
	 */
	split_page(page, order);
	for (p = page + (size >> PAGE_SHIFT), e = page + (1 << order); p < e; p++)
		__free_page(p);

	__dma_clear_buffer(page, size);

	return page;
}

/*
 * Free a DMA buffer.  'size' must be page aligned.
 */
static void __dma_free_buffer(struct page *page, size_t size)
{
	struct page *e = page + (size >> PAGE_SHIFT);

	while (page < e) {
		__free_page(page);
		page++;
	}
}

#ifdef CONFIG_MMU
#ifdef CONFIG_HUGETLB_PAGE
#error ARM Coherent DMA allocator does not (yet) support huge TLB
#endif

static void *__alloc_from_contiguous(struct device *dev, size_t size,
				     pgprot_t prot, struct page **ret_page,
				     const void *caller);

static void *__alloc_remap_buffer(struct device *dev, size_t size, gfp_t gfp,
				 pgprot_t prot, struct page **ret_page,
				 const void *caller);

static void *
__dma_alloc_remap(struct page *page, size_t size, gfp_t gfp, pgprot_t prot,
	const void *caller)
{
	struct vm_struct *area;
	unsigned long addr;

	/*
	 * DMA allocation can be mapped to user space, so lets
	 * set VM_USERMAP flags too.
	 */
	area = get_vm_area_caller(size, VM_ARM_DMA_CONSISTENT | VM_USERMAP,
				  caller);
	if (!area)
		return NULL;
	addr = (unsigned long)area->addr;
	area->phys_addr = __pfn_to_phys(page_to_pfn(page));

	if (ioremap_page_range(addr, addr + size, area->phys_addr, prot)) {
		vunmap((void *)addr);
		return NULL;
	}
	return (void *)addr;
}

static void __dma_free_remap(void *cpu_addr, size_t size)
{
	unsigned int flags = VM_ARM_DMA_CONSISTENT | VM_USERMAP;
	struct vm_struct *area = find_vm_area(cpu_addr);
	if (!area || (area->flags & flags) != flags) {
		WARN(1, "trying to free invalid coherent area: %p\n", cpu_addr);
		return;
	}
	unmap_kernel_range((unsigned long)cpu_addr, size);
	vunmap(cpu_addr);
}

#define DEFAULT_DMA_COHERENT_POOL_SIZE	SZ_256K

struct dma_pool {
	size_t size;
	spinlock_t lock;
	unsigned long *bitmap;
	unsigned long nr_pages;
	void *vaddr;
	struct page **pages;
};

static struct dma_pool atomic_pool = {
	.size = DEFAULT_DMA_COHERENT_POOL_SIZE,
};

static int __init early_coherent_pool(char *p)
{
	atomic_pool.size = memparse(p, &p);
	return 0;
}
early_param("coherent_pool", early_coherent_pool);

void __init init_dma_coherent_pool_size(unsigned long size)
{
	/*
	 * Catch any attempt to set the pool size too late.
	 */
	BUG_ON(atomic_pool.vaddr);

	/*
	 * Set architecture specific coherent pool size only if
	 * it has not been changed by kernel command line parameter.
	 */
	if (atomic_pool.size == DEFAULT_DMA_COHERENT_POOL_SIZE)
		atomic_pool.size = size;
}

/*
 * Initialise the coherent pool for atomic allocations.
 */
static int __init atomic_pool_init(void)
{
	struct dma_pool *pool = &atomic_pool;
	pgprot_t prot = pgprot_dmacoherent(pgprot_kernel);
	gfp_t gfp = GFP_KERNEL | GFP_DMA;
	unsigned long nr_pages = pool->size >> PAGE_SHIFT;
	unsigned long *bitmap;
	struct page *page;
	struct page **pages;
	void *ptr;
	int bitmap_size = BITS_TO_LONGS(nr_pages) * sizeof(long);

	bitmap = kzalloc(bitmap_size, GFP_KERNEL);
	if (!bitmap)
		goto no_bitmap;

	pages = kzalloc(nr_pages * sizeof(struct page *), GFP_KERNEL);
	if (!pages)
		goto no_pages;

	if (IS_ENABLED(CONFIG_CMA))
		ptr = __alloc_from_contiguous(NULL, pool->size, prot, &page,
					      atomic_pool_init);
	else
		ptr = __alloc_remap_buffer(NULL, pool->size, gfp, prot, &page,
					   atomic_pool_init);
	if (ptr) {
		int i;

		for (i = 0; i < nr_pages; i++)
			pages[i] = page + i;

		spin_lock_init(&pool->lock);
		pool->vaddr = ptr;
		pool->pages = pages;
		pool->bitmap = bitmap;
		pool->nr_pages = nr_pages;
		pr_info("DMA: preallocated %u KiB pool for atomic coherent allocations\n",
		       (unsigned)pool->size / 1024);
		return 0;
	}

	kfree(pages);
no_pages:
	kfree(bitmap);
no_bitmap:
	pr_err("DMA: failed to allocate %u KiB pool for atomic coherent allocation\n",
	       (unsigned)pool->size / 1024);
	return -ENOMEM;
}
/*
 * CMA is activated by core_initcall, so we must be called after it.
 */
postcore_initcall(atomic_pool_init);

struct dma_contig_early_reserve {
	phys_addr_t base;
	unsigned long size;
};

static struct dma_contig_early_reserve dma_mmu_remap[MAX_CMA_AREAS] __initdata;

static int dma_mmu_remap_num __initdata;

void __init dma_contiguous_early_fixup(phys_addr_t base, unsigned long size)
{
	dma_mmu_remap[dma_mmu_remap_num].base = base;
	dma_mmu_remap[dma_mmu_remap_num].size = size;
	dma_mmu_remap_num++;
}

void __init dma_contiguous_remap(void)
{
	int i;
	for (i = 0; i < dma_mmu_remap_num; i++) {
		phys_addr_t start = dma_mmu_remap[i].base;
		phys_addr_t end = start + dma_mmu_remap[i].size;
		struct map_desc map;
		unsigned long addr;

		if (end > arm_lowmem_limit)
			end = arm_lowmem_limit;
		if (start >= end)
			continue;

		map.pfn = __phys_to_pfn(start);
		map.virtual = __phys_to_virt(start);
		map.length = end - start;
		map.type = MT_MEMORY_DMA_READY;

		/*
		 * Clear previous low-memory mapping
		 */
		for (addr = __phys_to_virt(start); addr < __phys_to_virt(end);
		     addr += PMD_SIZE)
			pmd_clear(pmd_off_k(addr));

		iotable_init(&map, 1);
	}
}

static int __dma_update_pte(pte_t *pte, pgtable_t token, unsigned long addr,
			    void *data)
{
	struct page *page = virt_to_page(addr);
	pgprot_t prot = *(pgprot_t *)data;

	set_pte_ext(pte, mk_pte(page, prot), 0);
	return 0;
}

static void __dma_remap(struct page *page, size_t size, pgprot_t prot)
{
	unsigned long start = (unsigned long) page_address(page);
	unsigned end = start + size;

	apply_to_page_range(&init_mm, start, size, __dma_update_pte, &prot);
	dsb();
	flush_tlb_kernel_range(start, end);
}

static void *__alloc_remap_buffer(struct device *dev, size_t size, gfp_t gfp,
				 pgprot_t prot, struct page **ret_page,
				 const void *caller)
{
	struct page *page;
	void *ptr;
	page = __dma_alloc_buffer(dev, size, gfp);
	if (!page)
		return NULL;

	ptr = __dma_alloc_remap(page, size, gfp, prot, caller);
	if (!ptr) {
		__dma_free_buffer(page, size);
		return NULL;
	}

	*ret_page = page;
	return ptr;
}

static void *__alloc_from_pool(size_t size, struct page **ret_page)
{
	struct dma_pool *pool = &atomic_pool;
	unsigned int count = PAGE_ALIGN(size) >> PAGE_SHIFT;
	unsigned int pageno;
	unsigned long flags;
	void *ptr = NULL;
	unsigned long align_mask;

	if (!pool->vaddr) {
		WARN(1, "coherent pool not initialised!\n");
		return NULL;
	}

	/*
	 * Align the region allocation - allocations from pool are rather
	 * small, so align them to their order in pages, minimum is a page
	 * size. This helps reduce fragmentation of the DMA space.
	 */
	align_mask = (1 << get_order(size)) - 1;

	spin_lock_irqsave(&pool->lock, flags);
	pageno = bitmap_find_next_zero_area(pool->bitmap, pool->nr_pages,
					    0, count, align_mask);
	if (pageno < pool->nr_pages) {
		bitmap_set(pool->bitmap, pageno, count);
		ptr = pool->vaddr + PAGE_SIZE * pageno;
		*ret_page = pool->pages[pageno];
	} else {
		pr_err_once("ERROR: %u KiB atomic DMA coherent pool is too small!\n"
			    "Please increase it with coherent_pool= kernel parameter!\n",
			    (unsigned)pool->size / 1024);
	}
	spin_unlock_irqrestore(&pool->lock, flags);

	return ptr;
}

static bool __in_atomic_pool(void *start, size_t size)
{
	struct dma_pool *pool = &atomic_pool;
	void *end = start + size;
	void *pool_start = pool->vaddr;
	void *pool_end = pool->vaddr + pool->size;

	if (start < pool_start || start >= pool_end)
		return false;

	if (end <= pool_end)
		return true;

	WARN(1, "Wrong coherent size(%p-%p) from atomic pool(%p-%p)\n",
	     start, end - 1, pool_start, pool_end - 1);

	return false;
}

static int __free_from_pool(void *start, size_t size)
{
	struct dma_pool *pool = &atomic_pool;
	unsigned long pageno, count;
	unsigned long flags;

	if (!__in_atomic_pool(start, size))
		return 0;

	pageno = (start - pool->vaddr) >> PAGE_SHIFT;
	count = size >> PAGE_SHIFT;

	spin_lock_irqsave(&pool->lock, flags);
	bitmap_clear(pool->bitmap, pageno, count);
	spin_unlock_irqrestore(&pool->lock, flags);

	return 1;
}

static void *__alloc_from_contiguous(struct device *dev, size_t size,
				     pgprot_t prot, struct page **ret_page,
				     const void *caller)
{
	unsigned long order = get_order(size);
	size_t count = size >> PAGE_SHIFT;
	struct page *page;
	void *ptr;

	page = dma_alloc_from_contiguous(dev, count, order);
	if (!page)
		return NULL;

	__dma_clear_buffer(page, size);

	if (PageHighMem(page)) {
		ptr = __dma_alloc_remap(page, size, GFP_KERNEL, prot, caller);
		if (!ptr) {
			dma_release_from_contiguous(dev, page, count);
			return NULL;
		}
	} else {
		__dma_remap(page, size, prot);
		ptr = page_address(page);
	}
	*ret_page = page;
	return ptr;
}

static void __free_from_contiguous(struct device *dev, struct page *page,
				   void *cpu_addr, size_t size)
{
	if (PageHighMem(page))
		__dma_free_remap(cpu_addr, size);
	else
		__dma_remap(page, size, pgprot_kernel);
	dma_release_from_contiguous(dev, page, size >> PAGE_SHIFT);
}

static inline pgprot_t __get_dma_pgprot(struct dma_attrs *attrs, pgprot_t prot)
{
	prot = dma_get_attr(DMA_ATTR_WRITE_COMBINE, attrs) ?
			    pgprot_writecombine(prot) :
			    pgprot_dmacoherent(prot);
	return prot;
}

#define nommu() 0

#else	/* !CONFIG_MMU */

#define nommu() 1

#define __get_dma_pgprot(attrs, prot)	__pgprot(0)
#define __alloc_remap_buffer(dev, size, gfp, prot, ret, c)	NULL
#define __alloc_from_pool(size, ret_page)			NULL
#define __alloc_from_contiguous(dev, size, prot, ret, c)	NULL
#define __free_from_pool(cpu_addr, size)			0
#define __free_from_contiguous(dev, page, cpu_addr, size)	do { } while (0)
#define __dma_free_remap(cpu_addr, size)			do { } while (0)

#endif	/* CONFIG_MMU */

static void *__alloc_simple_buffer(struct device *dev, size_t size, gfp_t gfp,
				   struct page **ret_page)
{
	struct page *page;
	page = __dma_alloc_buffer(dev, size, gfp);
	if (!page)
		return NULL;

	*ret_page = page;
	return page_address(page);
}



static void *__dma_alloc(struct device *dev, size_t size, dma_addr_t *handle,
			 gfp_t gfp, pgprot_t prot, bool is_coherent, const void *caller)
{
	u64 mask = get_coherent_dma_mask(dev);
	struct page *page = NULL;
	void *addr;

#ifdef CONFIG_DMA_API_DEBUG
	u64 limit = (mask + 1) & ~mask;
	if (limit && size >= limit) {
		dev_warn(dev, "coherent allocation too big (requested %#x mask %#llx)\n",
			size, mask);
		return NULL;
	}
#endif

	if (!mask)
		return NULL;

	if (mask < 0xffffffffULL)
		gfp |= GFP_DMA;

	/*
	 * Following is a work-around (a.k.a. hack) to prevent pages
	 * with __GFP_COMP being passed to split_page() which cannot
	 * handle them.  The real problem is that this flag probably
	 * should be 0 on ARM as it is not supported on this
	 * platform; see CONFIG_HUGETLBFS.
	 */
	gfp &= ~(__GFP_COMP);

	*handle = DMA_ERROR_CODE;
	size = PAGE_ALIGN(size);

	if (is_coherent || nommu())
		addr = __alloc_simple_buffer(dev, size, gfp, &page);
	else if (!(gfp & __GFP_WAIT))
		addr = __alloc_from_pool(size, &page);
	else if (!IS_ENABLED(CONFIG_CMA))
		addr = __alloc_remap_buffer(dev, size, gfp, prot, &page, caller);
	else
		addr = __alloc_from_contiguous(dev, size, prot, &page, caller);

	if (addr)
		*handle = pfn_to_dma(dev, page_to_pfn(page));

	return addr;
}

/*
 * Allocate DMA-coherent memory space and return both the kernel remapped
 * virtual and bus address for that space.
 */
void *arm_dma_alloc(struct device *dev, size_t size, dma_addr_t *handle,
		    gfp_t gfp, struct dma_attrs *attrs)
{
	pgprot_t prot = __get_dma_pgprot(attrs, pgprot_kernel);
	void *memory;

	if (dma_alloc_from_coherent_attr(dev, size, handle,
			&memory, attrs))
		return memory;

	return __dma_alloc(dev, size, handle, gfp, prot, false,
			   __builtin_return_address(0));
}

static void *arm_coherent_dma_alloc(struct device *dev, size_t size,
	dma_addr_t *handle, gfp_t gfp, struct dma_attrs *attrs)
{
	pgprot_t prot = __get_dma_pgprot(attrs, pgprot_kernel);
	void *memory;

	if (dma_alloc_from_coherent_attr(dev, size, handle,
			&memory, attrs))
			return memory;

	return __dma_alloc(dev, size, handle, gfp, prot, true,
			   __builtin_return_address(0));
}

/*
 * Create userspace mapping for the DMA-coherent memory.
 */
int arm_dma_mmap(struct device *dev, struct vm_area_struct *vma,
		 void *cpu_addr, dma_addr_t dma_addr, size_t size,
		 struct dma_attrs *attrs)
{
	int ret = -ENXIO;
#ifdef CONFIG_MMU
	unsigned long nr_vma_pages = (vma->vm_end - vma->vm_start) >> PAGE_SHIFT;
	unsigned long nr_pages = PAGE_ALIGN(size) >> PAGE_SHIFT;
	unsigned long pfn = dma_to_pfn(dev, dma_addr);
	unsigned long off = vma->vm_pgoff;

	vma->vm_page_prot = __get_dma_pgprot(attrs, vma->vm_page_prot);

	if (dma_mmap_from_coherent(dev, vma, cpu_addr, size, &ret))
		return ret;

	if (off < nr_pages && nr_vma_pages <= (nr_pages - off)) {
		ret = remap_pfn_range(vma, vma->vm_start,
				      pfn + off,
				      vma->vm_end - vma->vm_start,
				      vma->vm_page_prot);
	}
#endif	/* CONFIG_MMU */

	return ret;
}

/*
 * Free a buffer as defined by the above mapping.
 */
static void __arm_dma_free(struct device *dev, size_t size, void *cpu_addr,
			   dma_addr_t handle, struct dma_attrs *attrs,
			   bool is_coherent)
{
	struct page *page = pfn_to_page(dma_to_pfn(dev, handle));

	if (dma_release_from_coherent_attr(dev, size, cpu_addr, attrs))
		return;

	size = PAGE_ALIGN(size);

	if (is_coherent || nommu()) {
		__dma_free_buffer(page, size);
	} else if (__free_from_pool(cpu_addr, size)) {
		return;
	} else if (!IS_ENABLED(CONFIG_CMA)) {
		__dma_free_remap(cpu_addr, size);
		__dma_free_buffer(page, size);
	} else {
		/*
		 * Non-atomic allocations cannot be freed with IRQs disabled
		 */
		WARN_ON(irqs_disabled());
		__free_from_contiguous(dev, page, cpu_addr, size);
	}
}

void arm_dma_free(struct device *dev, size_t size, void *cpu_addr,
		  dma_addr_t handle, struct dma_attrs *attrs)
{
	__arm_dma_free(dev, size, cpu_addr, handle, attrs, false);
}

static void arm_coherent_dma_free(struct device *dev, size_t size, void *cpu_addr,
				  dma_addr_t handle, struct dma_attrs *attrs)
{
	__arm_dma_free(dev, size, cpu_addr, handle, attrs, true);
}

int arm_dma_get_sgtable(struct device *dev, struct sg_table *sgt,
		 void *cpu_addr, dma_addr_t handle, size_t size,
		 struct dma_attrs *attrs)
{
	struct page *page = pfn_to_page(dma_to_pfn(dev, handle));
	int ret;

	ret = sg_alloc_table(sgt, 1, GFP_KERNEL);
	if (unlikely(ret))
		return ret;

	sg_set_page(sgt->sgl, page, PAGE_ALIGN(size), 0);
	return 0;
}

static void dma_cache_maint_page(struct page *page, unsigned long offset,
	size_t size, enum dma_data_direction dir,
	void (*op)(const void *, size_t, int))
{
	unsigned long pfn;
	size_t left = size;

	pfn = page_to_pfn(page) + offset / PAGE_SIZE;
	offset %= PAGE_SIZE;

	/*
	 * A single sg entry may refer to multiple physically contiguous
	 * pages.  But we still need to process highmem pages individually.
	 * If highmem is not configured then the bulk of this loop gets
	 * optimized out.
	 */
	do {
		size_t len = left;
		void *vaddr;

		page = pfn_to_page(pfn);

		if (PageHighMem(page)) {
			if (len + offset > PAGE_SIZE)
				len = PAGE_SIZE - offset;

			if (cache_is_vipt_nonaliasing()) {
				vaddr = kmap_atomic(page);
				op(vaddr + offset, len, dir);
				kunmap_atomic(vaddr);
			} else {
				vaddr = kmap_high_get(page);
				if (vaddr) {
					op(vaddr + offset, len, dir);
					kunmap_high(page);
				}
			}
		} else {
			vaddr = page_address(page) + offset;
			op(vaddr, len, dir);
		}
		offset = 0;
		pfn++;
		left -= len;
	} while (left);
}

/*
 * Make an area consistent for devices.
 * Note: Drivers should NOT use this function directly, as it will break
 * platforms with CONFIG_DMABOUNCE.
 * Use the driver DMA support - see dma-mapping.h (dma_sync_*)
 */
static void __dma_page_cpu_to_dev(struct page *page, unsigned long off,
	size_t size, enum dma_data_direction dir)
{
	unsigned long paddr;

	dma_cache_maint_page(page, off, size, dir, dmac_map_area);

	paddr = page_to_phys(page) + off;
	if (dir == DMA_FROM_DEVICE) {
		outer_inv_range(paddr, paddr + size);
	} else {
		outer_clean_range(paddr, paddr + size);
	}
	/* FIXME: non-speculating: flush on bidirectional mappings? */
}

static void __dma_page_dev_to_cpu(struct page *page, unsigned long off,
	size_t size, enum dma_data_direction dir)
{
	unsigned long paddr = page_to_phys(page) + off;

	/* FIXME: non-speculating: not required */
	/* don't bother invalidating if DMA to device */
	if (dir != DMA_TO_DEVICE)
		outer_inv_range(paddr, paddr + size);

	dma_cache_maint_page(page, off, size, dir, dmac_unmap_area);

	/*
	 * Mark the D-cache clean for this page to avoid extra flushing.
	 */
	if (dir != DMA_TO_DEVICE && off == 0 && size >= PAGE_SIZE)
		set_bit(PG_dcache_clean, &page->flags);
}

/**
 * arm_dma_map_sg - map a set of SG buffers for streaming mode DMA
 * @dev: valid struct device pointer, or NULL for ISA and EISA-like devices
 * @sg: list of buffers
 * @nents: number of buffers to map
 * @dir: DMA transfer direction
 *
 * Map a set of buffers described by scatterlist in streaming mode for DMA.
 * This is the scatter-gather version of the dma_map_single interface.
 * Here the scatter gather list elements are each tagged with the
 * appropriate dma address and length.  They are obtained via
 * sg_dma_{address,length}.
 *
 * Device ownership issues as mentioned for dma_map_single are the same
 * here.
 */
int arm_dma_map_sg(struct device *dev, struct scatterlist *sg, int nents,
		enum dma_data_direction dir, struct dma_attrs *attrs)
{
	struct dma_map_ops *ops = get_dma_ops(dev);
	struct scatterlist *s;
	int i, j;

	for_each_sg(sg, s, nents, i) {
#ifdef CONFIG_NEED_SG_DMA_LENGTH
		s->dma_length = s->length;
#endif
		s->dma_address = ops->map_page(dev, sg_page(s), s->offset,
						s->length, dir, attrs);
		if (dma_mapping_error(dev, s->dma_address))
			goto bad_mapping;
	}
	return nents;

 bad_mapping:
	for_each_sg(sg, s, i, j)
		ops->unmap_page(dev, sg_dma_address(s), sg_dma_len(s), dir, attrs);
	return 0;
}

/**
 * arm_dma_unmap_sg - unmap a set of SG buffers mapped by dma_map_sg
 * @dev: valid struct device pointer, or NULL for ISA and EISA-like devices
 * @sg: list of buffers
 * @nents: number of buffers to unmap (same as was passed to dma_map_sg)
 * @dir: DMA transfer direction (same as was passed to dma_map_sg)
 *
 * Unmap a set of streaming mode DMA translations.  Again, CPU access
 * rules concerning calls here are the same as for dma_unmap_single().
 */
void arm_dma_unmap_sg(struct device *dev, struct scatterlist *sg, int nents,
		enum dma_data_direction dir, struct dma_attrs *attrs)
{
	struct dma_map_ops *ops = get_dma_ops(dev);
	struct scatterlist *s;

	int i;

	for_each_sg(sg, s, nents, i)
		ops->unmap_page(dev, sg_dma_address(s), sg_dma_len(s), dir, attrs);
}

/**
 * arm_dma_sync_sg_for_cpu
 * @dev: valid struct device pointer, or NULL for ISA and EISA-like devices
 * @sg: list of buffers
 * @nents: number of buffers to map (returned from dma_map_sg)
 * @dir: DMA transfer direction (same as was passed to dma_map_sg)
 */
void arm_dma_sync_sg_for_cpu(struct device *dev, struct scatterlist *sg,
			int nents, enum dma_data_direction dir)
{
	struct dma_map_ops *ops = get_dma_ops(dev);
	struct scatterlist *s;
	int i;

	for_each_sg(sg, s, nents, i)
		ops->sync_single_for_cpu(dev, sg_dma_address(s), s->length,
					 dir);
}

/**
 * arm_dma_sync_sg_for_device
 * @dev: valid struct device pointer, or NULL for ISA and EISA-like devices
 * @sg: list of buffers
 * @nents: number of buffers to map (returned from dma_map_sg)
 * @dir: DMA transfer direction (same as was passed to dma_map_sg)
 */
void arm_dma_sync_sg_for_device(struct device *dev, struct scatterlist *sg,
			int nents, enum dma_data_direction dir)
{
	struct dma_map_ops *ops = get_dma_ops(dev);
	struct scatterlist *s;
	int i;

	for_each_sg(sg, s, nents, i)
		ops->sync_single_for_device(dev, sg_dma_address(s), s->length,
					    dir);
}

/*
 * Return whether the given device DMA address mask can be supported
 * properly.  For example, if your device can only drive the low 24-bits
 * during bus mastering, then you would pass 0x00ffffff as the mask
 * to this function.
 */
int dma_supported(struct device *dev, u64 mask)
{
	if (mask < (u64)arm_dma_limit)
		return 0;
	return 1;
}
EXPORT_SYMBOL(dma_supported);

int arm_dma_set_mask(struct device *dev, u64 dma_mask)
{
	if (!dev->dma_mask || !dma_supported(dev, dma_mask))
		return -EIO;

	*dev->dma_mask = dma_mask;

	return 0;
}

#if defined(CONFIG_ARM_DMA_USE_IOMMU)

static LIST_HEAD(iommu_mapping_list);
static DEFINE_SPINLOCK(iommu_mapping_list_lock);

#if defined(CONFIG_DEBUG_FS)
static dma_addr_t bit_to_addr(size_t pos, dma_addr_t base, size_t order)
{
	return base + pos * (1 << (PAGE_SHIFT + order));
}

static void seq_print_dma_areas(struct seq_file *s, void *bitmap,
				dma_addr_t base, size_t bits, size_t order)
{
	/* one bit = one (page + order) sized block */
	size_t pos = find_first_bit(bitmap, bits), end;

	for (; pos < bits; pos = find_next_bit(bitmap, bits, end + 1)) {
		dma_addr_t start_addr, end_addr;

		end = find_next_zero_bit(bitmap, bits, pos);
		start_addr = bit_to_addr(pos, base, order);
		end_addr = bit_to_addr(end, base, order);
		seq_printf(s, "    %pa-%pa pages=%d\n",
			   &start_addr, &end_addr, (end - pos) << order);
	}
}

static void seq_print_mapping(struct seq_file *s,
			      struct dma_iommu_mapping *mapping)
{
	seq_printf(s, "  memory map: base=%pa size=%lld order=%d domain=%p\n",
		   &mapping->base, (u64)(mapping->end - mapping->base),
		   mapping->order, mapping->domain);

	seq_print_dma_areas(s, mapping->bitmap, mapping->base, mapping->bits,
			    mapping->order);
}

static void debug_dma_seq_print_mappings(struct seq_file *s)
{
	struct dma_iommu_mapping *mapping;
	int i = 0;

	list_for_each_entry(mapping, &iommu_mapping_list, list) {
		seq_printf(s, "Map %d (%p):\n", i, mapping);
		seq_print_mapping(s, mapping);
		i++;
	}
}

static int dump_iommu_mappings(struct seq_file *s, void *data)
{
	debug_dma_seq_print_mappings(s);
	return 0;
}

static int dump_iommu_mappings_open(struct inode *inode, struct file *file)
{
	return single_open(file, dump_iommu_mappings, NULL);
}

static const struct file_operations dump_iommu_mappings_fops = {
	.open           = dump_iommu_mappings_open,
	.read           = seq_read,
	.llseek         = seq_lseek,
	.release        = single_release,
};

#endif /* CONFIG_DEBUG_FS */

void dma_debugfs_platform_info(struct dentry *dent)
{
	debugfs_create_file("dump_mappings", S_IRUGO, dent, NULL,
			    &dump_iommu_mappings_fops);
}

#else /* !CONFIG_ARM_DMA_USE_IOMMU */
static inline void dma_debugfs_platform_info(struct dentry *dent)
{
}
#endif /* !CONFIG_ARM_DMA_USE_IOMMU */

#if defined(CONFIG_DMA_API_DEBUG)
static inline void dma_debug_platform(void)
{
}
#else /* !CONFIG_DMA_API_DEBUG */
static void dma_debug_platform(void)
{
	struct dentry *dent;

	dent = debugfs_create_dir("dma-api", NULL);
	if (dent)
		dma_debugfs_platform_info(dent);
}
#endif /* !CONFIG_DMA_API_DEBUG */

#define PREALLOC_DMA_DEBUG_ENTRIES	4096

static int __init dma_debug_do_init(void)
{
	dma_debug_init(PREALLOC_DMA_DEBUG_ENTRIES);
	dma_debug_platform();
	return 0;
}
fs_initcall(dma_debug_do_init);

char *__weak debug_dma_platformdata(struct device *dev)
{
	/* empty string by default */
	static char buf[1];

	return buf;
}

#ifdef CONFIG_ARM_DMA_USE_IOMMU

/* IOMMU */

static unsigned int prefetch_page_count = 1;
static unsigned int gap_page_count = 1;

#define PF_PAGES_SIZE (prefetch_page_count << PAGE_SHIFT)
#define PG_PAGES (prefetch_page_count + gap_page_count)

static struct page *iova_gap_pages;
static phys_addr_t iova_gap_phys;

static int __init iova_gap_pages_init(void)
{
	unsigned long order = get_order(PF_PAGES_SIZE);

	iova_gap_pages = alloc_pages(GFP_KERNEL, order);
	if (WARN_ON(!iova_gap_pages)) {
		prefetch_page_count = 0;
		return 0;
	}

	__dma_clear_buffer(iova_gap_pages, PAGE_SIZE << order);
	iova_gap_phys = page_to_phys(iova_gap_pages);
	return 0;
}
core_initcall(iova_gap_pages_init);

static void iommu_mapping_list_add(struct dma_iommu_mapping *mapping)
{
	unsigned long flags;

	spin_lock_irqsave(&iommu_mapping_list_lock, flags);
	list_add_tail(&mapping->list, &iommu_mapping_list);
	spin_unlock_irqrestore(&iommu_mapping_list_lock, flags);
}

static void iommu_mapping_list_del(struct dma_iommu_mapping *mapping)
{
	unsigned long flags;

	spin_lock_irqsave(&iommu_mapping_list_lock, flags);
	list_del(&mapping->list);
	spin_unlock_irqrestore(&iommu_mapping_list_lock, flags);
}

static int pg_iommu_map(struct iommu_domain *domain, unsigned long iova,
			phys_addr_t phys, size_t len, int prot)
{
	int err;
	struct dma_attrs *attrs = (struct dma_attrs *)prot;

	if (!dma_get_attr(DMA_ATTR_SKIP_IOVA_GAP, attrs)) {
		err = iommu_map(domain, iova + len, iova_gap_phys,
				PF_PAGES_SIZE, prot);
		if (err)
			return err;
	}

	err = iommu_map(domain, iova, phys, len, prot);
	if (err && !dma_get_attr(DMA_ATTR_SKIP_IOVA_GAP, attrs))
		iommu_unmap(domain, iova + len, PF_PAGES_SIZE);

	return err;
}

static size_t pg_iommu_unmap(struct iommu_domain *domain,
			     unsigned long iova, size_t len, int prot)
{
	struct dma_attrs *attrs = (struct dma_attrs *)prot;

	if (!dma_get_attr(DMA_ATTR_SKIP_IOVA_GAP, attrs)) {
		phys_addr_t phys_addr;

		phys_addr = iommu_iova_to_phys(domain, iova + len);
		BUG_ON(phys_addr != iova_gap_phys);
		iommu_unmap(domain, iova + len, PF_PAGES_SIZE);
	}

	return iommu_unmap(domain, iova, len);
}

static int pg_iommu_map_pages(struct iommu_domain *domain, unsigned long iova,
		    struct page **pages, size_t count, int prot)
{
	int err;
	struct dma_attrs *attrs = (struct dma_attrs *)prot;

	if (!dma_get_attr(DMA_ATTR_SKIP_IOVA_GAP, attrs)) {
		err = iommu_map(domain, iova + (count << PAGE_SHIFT),
				iova_gap_phys, PF_PAGES_SIZE, prot);
		if (err)
			return err;
	}

	err = iommu_map_pages(domain, iova, pages, count, prot);
	if (err && !dma_get_attr(DMA_ATTR_SKIP_IOVA_GAP, attrs))
		iommu_unmap(domain, iova + (count << PAGE_SHIFT), PF_PAGES_SIZE);

	return err;
}

static int pg_iommu_map_sg(struct iommu_domain *domain, unsigned long iova,
		 struct scatterlist *sgl, int nents, int prot)
{
	int err;
	struct dma_attrs *attrs = (struct dma_attrs *)prot;

	if (!dma_get_attr(DMA_ATTR_SKIP_IOVA_GAP, attrs)) {
		err = iommu_map(domain, iova + (nents << PAGE_SHIFT),
				iova_gap_phys, PF_PAGES_SIZE, prot);
		if (err)
			return err;
	}

	err = iommu_map_sg(domain, iova, sgl, nents, prot);
	if (err && !dma_get_attr(DMA_ATTR_SKIP_IOVA_GAP, attrs))
		iommu_unmap(domain, iova + (nents << PAGE_SHIFT), PF_PAGES_SIZE);

	return err;
}

static size_t arm_iommu_iova_get_free_total(struct device *dev)
{
	struct dma_iommu_mapping *mapping = dev->archdata.mapping;
	unsigned long flags;
	size_t size = 0;
	unsigned long start = 0;

	BUG_ON(!dev);
	BUG_ON(!mapping);

	spin_lock_irqsave(&mapping->lock, flags);
	while (1) {
		unsigned long end;

		start = bitmap_find_next_zero_area(mapping->bitmap,
						   mapping->bits, start, 1, 0);
		if (start > mapping->bits)
			break;

		end = find_next_bit(mapping->bitmap, mapping->bits, start);
		size += end - start;
		start = end;
	}
	spin_unlock_irqrestore(&mapping->lock, flags);
	return size << (mapping->order + PAGE_SHIFT);
}

static size_t arm_iommu_iova_get_free_max(struct device *dev)
{
	struct dma_iommu_mapping *mapping = dev->archdata.mapping;
	unsigned long flags;
	size_t max_free = 0;
	unsigned long start = 0;

	spin_lock_irqsave(&mapping->lock, flags);
	while (1) {
		unsigned long end;

		start = bitmap_find_next_zero_area(mapping->bitmap,
						   mapping->bits, start, 1, 0);
		if (start > mapping->bits)
			break;

		end = find_next_bit(mapping->bitmap, mapping->bits, start);
		max_free = max_t(size_t, max_free, end - start);
		start = end;
	}
	spin_unlock_irqrestore(&mapping->lock, flags);
	return max_free << (mapping->order + PAGE_SHIFT);
}

static inline dma_addr_t __alloc_iova(struct dma_iommu_mapping *mapping,
				      size_t size, struct dma_attrs *attrs)
{
	unsigned int order = get_order(size);
	unsigned int align = 0;
	unsigned int count, start;
	unsigned long flags;

	if (order > CONFIG_ARM_DMA_IOMMU_ALIGNMENT)
		order = CONFIG_ARM_DMA_IOMMU_ALIGNMENT;

	count = ((PAGE_ALIGN(size) >> PAGE_SHIFT) +
		 (1 << mapping->order) - 1) >> mapping->order;

	if (!dma_get_attr(DMA_ATTR_SKIP_IOVA_GAP, attrs))
		count += PG_PAGES;

	if (order > mapping->order)
		align = (1 << (order - mapping->order)) - 1;

	spin_lock_irqsave(&mapping->lock, flags);
	start = bitmap_find_next_zero_area(mapping->bitmap, mapping->bits, 0,
					   count, align);
	if (start > mapping->bits) {
		spin_unlock_irqrestore(&mapping->lock, flags);
		return DMA_ERROR_CODE;
	}

	bitmap_set(mapping->bitmap, start, count);
	spin_unlock_irqrestore(&mapping->lock, flags);

	return mapping->base + (start << (mapping->order + PAGE_SHIFT));
}

static dma_addr_t __alloc_iova_at(struct dma_iommu_mapping *mapping,
				  dma_addr_t *iova, size_t size,
				  struct dma_attrs *attrs)
{
	unsigned int count, start, orig;
	unsigned long flags;
	size_t bytes;

	count = ((PAGE_ALIGN(size) >> PAGE_SHIFT) +
		 (1 << mapping->order) - 1) >> mapping->order;

	if (!dma_get_attr(DMA_ATTR_SKIP_IOVA_GAP, attrs))
		count += PG_PAGES;

	bytes = count << (mapping->order + PAGE_SHIFT);

	spin_lock_irqsave(&mapping->lock, flags);

	if ((*iova < mapping->base) || (bytes > mapping->end - *iova)) {
		*iova = -ENXIO;
		goto err_out;
	}

	orig = (*iova - mapping->base) >> (mapping->order + PAGE_SHIFT);
	start = bitmap_find_next_zero_area(mapping->bitmap, mapping->bits,
					   orig, count, 0);

	if ((start > mapping->bits) || (orig != start)) {
		*iova = -EINVAL;
		goto err_out;
	}

	bitmap_set(mapping->bitmap, start, count);
	spin_unlock_irqrestore(&mapping->lock, flags);

	return mapping->base + (start << (mapping->order + PAGE_SHIFT));

err_out:
	spin_unlock_irqrestore(&mapping->lock, flags);
	return DMA_ERROR_CODE;
}

static dma_addr_t arm_iommu_iova_alloc_at(struct device *dev, dma_addr_t *iova,
					  size_t size, struct dma_attrs *attrs)
{
	struct dma_iommu_mapping *mapping = dev->archdata.mapping;

	return __alloc_iova_at(mapping, iova, size, attrs);
}

static dma_addr_t arm_iommu_iova_alloc(struct device *dev, size_t size,
				       struct dma_attrs *attrs)
{
	struct dma_iommu_mapping *mapping = dev->archdata.mapping;

	return __alloc_iova(mapping, size, attrs);
}

static inline void __free_iova(struct dma_iommu_mapping *mapping,
			       dma_addr_t addr, size_t size,
			       struct dma_attrs *attrs)
{
	unsigned int start = (addr - mapping->base) >>
			     (mapping->order + PAGE_SHIFT);
	unsigned int count = ((size >> PAGE_SHIFT) +
			      (1 << mapping->order) - 1) >> mapping->order;
	unsigned long flags;

	if (!dma_get_attr(DMA_ATTR_SKIP_IOVA_GAP, attrs))
		count += PG_PAGES;

	spin_lock_irqsave(&mapping->lock, flags);
	bitmap_clear(mapping->bitmap, start, count);
	spin_unlock_irqrestore(&mapping->lock, flags);
}

static void arm_iommu_iova_free(struct device *dev, dma_addr_t addr,
				size_t size, struct dma_attrs *attrs)
{
	struct dma_iommu_mapping *mapping = dev->archdata.mapping;

	__free_iova(mapping, addr, size, attrs);
}

static struct page **__iommu_alloc_buffer(struct device *dev, size_t size,
					  gfp_t gfp, struct dma_attrs *attrs)
{
	struct page **pages;
	int count = size >> PAGE_SHIFT;
	int array_size = count * sizeof(struct page *);
	int i = 0;

	if (array_size <= PAGE_SIZE)
		pages = kzalloc(array_size,
				gfp & ~(__GFP_HIGHMEM | __GFP_DMA32));
	else
		pages = vzalloc(array_size);
	if (!pages)
		return NULL;

	if (dma_get_attr(DMA_ATTR_FORCE_CONTIGUOUS, attrs))
	{
		unsigned long order = get_order(size);
		struct page *page;

		page = dma_alloc_from_contiguous(dev, count, order);
		if (!page)
			goto error;

		__dma_clear_buffer(page, size);

		for (i = 0; i < count; i++)
			pages[i] = page + i;

		return pages;
	}

	/*
	 * IOMMU can map any pages, so himem can also be used here
	 * unless some DMA'able area is explicitly required.
	 */
	if (!(gfp & GFP_DMA) && !(gfp & GFP_DMA32))
		gfp |= __GFP_HIGHMEM;

	gfp |= __GFP_NOWARN;
	while (count) {
		int j, order = __fls(count);

		pages[i] = alloc_pages(gfp, order);
		while (!pages[i] && order)
			pages[i] = alloc_pages(gfp, --order);
		if (!pages[i])
			goto error;

		if (order) {
			split_page(pages[i], order);
			j = 1 << order;
			while (--j)
				pages[i + j] = pages[i] + j;
		}

		__dma_clear_buffer(pages[i], PAGE_SIZE << order);
		i += 1 << order;
		count -= 1 << order;
	}

	return pages;
error:
	while (i--)
		if (pages[i])
			__free_pages(pages[i], 0);
	if (array_size <= PAGE_SIZE)
		kfree(pages);
	else
		vfree(pages);
	return NULL;
}

static int __iommu_free_buffer(struct device *dev, struct page **pages,
			       size_t size, struct dma_attrs *attrs)
{
	int count = size >> PAGE_SHIFT;
	int array_size = count * sizeof(struct page *);
	int i;

	if (dma_get_attr(DMA_ATTR_FORCE_CONTIGUOUS, attrs)) {
		dma_release_from_contiguous(dev, pages[0], count);
	} else {
		for (i = 0; i < count; i++)
			if (pages[i])
				__free_pages(pages[i], 0);
	}

	if (array_size <= PAGE_SIZE)
		kfree(pages);
	else
		vfree(pages);
	return 0;
}

/*
 * Create a CPU mapping for a specified pages
 */
static void *
__iommu_alloc_remap(struct page **pages, size_t size, gfp_t gfp, pgprot_t prot,
		    const void *caller)
{
	unsigned int i, nr_pages = PAGE_ALIGN(size) >> PAGE_SHIFT;
	struct vm_struct *area;
	unsigned long p;

	area = get_vm_area_caller(size, VM_ARM_DMA_CONSISTENT | VM_USERMAP,
				  caller);
	if (!area)
		return NULL;

	area->pages = pages;
	area->nr_pages = nr_pages;
	p = (unsigned long)area->addr;

	for (i = 0; i < nr_pages; i++) {
		phys_addr_t phys = __pfn_to_phys(page_to_pfn(pages[i]));
		if (ioremap_page_range(p, p + PAGE_SIZE, phys, prot))
			goto err;
		p += PAGE_SIZE;
	}
	return area->addr;
err:
	unmap_kernel_range((unsigned long)area->addr, size);
	vunmap(area->addr);
	return NULL;
}

/*
 * Create a mapping in device IO address space for specified pages
 */
static dma_addr_t
____iommu_create_mapping(struct device *dev, dma_addr_t *req,
			 struct page **pages, size_t size,
			 struct dma_attrs *attrs)
{
	struct dma_iommu_mapping *mapping = dev->archdata.mapping;
	unsigned int count = PAGE_ALIGN(size) >> PAGE_SHIFT;
	dma_addr_t dma_addr, iova;
	int i, ret = DMA_ERROR_CODE;

	if (req)
		dma_addr = __alloc_iova_at(mapping, req, size, attrs);
	else
		dma_addr = __alloc_iova(mapping, size, attrs);

	if (dma_addr == DMA_ERROR_CODE)
		return dma_addr;

	iova = dma_addr;
	for (i = 0; i < count; ) {
		unsigned int next_pfn = page_to_pfn(pages[i]) + 1;
		phys_addr_t phys = page_to_phys(pages[i]);
		unsigned int len, j;

		for (j = i + 1; j < count; j++, next_pfn++)
			if (page_to_pfn(pages[j]) != next_pfn)
				break;

		len = (j - i) << PAGE_SHIFT;
		ret = pg_iommu_map(mapping->domain, iova, phys, len,
				   (int)attrs);
		if (ret < 0)
			goto fail;
		iova += len;
		i = j;
	}
	return dma_addr;
fail:
	pg_iommu_unmap(mapping->domain, dma_addr, iova-dma_addr, (int)attrs);
	__free_iova(mapping, dma_addr, size, attrs);
	return DMA_ERROR_CODE;
}

static dma_addr_t
__iommu_create_mapping(struct device *dev, struct page **pages, size_t size,
		       struct dma_attrs *attrs)
{
	return ____iommu_create_mapping(dev, NULL, pages, size, attrs);
}

static int __iommu_remove_mapping(struct device *dev, dma_addr_t iova,
				  size_t size, struct dma_attrs *attrs)
{
	struct dma_iommu_mapping *mapping = dev->archdata.mapping;

	/*
	 * add optional in-page offset from iova to size and align
	 * result to page size
	 */
	size = PAGE_ALIGN((iova & ~PAGE_MASK) + size);
	iova &= PAGE_MASK;

	pg_iommu_unmap(mapping->domain, iova, size, (int)attrs);
	__free_iova(mapping, iova, size, attrs);
	return 0;
}

static struct page **__atomic_get_pages(void *addr)
{
	struct dma_pool *pool = &atomic_pool;
	struct page **pages = pool->pages;
	int offs = (addr - pool->vaddr) >> PAGE_SHIFT;

	return pages + offs;
}

static struct page **__iommu_get_pages(void *cpu_addr, struct dma_attrs *attrs)
{
	struct vm_struct *area;

	if (__in_atomic_pool(cpu_addr, PAGE_SIZE))
		return __atomic_get_pages(cpu_addr);

	if (dma_get_attr(DMA_ATTR_NO_KERNEL_MAPPING, attrs))
		return cpu_addr;

	area = find_vm_area(cpu_addr);
	if (area && (area->flags & VM_ARM_DMA_CONSISTENT))
		return area->pages;
	return NULL;
}

static void *__iommu_alloc_atomic(struct device *dev, size_t size,
				  dma_addr_t *handle, struct dma_attrs *attrs)
{
	struct page *page;
	void *addr;

	addr = __alloc_from_pool(size, &page);
	if (!addr)
		return NULL;

	*handle = __iommu_create_mapping(dev, &page, size, attrs);
	if (*handle == DMA_ERROR_CODE)
		goto err_mapping;

	dev_dbg(dev, "%s() %pa(%x)\n", __func__, handle, size);
	return addr;

err_mapping:
	__free_from_pool(addr, size);
	return NULL;
}

static void __iommu_free_atomic(struct device *dev, void *cpu_addr,
				dma_addr_t handle, size_t size,
				struct dma_attrs *attrs)
{
	__iommu_remove_mapping(dev, handle, size, attrs);
	__free_from_pool(cpu_addr, size);
	dev_dbg(dev, "%s() %pa(%x)\n", __func__, &handle, size);
}

static void *arm_iommu_alloc_attrs(struct device *dev, size_t size,
	    dma_addr_t *handle, gfp_t gfp, struct dma_attrs *attrs)
{
	pgprot_t prot = __get_dma_pgprot(attrs, pgprot_kernel);
	struct page **pages;
	void *addr = NULL;

	/* Following is a work-around (a.k.a. hack) to prevent pages
	 * with __GFP_COMP being passed to split_page() which cannot
	 * handle them.  The real problem is that this flag probably
	 * should be 0 on ARM as it is not supported on this
	 * platform--see CONFIG_HUGETLB_PAGE. */
	gfp &= ~(__GFP_COMP);

	size = PAGE_ALIGN(size);

<<<<<<< HEAD
	if (gfp & GFP_ATOMIC)

		return __iommu_alloc_atomic(dev, size, handle, attrs);
=======
	if (!(gfp & __GFP_WAIT))
		return __iommu_alloc_atomic(dev, size, handle);
>>>>>>> 6969595f

	pages = __iommu_alloc_buffer(dev, size, gfp, attrs);
	if (!pages)
		return NULL;

	if (*handle == DMA_ERROR_CODE)
		*handle = __iommu_create_mapping(dev, pages, size, attrs);
	else
		*handle = ____iommu_create_mapping(dev, handle, pages, size,
						   attrs);

	if (*handle == DMA_ERROR_CODE)
		goto err_buffer;

	if (dma_get_attr(DMA_ATTR_NO_KERNEL_MAPPING, attrs))
		return pages;

	addr = __iommu_alloc_remap(pages, size, gfp, prot,
				   __builtin_return_address(0));
	if (!addr)
		goto err_mapping;

	return addr;

err_mapping:
	__iommu_remove_mapping(dev, *handle, size, attrs);
err_buffer:
	__iommu_free_buffer(dev, pages, size, attrs);
	return NULL;
}

static int arm_iommu_mmap_attrs(struct device *dev, struct vm_area_struct *vma,
		    void *cpu_addr, dma_addr_t dma_addr, size_t size,
		    struct dma_attrs *attrs)
{
	unsigned long uaddr = vma->vm_start;
	unsigned long usize = vma->vm_end - vma->vm_start;
	struct page **pages = __iommu_get_pages(cpu_addr, attrs);

	vma->vm_page_prot = __get_dma_pgprot(attrs, vma->vm_page_prot);

	if (!pages)
		return -ENXIO;

	do {
		int ret = vm_insert_page(vma, uaddr, *pages++);
		if (ret) {
			pr_err("Remapping memory failed: %d\n", ret);
			return ret;
		}
		uaddr += PAGE_SIZE;
		usize -= PAGE_SIZE;
	} while (usize > 0);

	return 0;
}

/*
 * free a page as defined by the above mapping.
 * Must not be called with IRQs disabled.
 */
void arm_iommu_free_attrs(struct device *dev, size_t size, void *cpu_addr,
			  dma_addr_t handle, struct dma_attrs *attrs)
{
	struct page **pages = __iommu_get_pages(cpu_addr, attrs);
	size = PAGE_ALIGN(size);

	if (!pages) {
		WARN(1, "trying to free invalid coherent area: %p\n", cpu_addr);
		return;
	}

	if (__in_atomic_pool(cpu_addr, size)) {
		__iommu_free_atomic(dev, cpu_addr, handle, size, attrs);
		return;
	}

	if (!dma_get_attr(DMA_ATTR_NO_KERNEL_MAPPING, attrs)) {
		unmap_kernel_range((unsigned long)cpu_addr, size);
		vunmap(cpu_addr);
	}

	__iommu_remove_mapping(dev, handle, size, attrs);
	__iommu_free_buffer(dev, pages, size, attrs);
}

static int arm_iommu_get_sgtable(struct device *dev, struct sg_table *sgt,
				 void *cpu_addr, dma_addr_t dma_addr,
				 size_t size, struct dma_attrs *attrs)
{
	unsigned int count = PAGE_ALIGN(size) >> PAGE_SHIFT;
	struct page **pages = __iommu_get_pages(cpu_addr, attrs);

	if (!pages)
		return -ENXIO;

	return sg_alloc_table_from_pages(sgt, pages, count, 0, size,
					 GFP_KERNEL);
}

/*
 * Map a part of the scatter-gather list into contiguous io address space
 */
static int __map_sg_chunk(struct device *dev, struct scatterlist *sg,
			  size_t size, dma_addr_t *handle,
			  enum dma_data_direction dir, struct dma_attrs *attrs,
			  bool is_coherent)
{
	struct dma_iommu_mapping *mapping = dev->archdata.mapping;
	dma_addr_t iova, iova_base;
	int ret = 0;
	unsigned int count;
	struct scatterlist *s;

	size = PAGE_ALIGN(size);
	*handle = DMA_ERROR_CODE;

	iova_base = iova = __alloc_iova(mapping, size, attrs);
	if (iova == DMA_ERROR_CODE)
		return -ENOMEM;

	if (is_coherent || dma_get_attr(DMA_ATTR_SKIP_CPU_SYNC, attrs))
		goto skip_cmaint;

	for (count = 0, s = sg; count < (size >> PAGE_SHIFT); s = sg_next(s)) {
		unsigned int len = PAGE_ALIGN(s->offset + s->length);

		__dma_page_cpu_to_dev(sg_page(s), s->offset, s->length, dir);

		count += len >> PAGE_SHIFT;
		iova += len;
	}

skip_cmaint:
	count = size >> PAGE_SHIFT;
	ret = pg_iommu_map_sg(mapping->domain, iova_base, sg, count,
			      (int)attrs);
	if (WARN_ON(ret < 0))
		goto fail;

	*handle = iova_base;

	return 0;
fail:
	pg_iommu_unmap(mapping->domain, iova_base, count * PAGE_SIZE,
		       (int)attrs);
	__free_iova(mapping, iova_base, size, attrs);
	return ret;
}

static int __iommu_map_sg(struct device *dev, struct scatterlist *sg, int nents,
		     enum dma_data_direction dir, struct dma_attrs *attrs,
		     bool is_coherent)
{
	struct scatterlist *s = sg, *dma = sg, *start = sg;
	int i, count = 0;
	unsigned int offset = s->offset;
	unsigned int size = s->offset + s->length;
	unsigned int max = dma_get_max_seg_size(dev);

	for (i = 1; i < nents; i++) {
		s = sg_next(s);

		s->dma_address = DMA_ERROR_CODE;
		s->dma_length = 0;

		if (s->offset || (size & ~PAGE_MASK) || size + s->length > max) {
			if (__map_sg_chunk(dev, start, size, &dma->dma_address,
			    dir, attrs, is_coherent) < 0)
				goto bad_mapping;

			dma->dma_address += offset;
			dma->dma_length = size - offset;

			size = offset = s->offset;
			start = s;
			dma = sg_next(dma);
			count += 1;
		}
		size += s->length;
	}
	if (__map_sg_chunk(dev, start, size, &dma->dma_address, dir, attrs,
		is_coherent) < 0)
		goto bad_mapping;

	dma->dma_address += offset;
	dma->dma_length = size - offset;

	trace_dmadebug_map_sg(dev, dma->dma_address, dma->dma_length,
			      sg_page(sg));
	return count+1;

bad_mapping:
	for_each_sg(sg, s, count, i)
		__iommu_remove_mapping(dev, sg_dma_address(s), sg_dma_len(s),
			attrs);
	return 0;
}

/**
 * arm_coherent_iommu_map_sg - map a set of SG buffers for streaming mode DMA
 * @dev: valid struct device pointer
 * @sg: list of buffers
 * @nents: number of buffers to map
 * @dir: DMA transfer direction
 *
 * Map a set of i/o coherent buffers described by scatterlist in streaming
 * mode for DMA. The scatter gather list elements are merged together (if
 * possible) and tagged with the appropriate dma address and length. They are
 * obtained via sg_dma_{address,length}.
 */
int arm_coherent_iommu_map_sg(struct device *dev, struct scatterlist *sg,
		int nents, enum dma_data_direction dir, struct dma_attrs *attrs)
{
	return __iommu_map_sg(dev, sg, nents, dir, attrs, true);
}

/**
 * arm_iommu_map_sg - map a set of SG buffers for streaming mode DMA
 * @dev: valid struct device pointer
 * @sg: list of buffers
 * @nents: number of buffers to map
 * @dir: DMA transfer direction
 *
 * Map a set of buffers described by scatterlist in streaming mode for DMA.
 * The scatter gather list elements are merged together (if possible) and
 * tagged with the appropriate dma address and length. They are obtained via
 * sg_dma_{address,length}.
 */
int arm_iommu_map_sg(struct device *dev, struct scatterlist *sg,
		int nents, enum dma_data_direction dir, struct dma_attrs *attrs)
{
	return __iommu_map_sg(dev, sg, nents, dir, attrs, false);
}

static void __iommu_unmap_sg(struct device *dev, struct scatterlist *sg,
		int nents, enum dma_data_direction dir, struct dma_attrs *attrs,
		bool is_coherent)
{
	struct scatterlist *s;
	int i;

	for_each_sg(sg, s, nents, i) {
		if (sg_dma_len(s))
			__iommu_remove_mapping(dev, sg_dma_address(s),
					       sg_dma_len(s), attrs);
		if (!is_coherent &&
		    !dma_get_attr(DMA_ATTR_SKIP_CPU_SYNC, attrs))
			__dma_page_dev_to_cpu(sg_page(s), s->offset,
					      s->length, dir);
	}

	trace_dmadebug_unmap_sg(dev, sg_dma_address(sg), sg_dma_len(sg),
				sg_page(sg));
}

/**
 * arm_coherent_iommu_unmap_sg - unmap a set of SG buffers mapped by dma_map_sg
 * @dev: valid struct device pointer
 * @sg: list of buffers
 * @nents: number of buffers to unmap (same as was passed to dma_map_sg)
 * @dir: DMA transfer direction (same as was passed to dma_map_sg)
 *
 * Unmap a set of streaming mode DMA translations.  Again, CPU access
 * rules concerning calls here are the same as for dma_unmap_single().
 */
void arm_coherent_iommu_unmap_sg(struct device *dev, struct scatterlist *sg,
		int nents, enum dma_data_direction dir, struct dma_attrs *attrs)
{
	__iommu_unmap_sg(dev, sg, nents, dir, attrs, true);
}

/**
 * arm_iommu_unmap_sg - unmap a set of SG buffers mapped by dma_map_sg
 * @dev: valid struct device pointer
 * @sg: list of buffers
 * @nents: number of buffers to unmap (same as was passed to dma_map_sg)
 * @dir: DMA transfer direction (same as was passed to dma_map_sg)
 *
 * Unmap a set of streaming mode DMA translations.  Again, CPU access
 * rules concerning calls here are the same as for dma_unmap_single().
 */
void arm_iommu_unmap_sg(struct device *dev, struct scatterlist *sg, int nents,
			enum dma_data_direction dir, struct dma_attrs *attrs)
{
	__iommu_unmap_sg(dev, sg, nents, dir, attrs, false);
}

/**
 * arm_iommu_sync_sg_for_cpu
 * @dev: valid struct device pointer
 * @sg: list of buffers
 * @nents: number of buffers to map (returned from dma_map_sg)
 * @dir: DMA transfer direction (same as was passed to dma_map_sg)
 */
void arm_iommu_sync_sg_for_cpu(struct device *dev, struct scatterlist *sg,
			int nents, enum dma_data_direction dir)
{
	struct scatterlist *s;
	int i;

	for_each_sg(sg, s, nents, i)
		__dma_page_dev_to_cpu(sg_page(s), s->offset, s->length, dir);

}

/**
 * arm_iommu_sync_sg_for_device
 * @dev: valid struct device pointer
 * @sg: list of buffers
 * @nents: number of buffers to map (returned from dma_map_sg)
 * @dir: DMA transfer direction (same as was passed to dma_map_sg)
 */
void arm_iommu_sync_sg_for_device(struct device *dev, struct scatterlist *sg,
			int nents, enum dma_data_direction dir)
{
	struct scatterlist *s;
	int i;

	for_each_sg(sg, s, nents, i)
		__dma_page_cpu_to_dev(sg_page(s), s->offset, s->length, dir);
}


/**
 * arm_coherent_iommu_map_page
 * @dev: valid struct device pointer
 * @page: page that buffer resides in
 * @offset: offset into page for start of buffer
 * @size: size of buffer to map
 * @dir: DMA transfer direction
 *
 * Coherent IOMMU aware version of arm_dma_map_page()
 */
static dma_addr_t arm_coherent_iommu_map_page(struct device *dev, struct page *page,
	     unsigned long offset, size_t size, enum dma_data_direction dir,
	     struct dma_attrs *attrs)
{
	struct dma_iommu_mapping *mapping = dev->archdata.mapping;
	dma_addr_t dma_addr;
	int ret, len = PAGE_ALIGN(size + offset);

	dma_addr = __alloc_iova(mapping, len, attrs);
	if (dma_addr == DMA_ERROR_CODE)
		return dma_addr;

	ret = pg_iommu_map(mapping->domain, dma_addr,
			   page_to_phys(page), len, (int)attrs);
	if (ret < 0)
		goto fail;

	trace_dmadebug_map_page(dev, dma_addr, len, page);
	return dma_addr + offset;
fail:
	__free_iova(mapping, dma_addr, len, attrs);
	return DMA_ERROR_CODE;
}

/**
 * arm_iommu_map_page
 * @dev: valid struct device pointer
 * @page: page that buffer resides in
 * @offset: offset into page for start of buffer
 * @size: size of buffer to map
 * @dir: DMA transfer direction
 *
 * IOMMU aware version of arm_dma_map_page()
 */
static dma_addr_t arm_iommu_map_page(struct device *dev, struct page *page,
	     unsigned long offset, size_t size, enum dma_data_direction dir,
	     struct dma_attrs *attrs)
{
	if (!dma_get_attr(DMA_ATTR_SKIP_CPU_SYNC, attrs))
		__dma_page_cpu_to_dev(page, offset, size, dir);

	return arm_coherent_iommu_map_page(dev, page, offset, size, dir, attrs);
}

static dma_addr_t arm_iommu_map_page_at(struct device *dev, struct page *page,
		 dma_addr_t dma_addr, unsigned long offset, size_t size,
		 enum dma_data_direction dir, struct dma_attrs *attrs)
{
	struct dma_iommu_mapping *mapping = dev->archdata.mapping;
	int ret, len = PAGE_ALIGN(size + offset);

	if (!dma_get_attr(DMA_ATTR_SKIP_CPU_SYNC, attrs))
		__dma_page_cpu_to_dev(page, offset, size, dir);

	ret = pg_iommu_map(mapping->domain, dma_addr,
			   page_to_phys(page), len, (int)attrs);
	if (ret < 0)
		return DMA_ERROR_CODE;

	trace_dmadebug_map_page(dev, dma_addr, size, page);
	return dma_addr + offset;
}

static dma_addr_t arm_iommu_map_pages(struct device *dev, struct page **pages,
				  dma_addr_t dma_handle, size_t count,
				  enum dma_data_direction dir,
				  struct dma_attrs *attrs)
{
	struct dma_iommu_mapping *mapping = dev->archdata.mapping;
	int ret;

	if (!dma_get_attr(DMA_ATTR_SKIP_CPU_SYNC, attrs)) {
		int i;

		for (i = 0; i < count; i++)
			__dma_page_cpu_to_dev(pages[i], 0, PAGE_SIZE, dir);
	}

	ret = pg_iommu_map_pages(mapping->domain, dma_handle, pages, count,
				 (int)attrs);
	if (ret < 0)
		return DMA_ERROR_CODE;

	trace_dmadebug_map_page(dev, dma_handle, count * PAGE_SIZE, *pages);
	return dma_handle;
}


/**
 * arm_coherent_iommu_unmap_page
 * @dev: valid struct device pointer
 * @handle: DMA address of buffer
 * @size: size of buffer (same as passed to dma_map_page)
 * @dir: DMA transfer direction (same as passed to dma_map_page)
 *
 * Coherent IOMMU aware version of arm_dma_unmap_page()
 */
static void arm_coherent_iommu_unmap_page(struct device *dev, dma_addr_t handle,
		size_t size, enum dma_data_direction dir,
		struct dma_attrs *attrs)
{
	struct dma_iommu_mapping *mapping = dev->archdata.mapping;
	dma_addr_t iova = handle & PAGE_MASK;
	int offset = handle & ~PAGE_MASK;
	int len = PAGE_ALIGN(size + offset);

	if (!iova)
		return;

	pg_iommu_unmap(mapping->domain, iova, len, (int)attrs);
	if (!dma_get_attr(DMA_ATTR_SKIP_FREE_IOVA, attrs))
		__free_iova(mapping, iova, len, attrs);

	trace_dmadebug_unmap_page(dev, handle, size,
		  phys_to_page(iommu_iova_to_phys(mapping->domain, handle)));
}

/**
 * arm_iommu_unmap_page
 * @dev: valid struct device pointer
 * @handle: DMA address of buffer
 * @size: size of buffer (same as passed to dma_map_page)
 * @dir: DMA transfer direction (same as passed to dma_map_page)
 *
 * IOMMU aware version of arm_dma_unmap_page()
 */
static void arm_iommu_unmap_page(struct device *dev, dma_addr_t handle,
		size_t size, enum dma_data_direction dir,
		struct dma_attrs *attrs)
{
	struct dma_iommu_mapping *mapping = dev->archdata.mapping;
	dma_addr_t iova = handle & PAGE_MASK;
	struct page *page = phys_to_page(iommu_iova_to_phys(mapping->domain, iova));
	int offset = handle & ~PAGE_MASK;
	int len = PAGE_ALIGN(size + offset);

	if (!iova)
		return;

	if (!dma_get_attr(DMA_ATTR_SKIP_CPU_SYNC, attrs))
		__dma_page_dev_to_cpu(page, offset, size, dir);

	pg_iommu_unmap(mapping->domain, iova, len, (int)attrs);
	if (!dma_get_attr(DMA_ATTR_SKIP_FREE_IOVA, attrs))
		__free_iova(mapping, iova, len, attrs);
}

static void arm_iommu_sync_single_for_cpu(struct device *dev,
		dma_addr_t handle, size_t size, enum dma_data_direction dir)
{
	struct dma_iommu_mapping *mapping = dev->archdata.mapping;
	dma_addr_t iova = handle & PAGE_MASK;
	struct page *page = phys_to_page(iommu_iova_to_phys(mapping->domain, iova));
	unsigned int offset = handle & ~PAGE_MASK;

	if (!iova)
		return;

	if (WARN_ON(!pfn_valid(page_to_pfn(page))))
		return;

	__dma_page_dev_to_cpu(page, offset, size, dir);
}

static void arm_iommu_sync_single_for_device(struct device *dev,
		dma_addr_t handle, size_t size, enum dma_data_direction dir)
{
	struct dma_iommu_mapping *mapping = dev->archdata.mapping;
	dma_addr_t iova = handle & PAGE_MASK;
	struct page *page = phys_to_page(iommu_iova_to_phys(mapping->domain, iova));
	unsigned int offset = handle & ~PAGE_MASK;

	if (!iova)
		return;

	if (WARN_ON(!pfn_valid(page_to_pfn(page))))
		return;

	__dma_page_cpu_to_dev(page, offset, size, dir);
}

struct dma_map_ops iommu_ops = {
	.alloc		= arm_iommu_alloc_attrs,
	.free		= arm_iommu_free_attrs,
	.mmap		= arm_iommu_mmap_attrs,
	.get_sgtable	= arm_iommu_get_sgtable,

	.map_page		= arm_iommu_map_page,
	.map_pages		= arm_iommu_map_pages,
	.map_page_at		= arm_iommu_map_page_at,
	.unmap_page		= arm_iommu_unmap_page,
	.sync_single_for_cpu	= arm_iommu_sync_single_for_cpu,
	.sync_single_for_device	= arm_iommu_sync_single_for_device,

	.map_sg			= arm_iommu_map_sg,
	.unmap_sg		= arm_iommu_unmap_sg,
	.sync_sg_for_cpu	= arm_iommu_sync_sg_for_cpu,
	.sync_sg_for_device	= arm_iommu_sync_sg_for_device,

	.set_dma_mask		= arm_dma_set_mask,

	.iova_alloc		= arm_iommu_iova_alloc,
	.iova_alloc_at		= arm_iommu_iova_alloc_at,
	.iova_free		= arm_iommu_iova_free,
	.iova_get_free_total	= arm_iommu_iova_get_free_total,
	.iova_get_free_max	= arm_iommu_iova_get_free_max,
};

struct dma_map_ops iommu_coherent_ops = {
	.alloc		= arm_iommu_alloc_attrs,
	.free		= arm_iommu_free_attrs,
	.mmap		= arm_iommu_mmap_attrs,
	.get_sgtable	= arm_iommu_get_sgtable,

	.map_page	= arm_coherent_iommu_map_page,
	.unmap_page	= arm_coherent_iommu_unmap_page,

	.map_sg		= arm_coherent_iommu_map_sg,
	.unmap_sg	= arm_coherent_iommu_unmap_sg,

	.set_dma_mask	= arm_dma_set_mask,
};

/**
 * arm_iommu_create_mapping
 * @bus: pointer to the bus holding the client device (for IOMMU calls)
 * @base: start address of the valid IO address space
 * @size: size of the valid IO address space
 * @order: accuracy of the IO addresses allocations
 *
 * Creates a mapping structure which holds information about used/unused
 * IO address ranges, which is required to perform memory allocation and
 * mapping with IOMMU aware functions.
 *
 * The client device need to be attached to the mapping with
 * arm_iommu_attach_device function.
 */
struct dma_iommu_mapping *
arm_iommu_create_mapping(struct bus_type *bus, dma_addr_t base, size_t size,
			 int order)
{
	unsigned int count = size >> (PAGE_SHIFT + order);
	unsigned int bitmap_size = BITS_TO_LONGS(count) * sizeof(long);
	struct dma_iommu_mapping *mapping;
	int err = -ENOMEM;

	if (!count)
		return ERR_PTR(-EINVAL);

	mapping = kzalloc(sizeof(struct dma_iommu_mapping), GFP_KERNEL);
	if (!mapping)
		goto err;

	mapping->bitmap = kzalloc(bitmap_size, GFP_KERNEL);
	if (!mapping->bitmap)
		goto err2;

	base = round_up(base, 1 << (order + PAGE_SHIFT));
	mapping->base = base;
	mapping->end = base + size;
	mapping->bits = BITS_PER_BYTE * bitmap_size;
	mapping->order = order;
	spin_lock_init(&mapping->lock);

	mapping->domain = iommu_domain_alloc(bus);
	if (!mapping->domain)
		goto err3;

	kref_init(&mapping->kref);

	iommu_mapping_list_add(mapping);
	return mapping;
err3:
	kfree(mapping->bitmap);
err2:
	kfree(mapping);
err:
	return ERR_PTR(err);
}
EXPORT_SYMBOL_GPL(arm_iommu_create_mapping);

static void release_iommu_mapping(struct kref *kref)
{
	struct dma_iommu_mapping *mapping =
		container_of(kref, struct dma_iommu_mapping, kref);

	iommu_mapping_list_del(mapping);
	iommu_domain_free(mapping->domain);
	kfree(mapping->bitmap);
	kfree(mapping);
}

void arm_iommu_release_mapping(struct dma_iommu_mapping *mapping)
{
	if (mapping)
		kref_put(&mapping->kref, release_iommu_mapping);
}
EXPORT_SYMBOL_GPL(arm_iommu_release_mapping);

/**
 * arm_iommu_attach_device
 * @dev: valid struct device pointer
 * @mapping: io address space mapping structure (returned from
 *	arm_iommu_create_mapping)
 *
 * Attaches specified io address space mapping to the provided device,
 * this replaces the dma operations (dma_map_ops pointer) with the
 * IOMMU aware version. More than one client might be attached to
 * the same io address space mapping.
 */
int arm_iommu_attach_device(struct device *dev,
			    struct dma_iommu_mapping *mapping)
{
	int err;
	struct dma_map_ops *org_ops;
	struct dma_iommu_mapping *org_map;

	org_ops = get_dma_ops(dev);
	set_dma_ops(dev, &iommu_ops);

	org_map = dev->archdata.mapping;
	dev->archdata.mapping = mapping;

	err = iommu_attach_device(mapping->domain, dev);
	if (err) {
		set_dma_ops(dev, org_ops);
		dev->archdata.mapping = org_map;
		return err;
	}

	kref_get(&mapping->kref);

	pr_debug("Attached IOMMU controller to %s device.\n", dev_name(dev));
	return 0;
}
EXPORT_SYMBOL_GPL(arm_iommu_attach_device);

/**
 * arm_iommu_detach_device
 * @dev: valid struct device pointer
 *
 * Detaches the provided device from a previously attached map.
 * This voids the dma operations (dma_map_ops pointer)
 */
void arm_iommu_detach_device(struct device *dev)
{
	struct dma_iommu_mapping *mapping;

	mapping = to_dma_iommu_mapping(dev);
	if (!mapping) {
		dev_warn(dev, "Not attached\n");
		return;
	}

	iommu_detach_device(mapping->domain, dev);
	kref_put(&mapping->kref, release_iommu_mapping);
	mapping = NULL;
	set_dma_ops(dev, NULL);

	pr_debug("Detached IOMMU controller from %s device.\n", dev_name(dev));
}
EXPORT_SYMBOL_GPL(arm_iommu_detach_device);

#endif<|MERGE_RESOLUTION|>--- conflicted
+++ resolved
@@ -1696,14 +1696,8 @@
 
 	size = PAGE_ALIGN(size);
 
-<<<<<<< HEAD
-	if (gfp & GFP_ATOMIC)
-
+	if (!(gfp & __GFP_WAIT))
 		return __iommu_alloc_atomic(dev, size, handle, attrs);
-=======
-	if (!(gfp & __GFP_WAIT))
-		return __iommu_alloc_atomic(dev, size, handle);
->>>>>>> 6969595f
 
 	pages = __iommu_alloc_buffer(dev, size, gfp, attrs);
 	if (!pages)
