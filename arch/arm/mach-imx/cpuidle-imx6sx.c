--- conflicted
+++ resolved
@@ -233,7 +233,15 @@
 #endif
 
 	imx6_set_int_mem_clk_lpm(true);
-<<<<<<< HEAD
+	imx6_enable_rbc(false);
+	/*
+	 * set ARM power up/down timing to the fastest,
+	 * sw2iso and sw can be set to one 32K cycle = 31us
+	 * except for power up sw2iso which need to be
+	 * larger than LDO ramp up time.
+	 */
+	imx_gpc_set_arm_power_up_timing(0xf, 1);
+	imx_gpc_set_arm_power_down_timing(1, 1);
 
 	if (imx_get_soc_revision() >= IMX_CHIP_REVISION_1_2) {
 		/*
@@ -288,17 +296,6 @@
 		val = readl_relaxed(anatop_base  + XTALOSC24M_OSC_CONFIG1);
 		writel_relaxed(val, anatop_base  + XTALOSC24M_OSC_CONFIG1);
 	}
-=======
-	imx6_enable_rbc(false);
-	/*
-	 * set ARM power up/down timing to the fastest,
-	 * sw2iso and sw can be set to one 32K cycle = 31us
-	 * except for power up sw2iso which need to be
-	 * larger than LDO ramp up time.
-	 */
-	imx_gpc_set_arm_power_up_timing(0xf, 1);
-	imx_gpc_set_arm_power_down_timing(1, 1);
->>>>>>> 60771fc4
 
 	return cpuidle_register(&imx6sx_cpuidle_driver, NULL);
 }