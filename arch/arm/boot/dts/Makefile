ifeq ($(CONFIG_OF),y)

# Keep at91 dtb files sorted alphabetically for each SoC
# rm9200
dtb-$(CONFIG_ARCH_AT91) += at91rm9200ek.dtb
dtb-$(CONFIG_ARCH_AT91) += mpa1600.dtb
# sam9260
dtb-$(CONFIG_ARCH_AT91) += animeo_ip.dtb
dtb-$(CONFIG_ARCH_AT91) += aks-cdu.dtb
dtb-$(CONFIG_ARCH_AT91) += ethernut5.dtb
dtb-$(CONFIG_ARCH_AT91) += evk-pro3.dtb
dtb-$(CONFIG_ARCH_AT91) += tny_a9260.dtb
dtb-$(CONFIG_ARCH_AT91) += usb_a9260.dtb
# sam9263
dtb-$(CONFIG_ARCH_AT91) += at91sam9263ek.dtb
dtb-$(CONFIG_ARCH_AT91) += tny_a9263.dtb
dtb-$(CONFIG_ARCH_AT91) += usb_a9263.dtb
# sam9g20
dtb-$(CONFIG_ARCH_AT91) += at91sam9g20ek.dtb
dtb-$(CONFIG_ARCH_AT91) += at91sam9g20ek_2mmc.dtb
dtb-$(CONFIG_ARCH_AT91) += kizbox.dtb
dtb-$(CONFIG_ARCH_AT91) += tny_a9g20.dtb
dtb-$(CONFIG_ARCH_AT91) += usb_a9g20.dtb
# sam9g45
dtb-$(CONFIG_ARCH_AT91) += at91sam9m10g45ek.dtb
dtb-$(CONFIG_ARCH_AT91) += pm9g45.dtb
# sam9n12
dtb-$(CONFIG_ARCH_AT91) += at91sam9n12ek.dtb
# sam9x5
dtb-$(CONFIG_ARCH_AT91) += at91-ariag25.dtb
dtb-$(CONFIG_ARCH_AT91) += at91sam9g15ek.dtb
dtb-$(CONFIG_ARCH_AT91) += at91sam9g25ek.dtb
dtb-$(CONFIG_ARCH_AT91) += at91sam9g35ek.dtb
dtb-$(CONFIG_ARCH_AT91) += at91sam9x25ek.dtb
dtb-$(CONFIG_ARCH_AT91) += at91sam9x35ek.dtb
# sama5d3
dtb-$(CONFIG_ARCH_AT91)	+= sama5d31ek.dtb
dtb-$(CONFIG_ARCH_AT91)	+= sama5d33ek.dtb
dtb-$(CONFIG_ARCH_AT91)	+= sama5d34ek.dtb
dtb-$(CONFIG_ARCH_AT91)	+= sama5d35ek.dtb

dtb-$(CONFIG_ARCH_BCM2835) += bcm2835-rpi-b.dtb
dtb-$(CONFIG_ARCH_BCM) += bcm11351-brt.dtb
dtb-$(CONFIG_ARCH_DAVINCI) += da850-enbw-cmc.dtb \
	da850-evm.dtb
dtb-$(CONFIG_ARCH_DOVE) += dove-cm-a510.dtb \
	dove-cubox.dtb \
	dove-dove-db.dtb
dtb-$(CONFIG_ARCH_EXYNOS) += exynos4210-origen.dtb \
	exynos4210-smdkv310.dtb \
	exynos4210-trats.dtb \
	exynos4210-universal_c210.dtb \
	exynos4412-odroidx.dtb \
	exynos4412-smdk4412.dtb \
	exynos4412-origen.dtb \
	exynos5250-arndale.dtb \
	exynos5440-sd5v1.dtb \
	exynos5250-smdk5250.dtb \
	exynos5250-snow.dtb \
	exynos5440-ssdk5440.dtb
dtb-$(CONFIG_ARCH_HIGHBANK) += highbank.dtb \
	ecx-2000.dtb
dtb-$(CONFIG_ARCH_INTEGRATOR) += integratorap.dtb \
	integratorcp.dtb
dtb-$(CONFIG_ARCH_LPC32XX) += ea3250.dtb phy3250.dtb
dtb-$(CONFIG_ARCH_KIRKWOOD) += kirkwood-cloudbox.dtb \
	kirkwood-dns320.dtb \
	kirkwood-dns325.dtb \
	kirkwood-dockstar.dtb \
	kirkwood-dreamplug.dtb \
	kirkwood-goflexnet.dtb \
	kirkwood-guruplug-server-plus.dtb \
	kirkwood-ib62x0.dtb \
	kirkwood-iconnect.dtb \
	kirkwood-iomega_ix2_200.dtb \
	kirkwood-is2.dtb \
	kirkwood-km_kirkwood.dtb \
	kirkwood-lschlv2.dtb \
	kirkwood-lsxhl.dtb \
	kirkwood-mplcec4.dtb \
	kirkwood-netgear_readynas_duo_v2.dtb \
	kirkwood-ns2.dtb \
	kirkwood-ns2lite.dtb \
	kirkwood-ns2max.dtb \
	kirkwood-ns2mini.dtb \
	kirkwood-nsa310.dtb \
	kirkwood-topkick.dtb \
	kirkwood-ts219-6281.dtb \
	kirkwood-ts219-6282.dtb \
	kirkwood-openblocks_a6.dtb
dtb-$(CONFIG_ARCH_MARCO) += marco-evb.dtb
dtb-$(CONFIG_ARCH_MSM) += msm8660-surf.dtb \
	msm8960-cdp.dtb
dtb-$(CONFIG_ARCH_MVEBU) += armada-370-db.dtb \
	armada-370-mirabox.dtb \
	armada-370-rd.dtb \
	armada-xp-db.dtb \
	armada-xp-gp.dtb \
	armada-xp-openblocks-ax3-4.dtb
dtb-$(CONFIG_ARCH_MXC) += \
	imx25-karo-tx25.dtb \
	imx25-pdk.dtb \
	imx27-apf27.dtb \
	imx27-apf27dev.dtb \
	imx27-pdk.dtb \
	imx27-phytec-phycore.dtb \
	imx31-bug.dtb \
	imx51-apf51.dtb \
	imx51-apf51dev.dtb \
	imx51-babbage.dtb \
	imx53-ard.dtb \
	imx53-evk.dtb \
	imx53-mba53.dtb \
	imx53-qsb.dtb \
	imx53-smd.dtb \
	imx6dl-sabreauto.dtb \
	imx6dl-sabreauto-ecspi.dtb \
	imx6dl-sabreauto-flexcan1.dtb \
	imx6dl-sabreauto-gpmi-weim.dtb \
	imx6dl-sabresd.dtb \
	imx6dl-sabresd-enetirq.dtb \
	imx6dl-sabresd-hdcp.dtb \
	imx6dl-sabresd-ldo.dtb \
	imx6dl-sabresd-pf200.dtb \
	imx6dl-wandboard.dtb \
	imx6q-arm2.dtb \
	imx6q-sabreauto.dtb \
	imx6q-sabreauto-ecspi.dtb \
	imx6q-sabreauto-flexcan1.dtb \
	imx6q-sabreauto-gpmi-weim.dtb \
	imx6q-sabrelite.dtb \
	imx6q-sabresd.dtb \
	imx6q-sabresd-enetirq.dtb \
	imx6q-sabresd-hdcp.dtb \
	imx6q-sabresd-ldo.dtb \
	imx6q-sbc6x.dtb \
	imx6sl-evk.dtb \
	imx6sl-evk-csi.dtb \
	imx6sl-evk-ldo.dtb \
	imx6sl-evk-pf200.dtb \
	imx6sx-17x17-arm2.dtb \
	imx6sx-17x17-arm2-sai.dtb \
	imx6sx-17x17-arm2-ssi.dtb \
	imx6sx-17x17-arm2-spdif.dtb \
	imx6sx-17x17-arm2-mlb.dtb \
	imx6sx-19x19-arm2.dtb \
	imx6sx-19x19-arm2-csi.dtb \
	imx6sx-19x19-arm2-lcdif1.dtb \
	imx6sx-19x19-arm2-sai.dtb \
	imx6sx-sdb.dtb \
	imx6sx-sdb-lcdif1.dtb \
	imx6sx-sdb-sai.dtb \
	imx6sx-sdb-emmc.dtb \
	imx6sx-sdb-m4.dtb \
<<<<<<< HEAD
=======
	imx6sx-sdb-canfd.dtb \
>>>>>>> af51180c
	vf610-twr.dtb
dtb-$(CONFIG_ARCH_MXS) += imx23-evk.dtb \
	imx23-olinuxino.dtb \
	imx23-stmp378x_devb.dtb \
	imx28-apf28.dtb \
	imx28-apf28dev.dtb \
	imx28-apx4devkit.dtb \
	imx28-cfa10036.dtb \
	imx28-cfa10037.dtb \
	imx28-cfa10049.dtb \
	imx28-evk.dtb \
	imx28-m28evk.dtb \
	imx28-sps1.dtb \
	imx28-tx28.dtb
dtb-$(CONFIG_ARCH_NOMADIK) += ste-nomadik-s8815.dtb
dtb-$(CONFIG_ARCH_OMAP2PLUS) += omap2420-h4.dtb \
	omap3430-sdp.dtb \
	omap3-beagle.dtb \
	omap3-devkit8000.dtb \
	omap3-beagle-xm.dtb \
	omap3-evm.dtb \
	omap3-tobi.dtb \
	omap3-igep0020.dtb \
	omap3-igep0030.dtb \
	omap4-panda.dtb \
	omap4-panda-a4.dtb \
	omap4-panda-es.dtb \
	omap4-var-som.dtb \
	omap4-sdp.dtb \
	omap5-evm.dtb \
	am335x-evm.dtb \
	am335x-evmsk.dtb \
	am335x-bone.dtb
dtb-$(CONFIG_ARCH_ORION5X) += orion5x-lacie-ethernet-disk-mini-v2.dtb
dtb-$(CONFIG_ARCH_PRIMA2) += prima2-evb.dtb
dtb-$(CONFIG_ARCH_U8500) += snowball.dtb \
	hrefprev60.dtb \
	hrefv60plus.dtb \
	ccu9540.dtb
dtb-$(CONFIG_ARCH_SHMOBILE) += emev2-kzm9d.dtb \
	r8a7740-armadillo800eva.dtb \
	r8a7778-bockw.dtb \
	r8a7779-marzen-reference.dtb \
	r8a7790-lager.dtb \
	sh73a0-kzm9g.dtb \
	sh73a0-kzm9g-reference.dtb \
	r8a73a4-ape6evm.dtb \
	sh7372-mackerel.dtb
dtb-$(CONFIG_ARCH_SOCFPGA) += socfpga_cyclone5.dtb \
	socfpga_vt.dtb
dtb-$(CONFIG_ARCH_SPEAR13XX) += spear1310-evb.dtb \
	spear1340-evb.dtb
dtb-$(CONFIG_ARCH_SPEAR3XX)+= spear300-evb.dtb \
	spear310-evb.dtb \
	spear320-evb.dtb \
	spear320-hmi.dtb
dtb-$(CONFIG_ARCH_SPEAR6XX)+= spear600-evb.dtb
dtb-$(CONFIG_ARCH_SUNXI) += \
	sun4i-a10-cubieboard.dtb \
	sun4i-a10-mini-xplus.dtb \
	sun4i-a10-hackberry.dtb \
	sun5i-a13-olinuxino.dtb
dtb-$(CONFIG_ARCH_TEGRA) += tegra20-harmony.dtb \
	tegra20-iris-512.dtb \
	tegra20-medcom-wide.dtb \
	tegra20-paz00.dtb \
	tegra20-plutux.dtb \
	tegra20-seaboard.dtb \
	tegra20-tec.dtb \
	tegra20-trimslice.dtb \
	tegra20-ventana.dtb \
	tegra20-whistler.dtb \
	tegra30-beaver.dtb \
	tegra30-cardhu-a02.dtb \
	tegra30-cardhu-a04.dtb \
	tegra114-dalmore.dtb \
	tegra114-pluto.dtb
dtb-$(CONFIG_ARCH_VERSATILE) += versatile-ab.dtb \
	versatile-pb.dtb
dtb-$(CONFIG_ARCH_VEXPRESS) += vexpress-v2p-ca5s.dtb \
	vexpress-v2p-ca9.dtb \
	vexpress-v2p-ca15-tc1.dtb \
	vexpress-v2p-ca15_a7.dtb
dtb-$(CONFIG_ARCH_VIRT) += xenvm-4.2.dtb
dtb-$(CONFIG_ARCH_VT8500) += vt8500-bv07.dtb \
	wm8505-ref.dtb \
	wm8650-mid.dtb \
	wm8850-w70v2.dtb
dtb-$(CONFIG_ARCH_ZYNQ) += zynq-zc702.dtb

DTB_NAMES := $(subst $\",,$(CONFIG_BUILD_ARM_APPENDED_DTB_IMAGE_NAMES))
ifneq ($(DTB_NAMES),)
DTB_LIST := $(addsuffix .dtb,$(DTB_NAMES))
else
DTB_LIST := $(dtb-y)
endif

targets += dtbs
targets += $(DTB_LIST)
endif

# *.dtb used to be generated in the directory above. Clean out the
# old build results so people don't accidentally use them.
dtbs: $(addprefix $(obj)/, $(DTB_LIST))
	$(Q)rm -f $(obj)/../*.dtb

clean-files := *.dtb<|MERGE_RESOLUTION|>--- conflicted
+++ resolved
@@ -152,10 +152,6 @@
 	imx6sx-sdb-sai.dtb \
 	imx6sx-sdb-emmc.dtb \
 	imx6sx-sdb-m4.dtb \
-<<<<<<< HEAD
-=======
-	imx6sx-sdb-canfd.dtb \
->>>>>>> af51180c
 	vf610-twr.dtb
 dtb-$(CONFIG_ARCH_MXS) += imx23-evk.dtb \
 	imx23-olinuxino.dtb \
@@ -246,20 +242,14 @@
 	wm8850-w70v2.dtb
 dtb-$(CONFIG_ARCH_ZYNQ) += zynq-zc702.dtb
 
-DTB_NAMES := $(subst $\",,$(CONFIG_BUILD_ARM_APPENDED_DTB_IMAGE_NAMES))
-ifneq ($(DTB_NAMES),)
-DTB_LIST := $(addsuffix .dtb,$(DTB_NAMES))
-else
-DTB_LIST := $(dtb-y)
-endif
 
 targets += dtbs
-targets += $(DTB_LIST)
+targets += $(dtb-y)
 endif
 
 # *.dtb used to be generated in the directory above. Clean out the
 # old build results so people don't accidentally use them.
-dtbs: $(addprefix $(obj)/, $(DTB_LIST))
+dtbs: $(addprefix $(obj)/, $(dtb-y))
 	$(Q)rm -f $(obj)/../*.dtb
 
 clean-files := *.dtb