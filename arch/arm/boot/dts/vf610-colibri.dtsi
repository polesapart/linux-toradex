/*
 * Copyright 2014 Toradex AG
 *
 * This program is free software; you can redistribute it and/or modify
 * it under the terms of the GNU General Public License as published by
 * the Free Software Foundation; either version 2 of the License, or
 * (at your option) any later version.
 */

#include "vf610.dtsi"
#include "vf-colibri.dtsi"

/ {
	model = "Toradex Colibri VF61 COM";
	compatible = "toradex,vf610-colibri_vf61", "fsl,vf610";

	memory {
		reg = <0x80000000 0x10000000>;
	};
};

&L2 {
	arm,data-latency = <2 1 2>;
	arm,tag-latency = <3 2 3>;
<<<<<<< HEAD
=======
};

&uart0 {
	pinctrl-names = "default";
	pinctrl-0 = <&pinctrl_uart0>;
};

&uart1 {
	pinctrl-names = "default";
	pinctrl-0 = <&pinctrl_uart1>;
};

&uart2 {
	pinctrl-names = "default";
	pinctrl-0 = <&pinctrl_uart2>;
};

&usbdev0 {
	disable-over-current;
	status = "okay";
};

&usbh1 {
	disable-over-current;
	status = "okay";
};

&iomuxc {
	vf610-colibri {
		pinctrl_dcu0_1: dcu0grp_1 {
			fsl,pins = <
			VF610_PAD_PTE0__DCU0_HSYNC	0x1902
			VF610_PAD_PTE1__DCU0_VSYNC	0x1902
			VF610_PAD_PTE2__DCU0_PCLK	0x1902
			VF610_PAD_PTE4__DCU0_DE		0x1902
			VF610_PAD_PTE5__DCU0_R0		0x1902
			VF610_PAD_PTE6__DCU0_R1		0x1902
			VF610_PAD_PTE7__DCU0_R2		0x1902
			VF610_PAD_PTE8__DCU0_R3		0x1902
			VF610_PAD_PTE9__DCU0_R4		0x1902
			VF610_PAD_PTE10__DCU0_R5	0x1902
			VF610_PAD_PTE11__DCU0_R6	0x1902
			VF610_PAD_PTE12__DCU0_R7	0x1902
			VF610_PAD_PTE13__DCU0_G0	0x1902
			VF610_PAD_PTE14__DCU0_G1	0x1902
			VF610_PAD_PTE15__DCU0_G2	0x1902
			VF610_PAD_PTE16__DCU0_G3	0x1902
			VF610_PAD_PTE17__DCU0_G4	0x1902
			VF610_PAD_PTE18__DCU0_G5	0x1902
			VF610_PAD_PTE19__DCU0_G6	0x1902
			VF610_PAD_PTE20__DCU0_G7	0x1902
			VF610_PAD_PTE21__DCU0_B0	0x1902
			VF610_PAD_PTE22__DCU0_B1	0x1902
			VF610_PAD_PTE23__DCU0_B2	0x1902
			VF610_PAD_PTE24__DCU0_B3	0x1902
			VF610_PAD_PTE25__DCU0_B4	0x1902
			VF610_PAD_PTE26__DCU0_B5	0x1902
			VF610_PAD_PTE27__DCU0_B6	0x1902
			VF610_PAD_PTE28__DCU0_B7	0x1902
			>;
		};

		pinctrl_esdhc1: esdhc1grp {
			fsl,pins = <
				VF610_PAD_PTA24__ESDHC1_CLK	0x31ef
				VF610_PAD_PTA25__ESDHC1_CMD	0x31ef
				VF610_PAD_PTA26__ESDHC1_DAT0	0x31ef
				VF610_PAD_PTA27__ESDHC1_DAT1	0x31ef
				VF610_PAD_PTA28__ESDHC1_DATA2	0x31ef
				VF610_PAD_PTA29__ESDHC1_DAT3	0x31ef
				VF610_PAD_PTB20__GPIO_42	0x219d
			>;
		};

		pinctrl_fec1: fec1grp {
			fsl,pins = <
				VF610_PAD_PTC9__ENET_RMII1_MDC		0x30d2
				VF610_PAD_PTC10__ENET_RMII1_MDIO	0x30d3
				VF610_PAD_PTC11__ENET_RMII1_CRS		0x30d1
				VF610_PAD_PTC12__ENET_RMII_RXD1		0x30d1
				VF610_PAD_PTC13__ENET_RMII1_RXD0	0x30d1
				VF610_PAD_PTC14__ENET_RMII1_RXER	0x30d1
				VF610_PAD_PTC15__ENET_RMII1_TXD1	0x30d2
				VF610_PAD_PTC16__ENET_RMII1_TXD0	0x30d2
				VF610_PAD_PTC17__ENET_RMII1_TXEN	0x30d2
			>;
		};

		pinctrl_uart0: uart0grp {
			fsl,pins = <
				VF610_PAD_PTB10__UART0_TX		0x21a2
				VF610_PAD_PTB11__UART0_RX		0x21a1
			>;
		};

		pinctrl_uart1: uart1grp {
			fsl,pins = <
				VF610_PAD_PTB4__UART1_TX		0x21a2
				VF610_PAD_PTB5__UART1_RX		0x21a1
			>;
		};

		pinctrl_uart2: uart2grp {
			fsl,pins = <
				VF610_PAD_PTD0__UART2_TX		0x21a2
				VF610_PAD_PTD1__UART2_RX		0x21a1
				VF610_PAD_PTD2__UART2_RTS		0x21a2
				VF610_PAD_PTD3__UART2_CTS		0x21a1
			>;
		};
	};
>>>>>>> fb6cd094
};<|MERGE_RESOLUTION|>--- conflicted
+++ resolved
@@ -22,118 +22,4 @@
 &L2 {
 	arm,data-latency = <2 1 2>;
 	arm,tag-latency = <3 2 3>;
-<<<<<<< HEAD
-=======
-};
-
-&uart0 {
-	pinctrl-names = "default";
-	pinctrl-0 = <&pinctrl_uart0>;
-};
-
-&uart1 {
-	pinctrl-names = "default";
-	pinctrl-0 = <&pinctrl_uart1>;
-};
-
-&uart2 {
-	pinctrl-names = "default";
-	pinctrl-0 = <&pinctrl_uart2>;
-};
-
-&usbdev0 {
-	disable-over-current;
-	status = "okay";
-};
-
-&usbh1 {
-	disable-over-current;
-	status = "okay";
-};
-
-&iomuxc {
-	vf610-colibri {
-		pinctrl_dcu0_1: dcu0grp_1 {
-			fsl,pins = <
-			VF610_PAD_PTE0__DCU0_HSYNC	0x1902
-			VF610_PAD_PTE1__DCU0_VSYNC	0x1902
-			VF610_PAD_PTE2__DCU0_PCLK	0x1902
-			VF610_PAD_PTE4__DCU0_DE		0x1902
-			VF610_PAD_PTE5__DCU0_R0		0x1902
-			VF610_PAD_PTE6__DCU0_R1		0x1902
-			VF610_PAD_PTE7__DCU0_R2		0x1902
-			VF610_PAD_PTE8__DCU0_R3		0x1902
-			VF610_PAD_PTE9__DCU0_R4		0x1902
-			VF610_PAD_PTE10__DCU0_R5	0x1902
-			VF610_PAD_PTE11__DCU0_R6	0x1902
-			VF610_PAD_PTE12__DCU0_R7	0x1902
-			VF610_PAD_PTE13__DCU0_G0	0x1902
-			VF610_PAD_PTE14__DCU0_G1	0x1902
-			VF610_PAD_PTE15__DCU0_G2	0x1902
-			VF610_PAD_PTE16__DCU0_G3	0x1902
-			VF610_PAD_PTE17__DCU0_G4	0x1902
-			VF610_PAD_PTE18__DCU0_G5	0x1902
-			VF610_PAD_PTE19__DCU0_G6	0x1902
-			VF610_PAD_PTE20__DCU0_G7	0x1902
-			VF610_PAD_PTE21__DCU0_B0	0x1902
-			VF610_PAD_PTE22__DCU0_B1	0x1902
-			VF610_PAD_PTE23__DCU0_B2	0x1902
-			VF610_PAD_PTE24__DCU0_B3	0x1902
-			VF610_PAD_PTE25__DCU0_B4	0x1902
-			VF610_PAD_PTE26__DCU0_B5	0x1902
-			VF610_PAD_PTE27__DCU0_B6	0x1902
-			VF610_PAD_PTE28__DCU0_B7	0x1902
-			>;
-		};
-
-		pinctrl_esdhc1: esdhc1grp {
-			fsl,pins = <
-				VF610_PAD_PTA24__ESDHC1_CLK	0x31ef
-				VF610_PAD_PTA25__ESDHC1_CMD	0x31ef
-				VF610_PAD_PTA26__ESDHC1_DAT0	0x31ef
-				VF610_PAD_PTA27__ESDHC1_DAT1	0x31ef
-				VF610_PAD_PTA28__ESDHC1_DATA2	0x31ef
-				VF610_PAD_PTA29__ESDHC1_DAT3	0x31ef
-				VF610_PAD_PTB20__GPIO_42	0x219d
-			>;
-		};
-
-		pinctrl_fec1: fec1grp {
-			fsl,pins = <
-				VF610_PAD_PTC9__ENET_RMII1_MDC		0x30d2
-				VF610_PAD_PTC10__ENET_RMII1_MDIO	0x30d3
-				VF610_PAD_PTC11__ENET_RMII1_CRS		0x30d1
-				VF610_PAD_PTC12__ENET_RMII_RXD1		0x30d1
-				VF610_PAD_PTC13__ENET_RMII1_RXD0	0x30d1
-				VF610_PAD_PTC14__ENET_RMII1_RXER	0x30d1
-				VF610_PAD_PTC15__ENET_RMII1_TXD1	0x30d2
-				VF610_PAD_PTC16__ENET_RMII1_TXD0	0x30d2
-				VF610_PAD_PTC17__ENET_RMII1_TXEN	0x30d2
-			>;
-		};
-
-		pinctrl_uart0: uart0grp {
-			fsl,pins = <
-				VF610_PAD_PTB10__UART0_TX		0x21a2
-				VF610_PAD_PTB11__UART0_RX		0x21a1
-			>;
-		};
-
-		pinctrl_uart1: uart1grp {
-			fsl,pins = <
-				VF610_PAD_PTB4__UART1_TX		0x21a2
-				VF610_PAD_PTB5__UART1_RX		0x21a1
-			>;
-		};
-
-		pinctrl_uart2: uart2grp {
-			fsl,pins = <
-				VF610_PAD_PTD0__UART2_TX		0x21a2
-				VF610_PAD_PTD1__UART2_RX		0x21a1
-				VF610_PAD_PTD2__UART2_RTS		0x21a2
-				VF610_PAD_PTD3__UART2_CTS		0x21a1
-			>;
-		};
-	};
->>>>>>> fb6cd094
 };