--- conflicted
+++ resolved
@@ -184,7 +184,6 @@
 				status = "disabled";
 			};
 
-<<<<<<< HEAD
 			tcon0: tcon@4003d000 {
 				compatible = "fsl,vf610-tcon";
 				reg = <0x4003d000 0x1000>;
@@ -193,10 +192,7 @@
 				status = "disabled";
 			};
 
-			wdog@4003e000 {
-=======
 			wdoga5: wdog@4003e000 {
->>>>>>> 07e83866
 				compatible = "fsl,vf610-wdt", "fsl,imx21-wdt";
 				reg = <0x4003e000 0x1000>;
 				clocks = <&clks VF610_CLK_WDT>;
