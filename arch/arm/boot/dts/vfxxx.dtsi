/*
 * Copyright 2013 Freescale Semiconductor, Inc.
 *
 * This program is free software; you can redistribute it and/or modify
 * it under the terms of the GNU General Public License as published by
 * the Free Software Foundation; either version 2 of the License, or
 * (at your option) any later version.
 */

#include "vf610-pinfunc.h"
#include <dt-bindings/clock/vf610-clock.h>
#include <dt-bindings/interrupt-controller/irq.h>
#include <dt-bindings/gpio/gpio.h>

/ {
	aliases {
		can0 = &can0;
		can1 = &can1;
		serial0 = &uart0;
		serial1 = &uart1;
		serial2 = &uart2;
		serial3 = &uart3;
		serial4 = &uart4;
		serial5 = &uart5;
		gpio0 = &gpio1;
		gpio1 = &gpio2;
		gpio2 = &gpio3;
		gpio3 = &gpio4;
		gpio4 = &gpio5;
		usbphy0 = &usbphy0;
		usbphy1 = &usbphy1;
	};

	fxosc: fxosc {
		compatible = "fixed-clock";
		#clock-cells = <0>;
		clock-frequency = <24000000>;
	};

	sxosc: sxosc {
		compatible = "fixed-clock";
		#clock-cells = <0>;
		clock-frequency = <32768>;
	};

	reboot: syscon-reboot {
		compatible = "syscon-reboot";
		regmap = <&src>;
		offset = <0x0>;
		mask = <0x1000>;
	};

	soc {
		#address-cells = <1>;
		#size-cells = <1>;
		compatible = "simple-bus";
		ranges;

		ocram0: sram@3f000000 {
			compatible = "mmio-sram";
			reg = <0x3f000000 0x40000>;
		};

		ocram1: sram@3f040000 {
			compatible = "mmio-sram";
			reg = <0x3f040000 0x40000>;
		};

		gfxram0: sram@3f400000 {
			compatible = "mmio-sram";
			reg = <0x3f400000 0x80000>;
		};

		/* used by L2 cache */
		gfxram1: sram@3f480000 {
			compatible = "mmio-sram";
			reg = <0x3f480000 0x80000>;
		};

		aips0: aips-bus@40000000 {
			compatible = "fsl,aips-bus", "simple-bus";
			#address-cells = <1>;
			#size-cells = <1>;
			ranges;

			mscm: mscm@40001000 {
				compatible = "fsl,vf610-mscm";
				reg = <0x40001000 0x1000>;
			};

			edma0: dma-controller@40018000 {
				#dma-cells = <2>;
				compatible = "fsl,vf610-edma";
				reg = <0x40018000 0x2000>,
					<0x40024000 0x1000>,
					<0x40025000 0x1000>;
				dma-channels = <32>;
				clock-names = "dmamux0", "dmamux1";
				clocks = <&clks VF610_CLK_DMAMUX0>,
					<&clks VF610_CLK_DMAMUX1>;
				status = "disabled";
			};

			can0: flexcan@40020000 {
				compatible = "fsl,vf610-flexcan";
				reg = <0x40020000 0x4000>;
				clocks = <&clks VF610_CLK_FLEXCAN0>,
					 <&clks VF610_CLK_FLEXCAN0>;
				clock-names = "ipg", "per";
				status = "disabled";
			};

			uart0: serial@40027000 {
				compatible = "fsl,vf610-lpuart";
				reg = <0x40027000 0x1000>;
				clocks = <&clks VF610_CLK_UART0>;
				clock-names = "ipg";
				dmas = <&edma0 0 2>,
					<&edma0 0 3>;
				dma-names = "rx","tx";
				status = "disabled";
			};

			uart1: serial@40028000 {
				compatible = "fsl,vf610-lpuart";
				reg = <0x40028000 0x1000>;
				clocks = <&clks VF610_CLK_UART1>;
				clock-names = "ipg";
				dmas = <&edma0 0 4>,
					<&edma0 0 5>;
				dma-names = "rx","tx";
				status = "disabled";
			};

			uart2: serial@40029000 {
				compatible = "fsl,vf610-lpuart";
				reg = <0x40029000 0x1000>;
				clocks = <&clks VF610_CLK_UART2>;
				clock-names = "ipg";
				dmas = <&edma0 0 6>,
					<&edma0 0 7>;
				dma-names = "rx","tx";
				status = "disabled";
			};

			uart3: serial@4002a000 {
				compatible = "fsl,vf610-lpuart";
				reg = <0x4002a000 0x1000>;
				clocks = <&clks VF610_CLK_UART3>;
				clock-names = "ipg";
				dmas = <&edma0 0 8>,
					<&edma0 0 9>;
				dma-names = "rx","tx";
				status = "disabled";
			};

			dspi0: dspi0@4002c000 {
				#address-cells = <1>;
				#size-cells = <0>;
				compatible = "fsl,vf610-dspi";
				reg = <0x4002c000 0x1000>;
				clocks = <&clks VF610_CLK_DSPI0>;
				clock-names = "dspi";
				spi-num-chipselects = <5>;
				status = "disabled";
			};

			sai2: sai@40031000 {
				compatible = "fsl,vf610-sai";
				reg = <0x40031000 0x1000>;
				clocks = <&clks VF610_CLK_SAI2>;
				clock-names = "sai";
				dma-names = "tx", "rx";
				dmas = <&edma0 0 21>,
					<&edma0 0 20>;
				status = "disabled";
			};

			pit: pit@40037000 {
				compatible = "fsl,vf610-pit";
				reg = <0x40037000 0x1000>;
				clocks = <&clks VF610_CLK_PIT>;
				clock-names = "pit";
			};

			pwm0: pwm@40038000 {
				compatible = "fsl,vf610-ftm-pwm";
				#pwm-cells = <3>;
				reg = <0x40038000 0x1000>;
				clock-names = "ftm_sys", "ftm_ext",
					      "ftm_fix", "ftm_cnt_clk_en";
				clocks = <&clks VF610_CLK_FTM0>,
					<&clks VF610_CLK_FTM0_EXT_SEL>,
					<&clks VF610_CLK_FTM0_FIX_SEL>,
					<&clks VF610_CLK_FTM0_EXT_FIX_EN>;
				status = "disabled";
			};

			pwm1: pwm@40039000 {
				compatible = "fsl,vf610-ftm-pwm";
				#pwm-cells = <3>;
				reg = <0x40039000 0x1000>;
				clock-names = "ftm_sys", "ftm_ext",
					      "ftm_fix", "ftm_cnt_clk_en";
				clocks = <&clks VF610_CLK_FTM1>,
					<&clks VF610_CLK_FTM1_EXT_SEL>,
					<&clks VF610_CLK_FTM1_FIX_SEL>,
					<&clks VF610_CLK_FTM1_EXT_FIX_EN>;
				status = "disabled";
			};

			adc0: adc@4003b000 {
				compatible = "fsl,vf610-adc";
				reg = <0x4003b000 0x1000>;
				clocks = <&clks VF610_CLK_ADC0>;
				clock-names = "adc";
				status = "disabled";
				#io-channel-cells = <1>;
			};

			tcon0: tcon@4003d000 {
				compatible = "fsl,vf610-tcon";
				reg = <0x4003d000 0x1000>;
				clocks = <&clks VF610_CLK_TCON0>;
				clock-names = "tcon";
				status = "disabled";
			};

			wdoga5: wdog@4003e000 {
				compatible = "fsl,vf610-wdt", "fsl,imx21-wdt";
				reg = <0x4003e000 0x1000>;
				clocks = <&clks VF610_CLK_WDT>;
				clock-names = "wdog";
				status = "disabled";
			};

			qspi0: quadspi@40044000 {
				#address-cells = <1>;
				#size-cells = <0>;
				compatible = "fsl,vf610-qspi";
				reg = <0x40044000 0x1000>;
				clocks = <&clks VF610_CLK_QSPI0_EN>,
					<&clks VF610_CLK_QSPI0>;
				clock-names = "qspi_en", "qspi";
				status = "disabled";
			};

			iomuxc: iomuxc@40048000 {
				compatible = "fsl,vf610-iomuxc";
				reg = <0x40048000 0x1000>;
				#gpio-range-cells = <3>;
			};

			gpio1: gpio@40049000 {
				compatible = "fsl,vf610-gpio";
				reg = <0x40049000 0x1000 0x400ff000 0x40>;
				gpio-controller;
				#gpio-cells = <2>;
				interrupt-controller;
				#interrupt-cells = <2>;
				gpio-ranges = <&iomuxc 0 0 32>;
			};

			gpio2: gpio@4004a000 {
				compatible = "fsl,vf610-gpio";
				reg = <0x4004a000 0x1000 0x400ff040 0x40>;
				gpio-controller;
				#gpio-cells = <2>;
				interrupt-controller;
				#interrupt-cells = <2>;
				gpio-ranges = <&iomuxc 0 32 32>;
			};

			gpio3: gpio@4004b000 {
				compatible = "fsl,vf610-gpio";
				reg = <0x4004b000 0x1000 0x400ff080 0x40>;
				gpio-controller;
				#gpio-cells = <2>;
				interrupt-controller;
				#interrupt-cells = <2>;
				gpio-ranges = <&iomuxc 0 64 32>;
			};

			gpio4: gpio@4004c000 {
				compatible = "fsl,vf610-gpio";
				reg = <0x4004c000 0x1000 0x400ff0c0 0x40>;
				gpio-controller;
				#gpio-cells = <2>;
				interrupt-controller;
				#interrupt-cells = <2>;
				gpio-ranges = <&iomuxc 0 96 32>;
			};

			gpio5: gpio@4004d000 {
				compatible = "fsl,vf610-gpio";
				reg = <0x4004d000 0x1000 0x400ff100 0x40>;
				gpio-controller;
				#gpio-cells = <2>;
				interrupt-controller;
				#interrupt-cells = <2>;
				gpio-ranges = <&iomuxc 0 128 7>;
			};

			anatop: anatop@40050000 {
				compatible = "fsl,vf610-anatop", "syscon";
				reg = <0x40050000 0x400>;
			};

			usbphy0: usbphy@40050800 {
				compatible = "fsl,vf610-usbphy";
				reg = <0x40050800 0x400>;
				clocks = <&clks VF610_CLK_USBPHY0>;
				fsl,anatop = <&anatop>;
				status = "disabled";
			};

			usbphy1: usbphy@40050c00 {
				compatible = "fsl,vf610-usbphy";
				reg = <0x40050c00 0x400>;
				clocks = <&clks VF610_CLK_USBPHY1>;
				fsl,anatop = <&anatop>;
				status = "disabled";
			};

			dcu0: dcu@40058000 {
				compatible = "fsl,vf610-dcu";
				reg = <0x40058000 0x1200>;
				clocks = <&clks VF610_CLK_DCU0>;
				clock-names = "dcu";
				tcon-controller = <&tcon0>;
				status = "disabled";
			};

			i2c0: i2c@40066000 {
				#address-cells = <1>;
				#size-cells = <0>;
				compatible = "fsl,vf610-i2c";
				reg = <0x40066000 0x1000>;
				clocks = <&clks VF610_CLK_I2C0>;
				clock-names = "ipg";
				dmas = <&edma0 0 50>,
					<&edma0 0 51>;
				dma-names = "rx","tx";
				status = "disabled";
			};

			clks: ccm@4006b000 {
				compatible = "fsl,vf610-ccm";
				reg = <0x4006b000 0x1000>;
				clocks = <&sxosc>, <&fxosc>;
				clock-names = "sxosc", "fxosc";
				#clock-cells = <1>;
			};

			usbdev0: usb@40034000 {
				compatible = "fsl,vf610-usb", "fsl,imx27-usb";
				reg = <0x40034000 0x800>;
				clocks = <&clks VF610_CLK_USBC0>;
				fsl,usbphy = <&usbphy0>;
				fsl,usbmisc = <&usbmisc0 0>;
				dr_mode = "peripheral";
				status = "disabled";
			};

			usbmisc0: usb@40034800 {
				#index-cells = <1>;
				compatible = "fsl,vf610-usbmisc";
				reg = <0x40034800 0x200>;
				clocks = <&clks VF610_CLK_USBC0>;
				status = "disabled";
			};

<<<<<<< HEAD
			gpc: gpc@4006c000 {
				compatible = "fsl,vf610-gpc";
				reg = <0x4006c000 0x1000>;
=======
			src: src@4006e000 {
				compatible = "fsl,vf610-src", "syscon";
				reg = <0x4006e000 0x1000>;
>>>>>>> f511316d
			};
		};

		aips1: aips-bus@40080000 {
			compatible = "fsl,aips-bus", "simple-bus";
			#address-cells = <1>;
			#size-cells = <1>;
			ranges;

			edma1: dma-controller@40098000 {
				#dma-cells = <2>;
				compatible = "fsl,vf610-edma";
				reg = <0x40098000 0x2000>,
					<0x400a1000 0x1000>,
					<0x400a2000 0x1000>;
				dma-channels = <32>;
				clock-names = "dmamux0", "dmamux1";
				clocks = <&clks VF610_CLK_DMAMUX2>,
					<&clks VF610_CLK_DMAMUX3>;
				status = "disabled";
			};

			snvs0: snvs@400a7000 {
				compatible = "fsl,sec-v4.0-mon", "simple-bus";
				#address-cells = <1>;
				#size-cells = <1>;
				ranges = <0 0x400a7000 0x2000>;

				snvsrtc: snvs-rtc-lp@34 {
					compatible = "fsl,sec-v4.0-mon-rtc-lp";
					reg = <0x34 0x58>;
					clocks = <&clks VF610_CLK_SNVS>;
					clock-names = "snvs-rtc";
				};
			};

			uart4: serial@400a9000 {
				compatible = "fsl,vf610-lpuart";
				reg = <0x400a9000 0x1000>;
				clocks = <&clks VF610_CLK_UART4>;
				clock-names = "ipg";
				status = "disabled";
			};

			uart5: serial@400aa000 {
				compatible = "fsl,vf610-lpuart";
				reg = <0x400aa000 0x1000>;
				clocks = <&clks VF610_CLK_UART5>;
				clock-names = "ipg";
				status = "disabled";
			};

			adc1: adc@400bb000 {
				compatible = "fsl,vf610-adc";
				reg = <0x400bb000 0x1000>;
				clocks = <&clks VF610_CLK_ADC1>;
				clock-names = "adc";
				status = "disabled";
				#io-channel-cells = <1>;
			};

			esdhc1: esdhc@400b2000 {
				compatible = "fsl,imx53-esdhc";
				reg = <0x400b2000 0x1000>;
				clocks = <&clks VF610_CLK_IPG_BUS>,
					<&clks VF610_CLK_PLATFORM_BUS>,
					<&clks VF610_CLK_ESDHC1>;
				clock-names = "ipg", "ahb", "per";
				status = "disabled";
			};

			usbh1: usb@400b4000 {
				compatible = "fsl,vf610-usb", "fsl,imx27-usb";
				reg = <0x400b4000 0x800>;
				clocks = <&clks VF610_CLK_USBC1>;
				fsl,usbphy = <&usbphy1>;
				fsl,usbmisc = <&usbmisc1 0>;
				dr_mode = "host";
				status = "disabled";
			};

			usbmisc1: usb@400b4800 {
				#index-cells = <1>;
				compatible = "fsl,vf610-usbmisc";
				reg = <0x400b4800 0x200>;
				clocks = <&clks VF610_CLK_USBC1>;
				status = "disabled";
			};

			ftm: ftm@400b8000 {
				compatible = "fsl,ftm-timer";
				reg = <0x400b8000 0x1000 0x400b9000 0x1000>;
				clock-names = "ftm-evt", "ftm-src",
					"ftm-evt-counter-en", "ftm-src-counter-en";
				clocks = <&clks VF610_CLK_FTM2>,
					<&clks VF610_CLK_FTM3>,
					<&clks VF610_CLK_FTM2_EXT_FIX_EN>,
					<&clks VF610_CLK_FTM3_EXT_FIX_EN>;
				status = "disabled";
			};

			fec0: ethernet@400d0000 {
				compatible = "fsl,mvf600-fec";
				reg = <0x400d0000 0x1000>;
				clocks = <&clks VF610_CLK_ENET0>,
					<&clks VF610_CLK_ENET0>,
					<&clks VF610_CLK_ENET>;
				clock-names = "ipg", "ahb", "ptp";
				status = "disabled";
			};

			fec1: ethernet@400d1000 {
				compatible = "fsl,mvf600-fec";
				reg = <0x400d1000 0x1000>;
				clocks = <&clks VF610_CLK_ENET1>,
					<&clks VF610_CLK_ENET1>,
					<&clks VF610_CLK_ENET>;
				clock-names = "ipg", "ahb", "ptp";
				status = "disabled";
			};

			can1: flexcan@400d4000 {
				compatible = "fsl,vf610-flexcan";
				reg = <0x400d4000 0x4000>;
				clocks = <&clks VF610_CLK_FLEXCAN1>,
					 <&clks VF610_CLK_FLEXCAN1>;
				clock-names = "ipg", "per";
				status = "disabled";
			};

			nfc: nand@400e0000 {
				compatible = "fsl,vf610-nfc";
				reg = <0x400e0000 0x4000>;
				clocks = <&clks VF610_CLK_NFC>;
				clock-names = "nfc";
				status = "disabled";
			};
		};
	};
};<|MERGE_RESOLUTION|>--- conflicted
+++ resolved
@@ -370,15 +370,14 @@
 				status = "disabled";
 			};
 
-<<<<<<< HEAD
 			gpc: gpc@4006c000 {
 				compatible = "fsl,vf610-gpc";
 				reg = <0x4006c000 0x1000>;
-=======
+			};
+
 			src: src@4006e000 {
 				compatible = "fsl,vf610-src", "syscon";
 				reg = <0x4006e000 0x1000>;
->>>>>>> f511316d
 			};
 		};
 
