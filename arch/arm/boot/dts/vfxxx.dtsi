/*
 * Copyright 2013 Freescale Semiconductor, Inc.
 *
 * This program is free software; you can redistribute it and/or modify
 * it under the terms of the GNU General Public License as published by
 * the Free Software Foundation; either version 2 of the License, or
 * (at your option) any later version.
 */

#include "vf610-pinfunc.h"
#include <dt-bindings/clock/vf610-clock.h>
#include <dt-bindings/interrupt-controller/irq.h>
#include <dt-bindings/gpio/gpio.h>

/ {
	aliases {
		can0 = &can0;
		can1 = &can1;
		serial0 = &uart0;
		serial1 = &uart1;
		serial2 = &uart2;
		serial3 = &uart3;
		serial4 = &uart4;
		serial5 = &uart5;
		gpio0 = &gpio0;
		gpio1 = &gpio1;
		gpio2 = &gpio2;
		gpio3 = &gpio3;
		gpio4 = &gpio4;
		usbphy0 = &usbphy0;
		usbphy1 = &usbphy1;
	};

	fxosc: fxosc {
		compatible = "fixed-clock";
		#clock-cells = <0>;
		clock-frequency = <24000000>;
	};

	sxosc: sxosc {
		compatible = "fixed-clock";
		#clock-cells = <0>;
		clock-frequency = <32768>;
	};

	reboot: syscon-reboot {
		compatible = "syscon-reboot";
		regmap = <&src>;
		offset = <0x0>;
		mask = <0x1000>;
	};

	soc {
		#address-cells = <1>;
		#size-cells = <1>;
		compatible = "simple-bus";
		interrupt-parent = <&mscm_ir>;
		ranges;

		aips0: aips-bus@40000000 {
			compatible = "fsl,aips-bus", "simple-bus";
			#address-cells = <1>;
			#size-cells = <1>;
			ranges;

			mscm_cpucfg: cpucfg@40001000 {
				compatible = "fsl,vf610-mscm-cpucfg", "syscon";
				reg = <0x40001000 0x800>;
			};

			mscm_ir: interrupt-controller@40001800 {
				compatible = "fsl,vf610-mscm-ir";
				reg = <0x40001800 0x400>;
				fsl,cpucfg = <&mscm_cpucfg>;
				interrupt-controller;
				#interrupt-cells = <2>;
			};

			edma0: dma-controller@40018000 {
				#dma-cells = <2>;
				compatible = "fsl,vf610-edma";
				reg = <0x40018000 0x2000>,
					<0x40024000 0x1000>,
					<0x40025000 0x1000>;
				dma-channels = <32>;
				interrupts = <8 IRQ_TYPE_LEVEL_HIGH>,
						<9 IRQ_TYPE_LEVEL_HIGH>;
				interrupt-names = "edma-tx", "edma-err";
				clock-names = "dmamux0", "dmamux1";
				clocks = <&clks VF610_CLK_DMAMUX0>,
					<&clks VF610_CLK_DMAMUX1>;
				status = "disabled";
			};

			can0: flexcan@40020000 {
				compatible = "fsl,vf610-flexcan";
				reg = <0x40020000 0x4000>;
				interrupts = <58 IRQ_TYPE_LEVEL_HIGH>;
				clocks = <&clks VF610_CLK_FLEXCAN0>,
					 <&clks VF610_CLK_FLEXCAN0>;
				clock-names = "ipg", "per";
				status = "disabled";
			};

			uart0: serial@40027000 {
				compatible = "fsl,vf610-lpuart";
				reg = <0x40027000 0x1000>;
				interrupts = <61 IRQ_TYPE_LEVEL_HIGH>;
				clocks = <&clks VF610_CLK_UART0>;
				clock-names = "ipg";
				dmas = <&edma0 0 2>,
					<&edma0 0 3>;
				dma-names = "rx","tx";
				status = "disabled";
			};

			uart1: serial@40028000 {
				compatible = "fsl,vf610-lpuart";
				reg = <0x40028000 0x1000>;
				interrupts = <62 IRQ_TYPE_LEVEL_HIGH>;
				clocks = <&clks VF610_CLK_UART1>;
				clock-names = "ipg";
				dmas = <&edma0 0 4>,
					<&edma0 0 5>;
				dma-names = "rx","tx";
				status = "disabled";
			};

			uart2: serial@40029000 {
				compatible = "fsl,vf610-lpuart";
				reg = <0x40029000 0x1000>;
				interrupts = <63 IRQ_TYPE_LEVEL_HIGH>;
				clocks = <&clks VF610_CLK_UART2>;
				clock-names = "ipg";
				dmas = <&edma0 0 6>,
					<&edma0 0 7>;
				dma-names = "rx","tx";
				status = "disabled";
			};

			uart3: serial@4002a000 {
				compatible = "fsl,vf610-lpuart";
				reg = <0x4002a000 0x1000>;
				interrupts = <64 IRQ_TYPE_LEVEL_HIGH>;
				clocks = <&clks VF610_CLK_UART3>;
				clock-names = "ipg";
				dmas = <&edma0 0 8>,
					<&edma0 0 9>;
				dma-names = "rx","tx";
				status = "disabled";
			};

			dspi0: dspi0@4002c000 {
				#address-cells = <1>;
				#size-cells = <0>;
				compatible = "fsl,vf610-dspi";
				reg = <0x4002c000 0x1000>;
				interrupts = <67 IRQ_TYPE_LEVEL_HIGH>;
				clocks = <&clks VF610_CLK_DSPI0>;
				clock-names = "dspi";
				spi-num-chipselects = <5>;
				status = "disabled";
			};

			dspi1: dspi1@4002d000 {
				#address-cells = <1>;
				#size-cells = <0>;
				compatible = "fsl,vf610-dspi";
				reg = <0x4002d000 0x1000>;
				interrupts = <68 IRQ_TYPE_LEVEL_HIGH>;
				clocks = <&clks VF610_CLK_DSPI1>;
				clock-names = "dspi";
				spi-num-chipselects = <5>;
				status = "disabled";
			};

			sai2: sai@40031000 {
				compatible = "fsl,vf610-sai";
				reg = <0x40031000 0x1000>;
				interrupts = <86 IRQ_TYPE_LEVEL_HIGH>;
				clocks = <&clks VF610_CLK_SAI2>;
				clock-names = "sai";
				dma-names = "tx", "rx";
				dmas = <&edma0 0 21>,
					<&edma0 0 20>;
				status = "disabled";
			};

			pit: pit@40037000 {
				compatible = "fsl,vf610-pit";
				reg = <0x40037000 0x1000>;
				interrupts = <39 IRQ_TYPE_LEVEL_HIGH>;
				clocks = <&clks VF610_CLK_PIT>;
				clock-names = "pit";
			};

			pwm0: pwm@40038000 {
				compatible = "fsl,vf610-ftm-pwm";
				#pwm-cells = <3>;
				reg = <0x40038000 0x1000>;
				clock-names = "ftm_sys", "ftm_ext",
					      "ftm_fix", "ftm_cnt_clk_en";
				clocks = <&clks VF610_CLK_FTM0>,
					<&clks VF610_CLK_FTM0_EXT_SEL>,
					<&clks VF610_CLK_FTM0_FIX_SEL>,
					<&clks VF610_CLK_FTM0_EXT_FIX_EN>;
				status = "disabled";
			};

			pwm1: pwm@40039000 {
				compatible = "fsl,vf610-ftm-pwm";
				#pwm-cells = <3>;
				reg = <0x40039000 0x1000>;
				clock-names = "ftm_sys", "ftm_ext",
					      "ftm_fix", "ftm_cnt_clk_en";
				clocks = <&clks VF610_CLK_FTM1>,
					<&clks VF610_CLK_FTM1_EXT_SEL>,
					<&clks VF610_CLK_FTM1_FIX_SEL>,
					<&clks VF610_CLK_FTM1_EXT_FIX_EN>;
				status = "disabled";
			};

			adc0: adc@4003b000 {
				compatible = "fsl,vf610-adc";
				reg = <0x4003b000 0x1000>;
				interrupts = <53 IRQ_TYPE_LEVEL_HIGH>;
				clocks = <&clks VF610_CLK_ADC0>;
				clock-names = "adc";
				status = "disabled";
<<<<<<< HEAD
				fsl,adck-max-frequency = <30000000>, <40000000>,
							<20000000>;
			};

			tcon0: tcon@4003d000 {
				compatible = "fsl,vf610-tcon";
				reg = <0x4003d000 0x1000>;
				clocks = <&clks VF610_CLK_TCON0>;
				clock-names = "tcon";
				status = "disabled";
=======
				#io-channel-cells = <1>;
>>>>>>> eac5fbfe
			};

			wdoga5: wdog@4003e000 {
				compatible = "fsl,vf610-wdt", "fsl,imx21-wdt";
				reg = <0x4003e000 0x1000>;
				interrupts = <20 IRQ_TYPE_LEVEL_HIGH>;
				clocks = <&clks VF610_CLK_WDT>;
				clock-names = "wdog";
				status = "disabled";
			};

			qspi0: quadspi@40044000 {
				#address-cells = <1>;
				#size-cells = <0>;
				compatible = "fsl,vf610-qspi";
				reg = <0x40044000 0x1000>;
				interrupts = <24 IRQ_TYPE_LEVEL_HIGH>;
				clocks = <&clks VF610_CLK_QSPI0_EN>,
					<&clks VF610_CLK_QSPI0>;
				clock-names = "qspi_en", "qspi";
				status = "disabled";
			};

			iomuxc: iomuxc@40048000 {
				compatible = "fsl,vf610-iomuxc";
				reg = <0x40048000 0x1000>;
			};

			gpio0: gpio@40049000 {
				compatible = "fsl,vf610-gpio";
				reg = <0x40049000 0x1000 0x400ff000 0x40>;
				gpio-controller;
				#gpio-cells = <2>;
				interrupts = <107 IRQ_TYPE_LEVEL_HIGH>;
				interrupt-controller;
				#interrupt-cells = <2>;
				gpio-ranges = <&iomuxc 0 0 32>;
			};

			gpio1: gpio@4004a000 {
				compatible = "fsl,vf610-gpio";
				reg = <0x4004a000 0x1000 0x400ff040 0x40>;
				gpio-controller;
				#gpio-cells = <2>;
				interrupts = <108 IRQ_TYPE_LEVEL_HIGH>;
				interrupt-controller;
				#interrupt-cells = <2>;
				gpio-ranges = <&iomuxc 0 32 32>;
			};

			gpio2: gpio@4004b000 {
				compatible = "fsl,vf610-gpio";
				reg = <0x4004b000 0x1000 0x400ff080 0x40>;
				gpio-controller;
				#gpio-cells = <2>;
				interrupts = <109 IRQ_TYPE_LEVEL_HIGH>;
				interrupt-controller;
				#interrupt-cells = <2>;
				gpio-ranges = <&iomuxc 0 64 32>;
			};

			gpio3: gpio@4004c000 {
				compatible = "fsl,vf610-gpio";
				reg = <0x4004c000 0x1000 0x400ff0c0 0x40>;
				gpio-controller;
				#gpio-cells = <2>;
				interrupts = <110 IRQ_TYPE_LEVEL_HIGH>;
				interrupt-controller;
				#interrupt-cells = <2>;
				gpio-ranges = <&iomuxc 0 96 32>;
			};

			gpio4: gpio@4004d000 {
				compatible = "fsl,vf610-gpio";
				reg = <0x4004d000 0x1000 0x400ff100 0x40>;
				gpio-controller;
				#gpio-cells = <2>;
				interrupts = <111 IRQ_TYPE_LEVEL_HIGH>;
				interrupt-controller;
				#interrupt-cells = <2>;
				gpio-ranges = <&iomuxc 0 128 7>;
			};

			anatop: anatop@40050000 {
				compatible = "fsl,vf610-anatop", "syscon";
				reg = <0x40050000 0x400>;
			};

			usbphy0: usbphy@40050800 {
				compatible = "fsl,vf610-usbphy";
				reg = <0x40050800 0x400>;
				interrupts = <50 IRQ_TYPE_LEVEL_HIGH>;
				clocks = <&clks VF610_CLK_USBPHY0>;
				fsl,anatop = <&anatop>;
				status = "disabled";
			};

			usbphy1: usbphy@40050c00 {
				compatible = "fsl,vf610-usbphy";
				reg = <0x40050c00 0x400>;
				interrupts = <51 IRQ_TYPE_LEVEL_HIGH>;
				clocks = <&clks VF610_CLK_USBPHY1>;
				fsl,anatop = <&anatop>;
				status = "disabled";
			};

			dcu0: dcu@40058000 {
				compatible = "fsl,vf610-dcu";
				reg = <0x40058000 0x1200>;
				interrupts = <30 IRQ_TYPE_LEVEL_HIGH>;
				clocks = <&clks VF610_CLK_DCU0>;
				clock-names = "dcu";
				tcon-controller = <&tcon0>;
				status = "disabled";
			};

			i2c0: i2c@40066000 {
				#address-cells = <1>;
				#size-cells = <0>;
				compatible = "fsl,vf610-i2c";
				reg = <0x40066000 0x1000>;
				interrupts = <71 IRQ_TYPE_LEVEL_HIGH>;
				clocks = <&clks VF610_CLK_I2C0>;
				clock-names = "ipg";
				dmas = <&edma0 0 50>,
					<&edma0 0 51>;
				dma-names = "rx","tx";
				status = "disabled";
			};

			clks: ccm@4006b000 {
				compatible = "fsl,vf610-ccm";
				reg = <0x4006b000 0x1000>;
				clocks = <&sxosc>, <&fxosc>;
				clock-names = "sxosc", "fxosc";
				#clock-cells = <1>;
			};

			usbdev0: usb@40034000 {
				compatible = "fsl,vf610-usb", "fsl,imx27-usb";
				reg = <0x40034000 0x800>;
				interrupts = <75 IRQ_TYPE_LEVEL_HIGH>;
				clocks = <&clks VF610_CLK_USBC0>;
				fsl,usbphy = <&usbphy0>;
				fsl,usbmisc = <&usbmisc0 0>;
				dr_mode = "peripheral";
				status = "disabled";
			};

			usbmisc0: usb@40034800 {
				#index-cells = <1>;
				compatible = "fsl,vf610-usbmisc";
				reg = <0x40034800 0x200>;
				clocks = <&clks VF610_CLK_USBC0>;
				status = "disabled";
			};

			src: src@4006e000 {
				compatible = "fsl,vf610-src", "syscon";
				reg = <0x4006e000 0x1000>;
				interrupts = <96 IRQ_TYPE_LEVEL_HIGH>;
			};
		};

		aips1: aips-bus@40080000 {
			compatible = "fsl,aips-bus", "simple-bus";
			#address-cells = <1>;
			#size-cells = <1>;
			ranges;

			edma1: dma-controller@40098000 {
				#dma-cells = <2>;
				compatible = "fsl,vf610-edma";
				reg = <0x40098000 0x2000>,
					<0x400a1000 0x1000>,
					<0x400a2000 0x1000>;
				dma-channels = <32>;
				interrupts = <10 IRQ_TYPE_LEVEL_HIGH>,
						<11 IRQ_TYPE_LEVEL_HIGH>;
				interrupt-names = "edma-tx", "edma-err";
				clock-names = "dmamux0", "dmamux1";
				clocks = <&clks VF610_CLK_DMAMUX2>,
					<&clks VF610_CLK_DMAMUX3>;
				status = "disabled";
			};

			snvs0: snvs@400a7000 {
			    compatible = "fsl,sec-v4.0-mon", "simple-bus";
				#address-cells = <1>;
				#size-cells = <1>;
				ranges = <0 0x400a7000 0x2000>;

				snvsrtc: snvs-rtc-lp@34 {
					compatible = "fsl,sec-v4.0-mon-rtc-lp";
					reg = <0x34 0x58>;
					interrupts = <100 IRQ_TYPE_LEVEL_HIGH>;
					clocks = <&clks VF610_CLK_SNVS>;
					clock-names = "snvs-rtc";
				};
			};

			uart4: serial@400a9000 {
				compatible = "fsl,vf610-lpuart";
				reg = <0x400a9000 0x1000>;
				interrupts = <65 IRQ_TYPE_LEVEL_HIGH>;
				clocks = <&clks VF610_CLK_UART4>;
				clock-names = "ipg";
				status = "disabled";
			};

			uart5: serial@400aa000 {
				compatible = "fsl,vf610-lpuart";
				reg = <0x400aa000 0x1000>;
				interrupts = <66 IRQ_TYPE_LEVEL_HIGH>;
				clocks = <&clks VF610_CLK_UART5>;
				clock-names = "ipg";
				status = "disabled";
			};

			adc1: adc@400bb000 {
				compatible = "fsl,vf610-adc";
				reg = <0x400bb000 0x1000>;
				interrupts = <54 IRQ_TYPE_LEVEL_HIGH>;
				clocks = <&clks VF610_CLK_ADC1>;
				clock-names = "adc";
				status = "disabled";
<<<<<<< HEAD
				fsl,adck-max-frequency = <30000000>, <40000000>,
							<20000000>;
=======
				#io-channel-cells = <1>;
>>>>>>> eac5fbfe
			};

			esdhc1: esdhc@400b2000 {
				compatible = "fsl,imx53-esdhc";
				reg = <0x400b2000 0x1000>;
				interrupts = <28 IRQ_TYPE_LEVEL_HIGH>;
				clocks = <&clks VF610_CLK_IPG_BUS>,
					<&clks VF610_CLK_PLATFORM_BUS>,
					<&clks VF610_CLK_ESDHC1>;
				clock-names = "ipg", "ahb", "per";
				status = "disabled";
			};

			usbh1: usb@400b4000 {
				compatible = "fsl,vf610-usb", "fsl,imx27-usb";
				reg = <0x400b4000 0x800>;
				interrupts = <76 IRQ_TYPE_LEVEL_HIGH>;
				clocks = <&clks VF610_CLK_USBC1>;
				fsl,usbphy = <&usbphy1>;
				fsl,usbmisc = <&usbmisc1 0>;
				dr_mode = "host";
				status = "disabled";
			};

			usbmisc1: usb@400b4800 {
				#index-cells = <1>;
				compatible = "fsl,vf610-usbmisc";
				reg = <0x400b4800 0x200>;
				clocks = <&clks VF610_CLK_USBC1>;
				status = "disabled";
			};

			ftm: ftm@400b8000 {
				compatible = "fsl,ftm-timer";
				reg = <0x400b8000 0x1000 0x400b9000 0x1000>;
				interrupts = <44 IRQ_TYPE_LEVEL_HIGH>;
				clock-names = "ftm-evt", "ftm-src",
					"ftm-evt-counter-en", "ftm-src-counter-en";
				clocks = <&clks VF610_CLK_FTM2>,
					<&clks VF610_CLK_FTM3>,
					<&clks VF610_CLK_FTM2_EXT_FIX_EN>,
					<&clks VF610_CLK_FTM3_EXT_FIX_EN>;
				status = "disabled";
			};

			fec0: ethernet@400d0000 {
				compatible = "fsl,mvf600-fec";
				reg = <0x400d0000 0x1000>;
				interrupts = <78 IRQ_TYPE_LEVEL_HIGH>;
				clocks = <&clks VF610_CLK_ENET0>,
					<&clks VF610_CLK_ENET0>,
					<&clks VF610_CLK_ENET>;
				clock-names = "ipg", "ahb", "ptp";
				status = "disabled";
			};

			fec1: ethernet@400d1000 {
				compatible = "fsl,mvf600-fec";
				reg = <0x400d1000 0x1000>;
				interrupts = <79 IRQ_TYPE_LEVEL_HIGH>;
				clocks = <&clks VF610_CLK_ENET1>,
					<&clks VF610_CLK_ENET1>,
					<&clks VF610_CLK_ENET>;
				clock-names = "ipg", "ahb", "ptp";
				status = "disabled";
			};

			can1: flexcan@400d4000 {
				compatible = "fsl,vf610-flexcan";
				reg = <0x400d4000 0x4000>;
				interrupts = <59 IRQ_TYPE_LEVEL_HIGH>;
				clocks = <&clks VF610_CLK_FLEXCAN1>,
					 <&clks VF610_CLK_FLEXCAN1>;
				clock-names = "ipg", "per";
				status = "disabled";
			};

			nfc: nand@400e0000 {
				compatible = "fsl,vf610-nfc";
				reg = <0x400e0000 0x4000>;
				interrupts = <83 IRQ_TYPE_LEVEL_HIGH>;
				clocks = <&clks VF610_CLK_NFC>;
				clock-names = "nfc";
				status = "disabled";
			};
		};
	};
};<|MERGE_RESOLUTION|>--- conflicted
+++ resolved
@@ -227,9 +227,9 @@
 				clocks = <&clks VF610_CLK_ADC0>;
 				clock-names = "adc";
 				status = "disabled";
-<<<<<<< HEAD
 				fsl,adck-max-frequency = <30000000>, <40000000>,
 							<20000000>;
+				#io-channel-cells = <1>;
 			};
 
 			tcon0: tcon@4003d000 {
@@ -238,9 +238,6 @@
 				clocks = <&clks VF610_CLK_TCON0>;
 				clock-names = "tcon";
 				status = "disabled";
-=======
-				#io-channel-cells = <1>;
->>>>>>> eac5fbfe
 			};
 
 			wdoga5: wdog@4003e000 {
@@ -467,12 +464,9 @@
 				clocks = <&clks VF610_CLK_ADC1>;
 				clock-names = "adc";
 				status = "disabled";
-<<<<<<< HEAD
 				fsl,adck-max-frequency = <30000000>, <40000000>,
 							<20000000>;
-=======
 				#io-channel-cells = <1>;
->>>>>>> eac5fbfe
 			};
 
 			esdhc1: esdhc@400b2000 {
