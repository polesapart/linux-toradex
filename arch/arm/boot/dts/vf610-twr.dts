--- conflicted
+++ resolved
@@ -348,7 +348,6 @@
 	status = "okay";
 };
 
-<<<<<<< HEAD
 &iomuxc {
 	vf610-twr {
 		pinctrl_nfc_1: nfcgrp_1 {
@@ -390,9 +389,10 @@
 	nand-on-flash-bbt;
 	pinctrl-names = "default";
 	pinctrl-0 = <&pinctrl_nfc_1>;
-=======
+	status = "okay";
+};
+
 &tcon0 {
->>>>>>> f9d70155
 	status = "okay";
 };
 
