/*
 * Copyright 2013 Freescale Semiconductor, Inc.
 *
 * This program is free software; you can redistribute it and/or modify
 * it under the terms of the GNU General Public License as published by
 * the Free Software Foundation; either version 2 of the License, or
 * (at your option) any later version.
 */

/dts-v1/;
#include "vf610.dtsi"

/ {
	model = "VF610 Tower Board";
	compatible = "fsl,vf610-twr", "fsl,vf610";

	chosen {
		bootargs = "console=ttyLP1,115200";
	};

	memory {
		reg = <0x80000000 0x8000000>;
	};

	clocks {
		audio_ext {
			compatible = "fixed-clock";
			#clock-cells = <0>;
			clock-frequency = <24576000>;
		};

		enet_ext {
			compatible = "fixed-clock";
			#clock-cells = <0>;
			clock-frequency = <50000000>;
		};
	};

	regulators {
		compatible = "simple-bus";
		#address-cells = <1>;
		#size-cells = <0>;

		reg_3p3v: regulator@0 {
			compatible = "regulator-fixed";
			reg = <0>;
			regulator-name = "3P3V";
			regulator-min-microvolt = <3300000>;
			regulator-max-microvolt = <3300000>;
			regulator-always-on;
		};

		reg_vcc_3v3_mcu: regulator@1 {
			compatible = "regulator-fixed";
			reg = <1>;
			regulator-name = "vcc_3v3_mcu";
			regulator-min-microvolt = <3300000>;
			regulator-max-microvolt = <3300000>;
		};
	};

	sound {
		compatible = "simple-audio-card";
		simple-audio-card,format = "i2s";
		simple-audio-card,widgets =
			"Microphone", "Microphone Jack",
			"Headphone", "Headphone Jack",
			"Speaker", "Speaker Ext",
			"Line", "Line In Jack";
		simple-audio-card,routing =
			"MIC_IN", "Microphone Jack",
			"Microphone Jack", "Mic Bias",
			"LINE_IN", "Line In Jack",
			"Headphone Jack", "HP_OUT",
			"Speaker Ext", "LINE_OUT";

		simple-audio-card,cpu {
			sound-dai = <&sai2>;
			frame-master;
			bitclock-master;
		};

		simple-audio-card,codec {
			sound-dai = <&codec>;
			frame-master;
			bitclock-master;
		};
	};
};

&adc0 {
	pinctrl-names = "default";
	pinctrl-0 = <&pinctrl_adc0_ad5>;
	vref-supply = <&reg_vcc_3v3_mcu>;
	status = "okay";
};

&dspi0 {
	bus-num = <0>;
	pinctrl-names = "default";
	pinctrl-0 = <&pinctrl_dspi0>;
	status = "okay";

	sflash: at26df081a@0 {
		#address-cells = <1>;
		#size-cells = <1>;
		compatible = "atmel,at26df081a";
		spi-max-frequency = <16000000>;
		spi-cpol;
		spi-cpha;
		reg = <0>;
	};
};

&esdhc1 {
	pinctrl-names = "default";
	pinctrl-0 = <&pinctrl_esdhc1>;
	bus-width = <4>;
	cd-gpios = <&gpio5 6 GPIO_ACTIVE_LOW>;
	status = "okay";
};

&dcu0 {
	pinctrl-names = "default";
	pinctrl-0 = <&pinctrl_dcu0_1>;
	display = <&display>;
	status = "okay";

	display: display@0 {
		bits-per-pixel = <24>;

		display-timings {
			native-mode = <&timing0>;
			timing0: nl4827hc19 {
				clock-frequency = <10870000>;
				hactive = <480>;
				vactive = <272>;
				hback-porch = <2>;
				hfront-porch = <2>;
				vback-porch = <1>;
				vfront-porch = <1>;
				hsync-len = <41>;
				vsync-len = <2>;
				hsync-active = <1>;
				vsync-active = <1>;
			};
		};
	};
};

&fec0 {
	phy-mode = "rmii";
	pinctrl-names = "default";
	pinctrl-0 = <&pinctrl_fec0>;
	status = "okay";
};

&fec1 {
	phy-mode = "rmii";
	pinctrl-names = "default";
	pinctrl-0 = <&pinctrl_fec1>;
	status = "okay";
};

&i2c0 {
	clock-frequency = <100000>;
	pinctrl-names = "default";
	pinctrl-0 = <&pinctrl_i2c0>;
	status = "okay";

	codec: sgtl5000@0a {
	       #sound-dai-cells = <0>;
	       compatible = "fsl,sgtl5000";
	       reg = <0x0a>;
	       VDDA-supply = <&reg_3p3v>;
	       VDDIO-supply = <&reg_3p3v>;
	       clocks = <&clks VF610_CLK_SAI2>;
       };
};

&iomuxc {
	vf610-twr {
		pinctrl_adc0_ad5: adc0ad5grp {
			fsl,pins = <
				VF610_PAD_PTC30__ADC0_SE5		0xa1
			>;
		};

		pinctrl_dcu0_1: dcu0grp_1 {
			fsl,pins = <
			VF610_PAD_PTE0__DCU0_HSYNC	0x42
			VF610_PAD_PTE1__DCU0_VSYNC	0x42
			VF610_PAD_PTE2__DCU0_PCLK	0x42
			VF610_PAD_PTE4__DCU0_DE		0x42
			VF610_PAD_PTE5__DCU0_R0		0x42
			VF610_PAD_PTE6__DCU0_R1		0x42
			VF610_PAD_PTE7__DCU0_R2		0x42
			VF610_PAD_PTE8__DCU0_R3		0x42
			VF610_PAD_PTE9__DCU0_R4		0x42
			VF610_PAD_PTE10__DCU0_R5	0x42
			VF610_PAD_PTE11__DCU0_R6	0x42
			VF610_PAD_PTE12__DCU0_R7	0x42
			VF610_PAD_PTE13__DCU0_G0	0x42
			VF610_PAD_PTE14__DCU0_G1	0x42
			VF610_PAD_PTE15__DCU0_G2	0x42
			VF610_PAD_PTE16__DCU0_G3	0x42
			VF610_PAD_PTE17__DCU0_G4	0x42
			VF610_PAD_PTE18__DCU0_G5	0x42
			VF610_PAD_PTE19__DCU0_G6	0x42
			VF610_PAD_PTE20__DCU0_G7	0x42
			VF610_PAD_PTE21__DCU0_B0	0x42
			VF610_PAD_PTE22__DCU0_B1	0x42
			VF610_PAD_PTE23__DCU0_B2	0x42
			VF610_PAD_PTE24__DCU0_B3	0x42
			VF610_PAD_PTE25__DCU0_B4	0x42
			VF610_PAD_PTE26__DCU0_B5	0x42
			VF610_PAD_PTE27__DCU0_B6	0x42
			VF610_PAD_PTE28__DCU0_B7	0x42
			>;
		};

		pinctrl_dspi0: dspi0grp {
			fsl,pins = <
				VF610_PAD_PTB19__DSPI0_CS0		0x1182
				VF610_PAD_PTB20__DSPI0_SIN		0x1181
				VF610_PAD_PTB21__DSPI0_SOUT		0x1182
				VF610_PAD_PTB22__DSPI0_SCK		0x1182
			>;
		};

		pinctrl_esdhc1: esdhc1grp {
			fsl,pins = <
				VF610_PAD_PTA24__ESDHC1_CLK	0x31ef
				VF610_PAD_PTA25__ESDHC1_CMD	0x31ef
				VF610_PAD_PTA26__ESDHC1_DAT0	0x31ef
				VF610_PAD_PTA27__ESDHC1_DAT1	0x31ef
				VF610_PAD_PTA28__ESDHC1_DATA2	0x31ef
				VF610_PAD_PTA29__ESDHC1_DAT3	0x31ef
				VF610_PAD_PTA7__GPIO_134	0x219d
			>;
		};

		pinctrl_fec0: fec0grp {
			fsl,pins = <
				VF610_PAD_PTA6__RMII_CLKIN		0x30d1
				VF610_PAD_PTC0__ENET_RMII0_MDC		0x30d3
				VF610_PAD_PTC1__ENET_RMII0_MDIO		0x30d1
				VF610_PAD_PTC2__ENET_RMII0_CRS		0x30d1
				VF610_PAD_PTC3__ENET_RMII0_RXD1		0x30d1
				VF610_PAD_PTC4__ENET_RMII0_RXD0		0x30d1
				VF610_PAD_PTC5__ENET_RMII0_RXER		0x30d1
				VF610_PAD_PTC6__ENET_RMII0_TXD1		0x30d2
				VF610_PAD_PTC7__ENET_RMII0_TXD0		0x30d2
				VF610_PAD_PTC8__ENET_RMII0_TXEN		0x30d2
			>;
		};

		pinctrl_fec1: fec1grp {
			fsl,pins = <
				VF610_PAD_PTC9__ENET_RMII1_MDC		0x30d2
				VF610_PAD_PTC10__ENET_RMII1_MDIO	0x30d3
				VF610_PAD_PTC11__ENET_RMII1_CRS		0x30d1
				VF610_PAD_PTC12__ENET_RMII_RXD1		0x30d1
				VF610_PAD_PTC13__ENET_RMII1_RXD0	0x30d1
				VF610_PAD_PTC14__ENET_RMII1_RXER	0x30d1
				VF610_PAD_PTC15__ENET_RMII1_TXD1	0x30d2
				VF610_PAD_PTC16__ENET_RMII1_TXD0	0x30d2
				VF610_PAD_PTC17__ENET_RMII1_TXEN	0x30d2
			>;
		};

		pinctrl_i2c0: i2c0grp {
			fsl,pins = <
				VF610_PAD_PTB14__I2C0_SCL		0x30d3
				VF610_PAD_PTB15__I2C0_SDA		0x30d3
			>;
		};

		pinctrl_pwm0: pwm0grp {
			fsl,pins = <
				VF610_PAD_PTB0__FTM0_CH0		0x1582
				VF610_PAD_PTB1__FTM0_CH1		0x1582
				VF610_PAD_PTB2__FTM0_CH2		0x1582
				VF610_PAD_PTB3__FTM0_CH3		0x1582
			>;
		};

		pinctrl_sai2: sai2grp {
			fsl,pins = <
				VF610_PAD_PTA16__SAI2_TX_BCLK		0x02ed
				VF610_PAD_PTA18__SAI2_TX_DATA		0x02ee
				VF610_PAD_PTA19__SAI2_TX_SYNC		0x02ed
				VF610_PAD_PTA21__SAI2_RX_BCLK		0x02ed
				VF610_PAD_PTA22__SAI2_RX_DATA		0x02ed
				VF610_PAD_PTA23__SAI2_RX_SYNC		0x02ed
				VF610_PAD_PTB18__EXT_AUDIO_MCLK		0x02ed
			>;
		};

		pinctrl_uart1: uart1grp {
			fsl,pins = <
				VF610_PAD_PTB4__UART1_TX		0x21a2
				VF610_PAD_PTB5__UART1_RX		0x21a1
			>;
		};

		pinctrl_uart2: uart2grp {
			fsl,pins = <
				VF610_PAD_PTB6__UART2_TX		0x21a2
				VF610_PAD_PTB7__UART2_RX		0x21a1
			>;
		};
	};
};

&pwm0 {
	pinctrl-names = "default";
	pinctrl-0 = <&pinctrl_pwm0>;
	status = "okay";
};

&sai2 {
	#sound-dai-cells = <0>;
	pinctrl-names = "default";
	pinctrl-0 = <&pinctrl_sai2>;
	status = "okay";
};

<<<<<<< HEAD
&tcon0 {
=======
&iomuxc {
        vf610-twr {
		pinctrl_nfc_1: nfcgrp_1 {
			fsl,pins = <
			VF610_PAD_PTD31__NF_IO15	0x28df
			VF610_PAD_PTD30__NF_IO14	0x28df
			VF610_PAD_PTD29__NF_IO13	0x28df
			VF610_PAD_PTD28__NF_IO12	0x28df
			VF610_PAD_PTD27__NF_IO11	0x28df
			VF610_PAD_PTD26__NF_IO10	0x28df
			VF610_PAD_PTD25__NF_IO9		0x28df
			VF610_PAD_PTD24__NF_IO8		0x28df
			VF610_PAD_PTD23__NF_IO7		0x28df
			VF610_PAD_PTD22__NF_IO6		0x28df
			VF610_PAD_PTD21__NF_IO5		0x28df
			VF610_PAD_PTD20__NF_IO4		0x28df
			VF610_PAD_PTD19__NF_IO3		0x28df
			VF610_PAD_PTD18__NF_IO2		0x28df
			VF610_PAD_PTD17__NF_IO1		0x28df
			VF610_PAD_PTD16__NF_IO0		0x28df
			VF610_PAD_PTB24__NF_WE_B	0x28c2
			VF610_PAD_PTB25__NF_CE0_B	0x28c2
			VF610_PAD_PTB27__NF_RE_B	0x28c2
			VF610_PAD_PTC26__NF_RB_B	0x283d
			VF610_PAD_PTC27__NF_ALE		0x28c2
			VF610_PAD_PTC28__NF_CLE		0x28c2
			>;
		};
	};
};

&nfc {
	nand-bus-width = <16>;
	nand-ecc-mode = "hw";
	nand-on-flash-bbt;
	clock-frequency = <33000000>;
	pinctrl-names = "default";
	pinctrl-0 = <&pinctrl_nfc_1>;
>>>>>>> 802f1896
	status = "okay";
};

&uart1 {
	pinctrl-names = "default";
	pinctrl-0 = <&pinctrl_uart1>;
	status = "okay";
};

&uart2 {
	pinctrl-names = "default";
	pinctrl-0 = <&pinctrl_uart2>;
	status = "okay";
};

&usbdev0 {
	disable-over-current;
	status = "okay";
};

&usbh1 {
	disable-over-current;
	status = "okay";
};<|MERGE_RESOLUTION|>--- conflicted
+++ resolved
@@ -276,61 +276,6 @@
 			>;
 		};
 
-		pinctrl_pwm0: pwm0grp {
-			fsl,pins = <
-				VF610_PAD_PTB0__FTM0_CH0		0x1582
-				VF610_PAD_PTB1__FTM0_CH1		0x1582
-				VF610_PAD_PTB2__FTM0_CH2		0x1582
-				VF610_PAD_PTB3__FTM0_CH3		0x1582
-			>;
-		};
-
-		pinctrl_sai2: sai2grp {
-			fsl,pins = <
-				VF610_PAD_PTA16__SAI2_TX_BCLK		0x02ed
-				VF610_PAD_PTA18__SAI2_TX_DATA		0x02ee
-				VF610_PAD_PTA19__SAI2_TX_SYNC		0x02ed
-				VF610_PAD_PTA21__SAI2_RX_BCLK		0x02ed
-				VF610_PAD_PTA22__SAI2_RX_DATA		0x02ed
-				VF610_PAD_PTA23__SAI2_RX_SYNC		0x02ed
-				VF610_PAD_PTB18__EXT_AUDIO_MCLK		0x02ed
-			>;
-		};
-
-		pinctrl_uart1: uart1grp {
-			fsl,pins = <
-				VF610_PAD_PTB4__UART1_TX		0x21a2
-				VF610_PAD_PTB5__UART1_RX		0x21a1
-			>;
-		};
-
-		pinctrl_uart2: uart2grp {
-			fsl,pins = <
-				VF610_PAD_PTB6__UART2_TX		0x21a2
-				VF610_PAD_PTB7__UART2_RX		0x21a1
-			>;
-		};
-	};
-};
-
-&pwm0 {
-	pinctrl-names = "default";
-	pinctrl-0 = <&pinctrl_pwm0>;
-	status = "okay";
-};
-
-&sai2 {
-	#sound-dai-cells = <0>;
-	pinctrl-names = "default";
-	pinctrl-0 = <&pinctrl_sai2>;
-	status = "okay";
-};
-
-<<<<<<< HEAD
-&tcon0 {
-=======
-&iomuxc {
-        vf610-twr {
 		pinctrl_nfc_1: nfcgrp_1 {
 			fsl,pins = <
 			VF610_PAD_PTD31__NF_IO15	0x28df
@@ -357,7 +302,59 @@
 			VF610_PAD_PTC28__NF_CLE		0x28c2
 			>;
 		};
-	};
+
+		pinctrl_pwm0: pwm0grp {
+			fsl,pins = <
+				VF610_PAD_PTB0__FTM0_CH0		0x1582
+				VF610_PAD_PTB1__FTM0_CH1		0x1582
+				VF610_PAD_PTB2__FTM0_CH2		0x1582
+				VF610_PAD_PTB3__FTM0_CH3		0x1582
+			>;
+		};
+
+		pinctrl_sai2: sai2grp {
+			fsl,pins = <
+				VF610_PAD_PTA16__SAI2_TX_BCLK		0x02ed
+				VF610_PAD_PTA18__SAI2_TX_DATA		0x02ee
+				VF610_PAD_PTA19__SAI2_TX_SYNC		0x02ed
+				VF610_PAD_PTA21__SAI2_RX_BCLK		0x02ed
+				VF610_PAD_PTA22__SAI2_RX_DATA		0x02ed
+				VF610_PAD_PTA23__SAI2_RX_SYNC		0x02ed
+				VF610_PAD_PTB18__EXT_AUDIO_MCLK		0x02ed
+			>;
+		};
+
+		pinctrl_uart1: uart1grp {
+			fsl,pins = <
+				VF610_PAD_PTB4__UART1_TX		0x21a2
+				VF610_PAD_PTB5__UART1_RX		0x21a1
+			>;
+		};
+
+		pinctrl_uart2: uart2grp {
+			fsl,pins = <
+				VF610_PAD_PTB6__UART2_TX		0x21a2
+				VF610_PAD_PTB7__UART2_RX		0x21a1
+			>;
+		};
+	};
+};
+
+&pwm0 {
+	pinctrl-names = "default";
+	pinctrl-0 = <&pinctrl_pwm0>;
+	status = "okay";
+};
+
+&sai2 {
+	#sound-dai-cells = <0>;
+	pinctrl-names = "default";
+	pinctrl-0 = <&pinctrl_sai2>;
+	status = "okay";
+};
+
+&tcon0 {
+	status = "okay";
 };
 
 &nfc {
@@ -367,7 +364,6 @@
 	clock-frequency = <33000000>;
 	pinctrl-names = "default";
 	pinctrl-0 = <&pinctrl_nfc_1>;
->>>>>>> 802f1896
 	status = "okay";
 };
 
