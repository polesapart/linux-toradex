--- conflicted
+++ resolved
@@ -348,7 +348,6 @@
 	status = "okay";
 };
 
-<<<<<<< HEAD
 &iomuxc {
 	vf610-twr {
 		pinctrl_nfc_1: nfcgrp_1 {
@@ -390,9 +389,9 @@
 	nand-ecc-step-size = <2048>;
 	pinctrl-names = "default";
 	pinctrl-0 = <&pinctrl_nfc_1>;
-=======
+};
+
 &tcon0 {
->>>>>>> ea9364c9
 	status = "okay";
 };
 
