--- conflicted
+++ resolved
@@ -333,7 +333,6 @@
 	status = "okay";
 };
 
-<<<<<<< HEAD
 &iomuxc {
         vf610-twr {
 		pinctrl_nfc_1: nfcgrp_1 {
@@ -372,9 +371,9 @@
 	clock-frequency = <33000000>;
 	pinctrl-names = "default";
 	pinctrl-0 = <&pinctrl_nfc_1>;
-=======
+};
+
 &tcon0 {
->>>>>>> 4d341c20
 	status = "okay";
 };
 
