/*
 * Copyright 2014 Toradex AG
 *
 * This program is free software; you can redistribute it and/or modify
 * it under the terms of the GNU General Public License as published by
 * the Free Software Foundation; either version 2 of the License, or
 * (at your option) any later version.
 */

#include <dt-bindings/input/input.h>

/ {
	chosen {
		bootargs = "console=ttyLP0,115200";
		stdout-path = "serial0:115200n8";
	};

	clk16m: clk16m {
		compatible = "fixed-clock";
		#clock-cells = <0>;
		clock-frequency = <16000000>;
	};

	bl_on {
		pinctrl-names = "default";
		pinctrl-0 = <&pinctrl_gpio_bl_on>;
		compatible = "gpio-backlight";
		gpios = <&gpio1 13 GPIO_ACTIVE_HIGH>;
		default-on;
	};

	regulators {
		sys_5v0_reg: regulator@0 {
			compatible = "regulator-fixed";
			reg = <0>;
			regulator-name = "5v0";
			regulator-min-microvolt = <5000000>;
			regulator-max-microvolt = <5000000>;
			regulator-always-on;
		};

		/* USBH_PEN */
		usbh_vbus_reg: regulator@1 {
			compatible = "regulator-fixed";
			pinctrl-names = "default";
			pinctrl-0 = <&pinctrl_usbh1_reg>;
			reg = <1>;
			regulator-name = "usbh_vbus";
			regulator-min-microvolt = <5000000>;
			regulator-max-microvolt = <5000000>;
			gpio = <&gpio2 19 GPIO_ACTIVE_LOW>;
			vin-supply = <&sys_5v0_reg>;
		};
	};

	gpio-keys {
		compatible = "gpio-keys";
		pinctrl-names = "default";
		pinctrl-0 = <&pinctrl_gpiokeys>;

		power {
			label = "Wake-Up";
			gpios = <&gpio1 9 GPIO_ACTIVE_HIGH>;
			linux,code = <KEY_WAKEUP>;
			debounce-interval = <10>;
			gpio-key,wakeup;
		};
	};
};

&bl {
	brightness-levels = <0 4 8 16 32 64 128 255>;
	default-brightness-level = <6>;
	status  = "okay";
};

&dcu0 {
	pinctrl-names = "default";
	pinctrl-0 = <&pinctrl_dcu0_1>;
	display = <&display>;
	status = "okay";

	display: display@0 {
		bits-per-pixel = <16>;

		display-timings {
			native-mode = <&timing_vga>;
			/* Standard VGA timing */
			timing_vga: 640x480 {
				clock-frequency = <25175000>;
				hactive = <640>;
				vactive = <480>;
				hback-porch = <40>;
				hfront-porch = <24>;
				vback-porch = <32>;
				vfront-porch = <11>;
				hsync-len = <96>;
				vsync-len = <2>;
				hsync-active = <0>;
				vsync-active = <0>;
				pixelclk-active = <0>;
			};
			/* WVGA Timing, e.g. EDT ET070080DH6 */
			timing_wvga: 800x480 {
				clock-frequency = <33260000>;
				hactive = <800>;
				vactive = <480>;
				hback-porch = <216>;
				hfront-porch = <40>;
				vback-porch = <35>;
				vfront-porch = <10>;
				hsync-len = <128>;
				vsync-len = <2>;
				hsync-active = <0>;
				vsync-active = <0>;
				pixelclk-active = <0>;
			};
			/* WVGA Timing, TouchRevolution Fusion 7" */
			timing_wvga2: 800x480pixclkact {
				clock-frequency = <33260000>;
				hactive = <800>;
				vactive = <480>;
				hback-porch = <216>;
				hfront-porch = <40>;
				vback-porch = <35>;
				vfront-porch = <10>;
				hsync-len = <128>;
				vsync-len = <2>;
				hsync-active = <0>;
				vsync-active = <0>;
				pixelclk-active = <1>;
			};
			/* Standard SVGA timing */
			timing_svga: 800x600 {
				clock-frequency = <40000000>;
				hactive = <800>;
				vactive = <600>;
				hback-porch = <88>;
				hfront-porch = <40>;
				vback-porch = <23>;
				vfront-porch = <1>;
				hsync-len = <128>;
				vsync-len = <4>;
				hsync-active = <1>;
				vsync-active = <1>;
				pixelclk-active = <0>;
			};
			/* TouchRevolution Fusion 10"/CLAA101NC05 10.1 inch */
			timing_wsvga: 1024x600 {
				clock-frequency = <48000000>;
				hactive = <1024>;
				vactive = <600>;
				hback-porch = <104>;
				hfront-porch = <43>;
				vback-porch = <24>;
				vfront-porch = <20>;
				hsync-len = <5>;
				vsync-len = <5>;
				hsync-active = <0>;
				vsync-active = <0>;
				pixelclk-active = <0>;
			};
			/* Standard XGA timing */
			timing_xga: 1024x768 {
				clock-frequency = <65000000>;
				hactive = <1024>;
				vactive = <768>;
				hback-porch = <160>;
				hfront-porch = <24>;
				vback-porch = <29>;
				vfront-porch = <3>;
				hsync-len = <136>;
				vsync-len = <6>;
				hsync-active = <0>;
				vsync-active = <0>;
				pixelclk-active = <0>;
			};
		};
	};
};

&dspi1 {
	status = "okay";

	mcp2515can: can@0 {
		compatible = "microchip,mcp2515";
		pinctrl-names = "default";
		pinctrl-0 = <&pinctrl_can_int>;
		reg = <0>;
		clocks = <&clk16m>;
		spi-max-frequency = <10000000>;
		interrupt-parent = <&gpio1>;
		interrupts = <11 GPIO_ACTIVE_LOW>;
	};
};

&esdhc1 {
	pinctrl-names = "default";
	pinctrl-0 = <&pinctrl_esdhc1>;
	bus-width = <4>;
	status = "okay";
};

&fec1 {
	phy-mode = "rmii";
	pinctrl-names = "default";
	pinctrl-0 = <&pinctrl_fec1>;
	status = "okay";
};

&i2c0 {
	status = "okay";

	/* TouchRevolution Fusion 7 and 10 multi-touch controller */
	touch: touchrevf0710a@10 {
		compatible = "touchrevolution,fusion-f0710a";
		pinctrl-names = "default";
		pinctrl-0 = <&pinctrl_gpiotouch>;
		reg = <0x10>;
		gpios = <&gpio0 30 GPIO_ACTIVE_HIGH /* SO-DIMM 28, Pen down interrupt */
			 &gpio0 23 GPIO_ACTIVE_LOW /* SO-DIMM 30, Reset interrupt */
			>;
		status = "disabled";
	};

	/* M41T0M6 real time clock on carrier board */
	rtc: m41t0m6@68 {
		compatible = "st,m41t00";
		reg = <0x68>;
	};
};

&pwm0 {
	status = "okay";
	pinctrl-0 = <&pinctrl_pwm0_a>;
};

&pwm1 {
	status = "okay";
	pinctrl-0 = <&pinctrl_pwm1_d>;
};

&tcon0 {
	status = "okay";
};

&uart0 {
	status = "okay";
};

&uart1 {
	status = "okay";
};

&uart2 {
	status = "okay";
};

&usbh1 {
	vbus-supply = <&usbh_vbus_reg>;
};

&iomuxc {
	vf610-colibri {
		pinctrl_can_int: can_int {
			fsl,pins = <
				VF610_PAD_PTB21__GPIO_43	0x22ed
			>;
		};

		pinctrl_gpiokeys: gpiokeys {
			fsl,pins = <
				VF610_PAD_PTB19__GPIO_41	0x219d
			>;
		};
<<<<<<< HEAD

		pinctrl_gpiotouch: touchgpios {
			fsl,pins = <
				VF610_PAD_PTB8__GPIO_30		0x6f
				VF610_PAD_PTB1__GPIO_23		0x4f
			>;
		};
=======
>>>>>>> aaa84771
	};
};<|MERGE_RESOLUTION|>--- conflicted
+++ resolved
@@ -273,7 +273,6 @@
 				VF610_PAD_PTB19__GPIO_41	0x219d
 			>;
 		};
-<<<<<<< HEAD
 
 		pinctrl_gpiotouch: touchgpios {
 			fsl,pins = <
@@ -281,7 +280,5 @@
 				VF610_PAD_PTB1__GPIO_23		0x4f
 			>;
 		};
-=======
->>>>>>> aaa84771
 	};
 };