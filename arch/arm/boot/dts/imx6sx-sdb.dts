--- conflicted
+++ resolved
@@ -152,17 +152,17 @@
 		status = "okay";
 	};
 
-<<<<<<< HEAD
-	bt_rfkill {
-		compatible = "fsl,mxc_bt_rfkill";
-		bt-power-gpios = <&gpio4 10 0>;
-=======
 	csi2_v4l2_cap {
 		compatible = "fsl,imx6sx-csi-v4l2", "fsl,imx6sl-csi-v4l2";
 		csi_id = <1>;
->>>>>>> ad0a0872
 		status = "okay";
 	};
+
+        bt_rfkill {
+                compatible = "fsl,mxc_bt_rfkill";
+                bt-power-gpios = <&gpio4 10 0>;
+                status = "okay";
+        };
 };
 
 &csi1 {
