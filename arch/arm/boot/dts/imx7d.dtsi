--- conflicted
+++ resolved
@@ -56,1098 +56,11 @@
 		status = "disabled";
 	};
 
-<<<<<<< HEAD
 	usbmisc2: usbmisc@30b20200 {
 		#index-cells = <1>;
 		compatible = "fsl,imx7d-usbmisc", "fsl,imx6q-usbmisc";
 		reg = <0x30b20200 0x200>;
 	};
-=======
-	soc {
-		#address-cells = <1>;
-		#size-cells = <1>;
-		compatible = "simple-bus";
-		interrupt-parent = <&gpc>;
-		ranges;
-
-		busfreq {
-			compatible = "fsl,imx_busfreq";
-			fsl,max_ddr_freq = <533000000>;
-			clocks = <&clks IMX7D_OSC_24M_CLK>, <&clks IMX7D_MAIN_AXI_ROOT_SRC>,
-				<&clks IMX7D_AHB_CHANNEL_ROOT_SRC>, <&clks IMX7D_PLL_SYS_PFD0_392M_CLK>,
-				<&clks IMX7D_DRAM_ROOT_SRC>, <&clks IMX7D_DRAM_ALT_ROOT_SRC>,
-				<&clks IMX7D_PLL_DRAM_MAIN_CLK>, <&clks IMX7D_DRAM_ALT_ROOT_CLK>,
-				<&clks IMX7D_PLL_SYS_PFD2_270M_CLK>, <&clks IMX7D_PLL_SYS_PFD1_332M_CLK>,
-				<&clks IMX7D_AHB_CHANNEL_ROOT_CLK>, <&clks IMX7D_MAIN_AXI_ROOT_DIV>;
-			clock-names = "osc", "axi_sel", "ahb_sel", "pfd0_392m", "dram_root", "dram_alt_sel",
-					"pll_dram", "dram_alt_root", "pfd2_270m", "pfd1_332m", "ahb", "axi";
-			interrupts = <0 112 0x04>, <0 113 0x04>;
-			interrupt-names = "irq_busfreq_0", "irq_busfreq_1";
-		};
-
-		caam_sm: caam-sm@00100000 {
-			 compatible = "fsl,imx7d-caam-sm", "fsl,imx6q-caam-sm";
-			 reg = <0x00100000 0x3fff>;
-		};
-
-		irq_sec_vio: caam_secvio {
-			compatible = "fsl,imx7d-caam-secvio", "fsl,imx6q-caam-secvio";
-			interrupts = <GIC_SPI 20 IRQ_TYPE_LEVEL_HIGH>;
-			jtag-tamper = "disabled";
-			watchdog-tamper = "enabled";
-			internal-boot-tamper = "enabled";
-			external-pin-tamper = "disabled";
-		};
-
-		pmu {
-			compatible = "arm,cortex-a7-pmu";
-			interrupts = <GIC_SPI 92 IRQ_TYPE_LEVEL_HIGH>;
-			status = "disabled";
-		};
-
-		ocrams_ddr: sram@00900000 {
-			compatible = "fsl,ddr-lpm-sram";
-			reg = <0x00900000 0x1000>;
-			clocks = <&clks IMX7D_OCRAM_CLK>;
-		};
-
-		ocram: sram@901000 {
-			compatible = "mmio-sram";
-			reg = <0x00901000 0x1f000>;
-			clocks = <&clks IMX7D_OCRAM_CLK>;
-		};
-
-		ocrams: sram@00180000 {
-			compatible = "fsl,lpm-sram";
-			reg = <0x00180000 0x8000>;
-			clocks = <&clks IMX7D_OCRAM_S_CLK>;
-			status = "disabled";
-		};
-
-		ocrams_mf: sram-mf@00900000 {
-			compatible = "fsl,mega-fast-sram";
-			reg = <0x00900000 0x20000>;
-			clocks = <&clks IMX7D_OCRAM_CLK>;
-		};
-
-		dma_apbh: dma-apbh@33000000 {
-			compatible = "fsl,imx7d-dma-apbh", "fsl,imx28-dma-apbh";
-			reg = <0x33000000 0x2000>;
-			interrupts = <GIC_SPI 12 IRQ_TYPE_LEVEL_HIGH>,
-				     <GIC_SPI 12 IRQ_TYPE_LEVEL_HIGH>,
-				     <GIC_SPI 12 IRQ_TYPE_LEVEL_HIGH>,
-				     <GIC_SPI 12 IRQ_TYPE_LEVEL_HIGH>;
-			interrupt-names = "gpmi0", "gpmi1", "gpmi2", "gpmi3";
-			#dma-cells = <1>;
-			dma-channels = <4>;
-			clocks = <&clks IMX7D_NAND_USDHC_BUS_ROOT_CLK>,
-				<&clks IMX7D_NAND_ROOT_CLK>;
-			clock-names = "dma_apbh_bch", "dma_apbh_io";
-		};
-
-		gpmi: gpmi-nand@33002000{
-			compatible = "fsl,imx7d-gpmi-nand";
-			#address-cells = <1>;
-			#size-cells = <1>;
-			reg = <0x33002000 0x2000>, <0x33004000 0x4000>;
-			reg-names = "gpmi-nand", "bch";
-			interrupts = <GIC_SPI 14 IRQ_TYPE_LEVEL_HIGH>;
-			interrupt-names = "bch";
-			clocks = <&clks IMX7D_NAND_ROOT_CLK>,
-				<&clks IMX7D_NAND_USDHC_BUS_ROOT_CLK>;
-			clock-names = "gpmi_io", "gpmi_bch_apb";
-			dmas = <&dma_apbh 0>;
-			dma-names = "rx-tx";
-			status = "disabled";
-		};
-
-		aips1: aips-bus@30000000 {
-			compatible = "fsl,aips-bus", "simple-bus";
-			#address-cells = <1>;
-			#size-cells = <1>;
-			reg = <0x30000000 0x400000>;
-			ranges;
-
-			gpio1: gpio@30200000 {
-				compatible = "fsl,imx7d-gpio", "fsl,imx35-gpio";
-				reg = <0x30200000 0x10000>;
-				interrupts = <GIC_SPI 64 IRQ_TYPE_LEVEL_HIGH>, /* GPIO1_INT15_0 */
-					     <GIC_SPI 65 IRQ_TYPE_LEVEL_HIGH>; /* GPIO1_INT31_16 */
-				gpio-controller;
-				#gpio-cells = <2>;
-				interrupt-controller;
-				#interrupt-cells = <2>;
-			};
-
-			gpio2: gpio@30210000 {
-				compatible = "fsl,imx7d-gpio", "fsl,imx35-gpio";
-				reg = <0x30210000 0x10000>;
-				interrupts = <GIC_SPI 66 IRQ_TYPE_LEVEL_HIGH>,
-					<GIC_SPI 67 IRQ_TYPE_LEVEL_HIGH>;
-				gpio-controller;
-				#gpio-cells = <2>;
-				interrupt-controller;
-				#interrupt-cells = <2>;
-			};
-
-			gpio3: gpio@30220000 {
-				compatible = "fsl,imx7d-gpio", "fsl,imx35-gpio";
-				reg = <0x30220000 0x10000>;
-				interrupts = <GIC_SPI 68 IRQ_TYPE_LEVEL_HIGH>,
-					<GIC_SPI 69 IRQ_TYPE_LEVEL_HIGH>;
-				gpio-controller;
-				#gpio-cells = <2>;
-				interrupt-controller;
-				#interrupt-cells = <2>;
-			};
-
-			gpio4: gpio@30230000 {
-				compatible = "fsl,imx7d-gpio", "fsl,imx35-gpio";
-				reg = <0x30230000 0x10000>;
-				interrupts = <GIC_SPI 70 IRQ_TYPE_LEVEL_HIGH>,
-						<GIC_SPI 71 IRQ_TYPE_LEVEL_HIGH>;
-				gpio-controller;
-				#gpio-cells = <2>;
-				interrupt-controller;
-				#interrupt-cells = <2>;
-			};
-
-			gpio5: gpio@30240000 {
-				compatible = "fsl,imx7d-gpio", "fsl,imx35-gpio";
-				reg = <0x30240000 0x10000>;
-				interrupts = <GIC_SPI 72 IRQ_TYPE_LEVEL_HIGH>,
-					<GIC_SPI 73 IRQ_TYPE_LEVEL_HIGH>;
-				gpio-controller;
-				#gpio-cells = <2>;
-				interrupt-controller;
-				#interrupt-cells = <2>;
-			};
-
-			gpio6: gpio@30250000 {
-				compatible = "fsl,imx7d-gpio", "fsl,imx35-gpio";
-				reg = <0x30250000 0x10000>;
-				interrupts = <GIC_SPI 74 IRQ_TYPE_LEVEL_HIGH>,
-					<GIC_SPI 75 IRQ_TYPE_LEVEL_HIGH>;
-				gpio-controller;
-				#gpio-cells = <2>;
-				interrupt-controller;
-				#interrupt-cells = <2>;
-			};
-
-			gpio7: gpio@30260000 {
-				compatible = "fsl,imx7d-gpio", "fsl,imx35-gpio";
-				reg = <0x30260000 0x10000>;
-				interrupts = <GIC_SPI 76 IRQ_TYPE_LEVEL_HIGH>,
-					<GIC_SPI 77 IRQ_TYPE_LEVEL_HIGH>;
-				gpio-controller;
-				#gpio-cells = <2>;
-				interrupt-controller;
-				#interrupt-cells = <2>;
-			};
-
-			iomuxc_lpsr_gpr: lpsr-gpr@30270000 {
-				compatible = "fsl,imx7d-lpsr-gpr";
-				reg = <0x30270000 0x10000>;
-			};
-
-			wdog1: wdog@30280000 {
-				compatible = "fsl,imx7d-wdt", "fsl,imx21-wdt";
-				reg = <0x30280000 0x10000>;
-				interrupts = <GIC_SPI 78 IRQ_TYPE_LEVEL_HIGH>;
-				clocks = <&clks IMX7D_WDOG1_ROOT_CLK>;
-			};
-
-			wdog2: wdog@30290000 {
-				compatible = "fsl,imx7d-wdt", "fsl,imx21-wdt";
-				reg = <0x30290000 0x10000>;
-				interrupts = <GIC_SPI 79 IRQ_TYPE_LEVEL_HIGH>;
-				clocks = <&clks IMX7D_WDOG2_ROOT_CLK>;
-				status = "disabled";
-			};
-
-			wdog3: wdog@302a0000 {
-				compatible = "fsl,imx7d-wdt", "fsl,imx21-wdt";
-				reg = <0x302a0000 0x10000>;
-				interrupts = <GIC_SPI 10 IRQ_TYPE_LEVEL_HIGH>;
-				clocks = <&clks IMX7D_WDOG3_ROOT_CLK>;
-				status = "disabled";
-			};
-
-			wdog4: wdog@302b0000 {
-				compatible = "fsl,imx7d-wdt", "fsl,imx21-wdt";
-				reg = <0x302b0000 0x10000>;
-				interrupts = <GIC_SPI 109 IRQ_TYPE_LEVEL_HIGH>;
-				clocks = <&clks IMX7D_WDOG4_ROOT_CLK>;
-				status = "disabled";
-			};
-
-			iomuxc_lpsr: iomuxc-lpsr@302c0000 {
-				compatible = "fsl,imx7d-iomuxc-lpsr";
-				reg = <0x302c0000 0x10000>;
-				fsl,input-sel = <&iomuxc>;
-			};
-
-			gpt1: gpt@302d0000 {
-				compatible = "fsl,imx7d-gpt", "fsl,imx31-gpt";
-				reg = <0x302d0000 0x10000>;
-				interrupts = <GIC_SPI 55 IRQ_TYPE_LEVEL_HIGH>;
-				clocks = <&clks IMX7D_GPT1_ROOT_CLK>,
-					<&clks IMX7D_GPT1_ROOT_CLK>,
-					<&clks IMX7D_GPT_3M_CLK>;
-				clock-names = "ipg", "per", "osc_per";
-			};
-
-			gpt2: gpt@302e0000 {
-				compatible = "fsl,imx7d-gpt", "fsl,imx31-gpt";
-				reg = <0x302e0000 0x10000>;
-				interrupts = <GIC_SPI 54 IRQ_TYPE_LEVEL_HIGH>;
-				clocks = <&clks IMX7D_CLK_DUMMY>,
-					<&clks IMX7D_GPT2_ROOT_CLK>;
-				clock-names = "ipg", "per";
-				status = "disabled";
-			};
-
-			gpt3: gpt@302f0000 {
-				compatible = "fsl,imx7d-gpt", "fsl,imx31-gpt";
-				reg = <0x302f0000 0x10000>;
-				interrupts = <GIC_SPI 53 IRQ_TYPE_LEVEL_HIGH>;
-				clocks = <&clks IMX7D_CLK_DUMMY>,
-					<&clks IMX7D_GPT3_ROOT_CLK>;
-				clock-names = "ipg", "per";
-				status = "disabled";
-			};
-
-			gpt4: gpt@30300000 {
-				compatible = "fsl,imx7d-gpt", "fsl,imx31-gpt";
-				reg = <0x30300000 0x10000>;
-				interrupts = <GIC_SPI 52 IRQ_TYPE_LEVEL_HIGH>;
-				clocks = <&clks IMX7D_CLK_DUMMY>,
-					<&clks IMX7D_GPT4_ROOT_CLK>;
-				clock-names = "ipg", "per";
-				status = "disabled";
-			};
-
-			kpp: kpp@30320000 {
-				compatible = "fsl,imx7d-kpp", "fsl,imx21-kpp";
-				reg = <0x30320000 0x10000>;
-				interrupts = <GIC_SPI 80 IRQ_TYPE_LEVEL_HIGH>;
-				clocks = <&clks IMX7D_CLK_DUMMY>;
-				status = "disabled";
-			};
-
-			iomuxc: iomuxc@30330000 {
-				compatible = "fsl,imx7d-iomuxc";
-				reg = <0x30330000 0x10000>;
-			};
-
-			gpr: iomuxc-gpr@30340000 {
-				compatible = "fsl,imx7d-iomuxc-gpr", "syscon";
-				reg = <0x30340000 0x10000>;
-			};
-
-			mqs: mqs {
-				compatible = "fsl,imx6sx-mqs";
-				gpr = <&gpr>;
-				status = "disabled";
-			};
-
-			ocotp: ocotp-ctrl@30350000 {
-				compatible = "fsl,imx7d-ocotp", "syscon";
-				reg = <0x30350000 0x10000>;
-				clocks = <&clks IMX7D_OCOTP_CLK>;
-			};
-
-			anatop: anatop@30360000 {
-				compatible = "fsl,imx7d-anatop", "fsl,imx6q-anatop",
-					"syscon", "simple-bus";
-				reg = <0x30360000 0x10000>;
-				interrupts = <GIC_SPI 49 IRQ_TYPE_LEVEL_HIGH>,
-					<GIC_SPI 51 IRQ_TYPE_LEVEL_HIGH>;
-
-				reg_1p0d: regulator-vdd1p0d@210 {
-					compatible = "fsl,anatop-regulator";
-					regulator-name = "vdd1p0d";
-					regulator-min-microvolt = <800000>;
-					regulator-max-microvolt = <1200000>;
-					anatop-reg-offset = <0x210>;
-					anatop-vol-bit-shift = <8>;
-					anatop-vol-bit-width = <5>;
-					anatop-min-bit-val = <8>;
-					anatop-min-voltage = <800000>;
-					anatop-max-voltage = <1200000>;
-					anatop-enable-bit = <0>;
-				};
-
-				reg_1p2: regulator-vdd1p2@220 {
-					compatible = "fsl,anatop-regulator";
-					regulator-name = "vdd1p2";
-					regulator-min-microvolt = <1100000>;
-					regulator-max-microvolt = <1300000>;
-					anatop-reg-offset = <0x220>;
-					anatop-vol-bit-shift = <8>;
-					anatop-vol-bit-width = <5>;
-					anatop-min-bit-val = <8>;
-					anatop-min-voltage = <1100000>;
-					anatop-max-voltage = <1300000>;
-					anatop-enable-bit = <31>;
-				};
-			};
-
-			tempmon: tempmon {
-				compatible = "fsl,imx7d-tempmon";
-				interrupts = <GIC_SPI 49 IRQ_TYPE_LEVEL_HIGH>;
-				fsl,tempmon =<&anatop>;
-				fsl,tempmon-data = <&ocotp>;
-				clocks = <&clks IMX7D_PLL_SYS_MAIN_CLK>;
-			};
-
-			caam_snvs: caam-snvs@30370000 {
-				compatible = "fsl,imx6q-caam-snvs";
-				reg = <0x30370000 0x10000>;
-			};
-
-			snvs: snvs@30370000 {
-				compatible = "fsl,sec-v4.0-mon","syscon", "simple-mfd";
-				reg = <0x30370000 0x10000>;
-
-				snvs_rtc: snvs-rtc-lp{
-					compatible = "fsl,sec-v4.0-mon-rtc-lp";
-					regmap =<&snvs>;
-					offset = <0x34>;
-					interrupts = <GIC_SPI 19 IRQ_TYPE_LEVEL_HIGH>,
-						<GIC_SPI 20 IRQ_TYPE_LEVEL_HIGH>;
-				};
-
-				snvs_pwrkey: snvs-powerkey {
-					compatible = "fsl,sec-v4.0-pwrkey";
-					regmap = <&snvs>;
-					interrupts = <GIC_SPI 4 IRQ_TYPE_LEVEL_HIGH>;
-					linux,keycode = <KEY_POWER>;
-					wakeup;
-				};
-
-				snvs_poweroff: snvs-poweroff {
-					compatible = "syscon-poweroff";
-					regmap = <&snvs>;
-					offset = <0x38>;
-					mask = <0x61>;
-				};
-			};
-
-			clks: ccm@30380000 {
-				compatible = "fsl,imx7d-ccm";
-				reg = <0x30380000 0x10000>;
-				interrupts = <GIC_SPI 85 IRQ_TYPE_LEVEL_HIGH>,
-					<GIC_SPI 86 IRQ_TYPE_LEVEL_HIGH>;
-				#clock-cells = <1>;
-				clocks = <&ckil>, <&osc>;
-				clock-names = "ckil", "osc";
-			};
-
-			src: src@30390000 {
-				compatible = "fsl,imx7d-src", "fsl,imx51-src", "syscon";
-				reg = <0x30390000 0x10000>;
-				interrupts = <GIC_SPI 89 IRQ_TYPE_LEVEL_HIGH>;
-				#reset-cells = <1>;
-			};
-
-			gpc: gpc@303a0000 {
-				compatible = "fsl,imx7d-gpc";
-				reg = <0x303a0000 0x10000>;
-				interrupt-controller;
-				interrupts = <GIC_SPI 87 IRQ_TYPE_LEVEL_HIGH>;
-				#interrupt-cells = <3>;
-				interrupt-parent = <&intc>;
-				fsl,mf-mix-wakeup-irq = <0x54010000 0xc00 0x0 0x1040640>;
-				mipi-phy-supply = <&reg_1p0d>;
-				pcie-phy-supply = <&reg_1p0d>;
-				vcc-supply = <&reg_1p2>;
-			};
-		};
-
-		aips2: aips-bus@30400000 {
-			compatible = "fsl,aips-bus", "simple-bus";
-			#address-cells = <1>;
-			#size-cells = <1>;
-			reg = <0x30400000 0x400000>;
-			ranges;
-
-			adc1: adc@30610000 {
-				compatible = "fsl,imx7d-adc";
-				reg = <0x30610000 0x10000>;
-				interrupts = <GIC_SPI 98 IRQ_TYPE_LEVEL_HIGH>;
-				clocks = <&clks IMX7D_ADC_ROOT_CLK>;
-				num-channels = <4>;
-				clock-names = "adc";
-				status = "disabled";
-			};
-
-			adc2: adc@30620000 {
-				compatible = "fsl,imx7d-adc";
-				reg = <0x30620000 0x10000>;
-				interrupts = <GIC_SPI 99 IRQ_TYPE_LEVEL_HIGH>;
-				clocks = <&clks IMX7D_ADC_ROOT_CLK>;
-				num-channels = <4>;
-				clock-names = "adc";
-				status = "disabled";
-			};
-
-			ecspi4: ecspi@30630000 {
-				#address-cells = <1>;
-				#size-cells = <0>;
-				compatible = "fsl,imx7d-ecspi", "fsl,imx6sx-ecspi", "fsl,imx51-ecspi";
-				reg = <0x30630000 0x10000>;
-				interrupts = <GIC_SPI 34 IRQ_TYPE_LEVEL_HIGH>;
-				clocks = <&clks IMX7D_ECSPI4_ROOT_CLK>,
-					<&clks IMX7D_ECSPI4_ROOT_CLK>;
-				clock-names = "ipg", "per";
-				status = "disabled";
-			};
-
-			flextimer1: flextimer@30640000 {
-				compatible = "fsl,imx7d-flextimer";
-				reg = <0x30640000 0x10000>;
-				interrupts = <GIC_SPI 17 IRQ_TYPE_LEVEL_HIGH>;
-				status = "disabled";
-			};
-
-			flextimer2: flextimer@30650000 {
-				compatible = "fsl,imx7d-flextimer";
-				reg = <0x30650000 0x10000>;
-				interrupts = <GIC_SPI 18 IRQ_TYPE_LEVEL_HIGH>;
-				status = "disabled";
-			};
-
-			pwm1: pwm@30660000 {
-				compatible = "fsl,imx7d-pwm", "fsl,imx27-pwm";
-				reg = <0x30660000 0x10000>;
-				interrupts = <GIC_SPI 81 IRQ_TYPE_LEVEL_HIGH>;
-				clocks = <&clks IMX7D_PWM1_ROOT_CLK>,
-					<&clks IMX7D_PWM1_ROOT_CLK>;
-				clock-names = "ipg", "per";
-				#pwm-cells = <2>;
-				status = "disabled";
-			};
-
-			pwm2: pwm@30670000 {
-				compatible = "fsl,imx7d-pwm", "fsl,imx27-pwm";
-				reg = <0x30670000 0x10000>;
-				interrupts = <GIC_SPI 82 IRQ_TYPE_LEVEL_HIGH>;
-				clocks = <&clks IMX7D_PWM2_ROOT_CLK>,
-					<&clks IMX7D_PWM2_ROOT_CLK>;
-				clock-names = "ipg", "per";
-				#pwm-cells = <2>;
-				status = "disabled";
-			};
-
-			pwm3: pwm@30680000 {
-				compatible = "fsl,imx7d-pwm", "fsl,imx27-pwm";
-				reg = <0x30680000 0x10000>;
-				interrupts = <GIC_SPI 83 IRQ_TYPE_LEVEL_HIGH>;
-				clocks = <&clks IMX7D_PWM3_ROOT_CLK>,
-					<&clks IMX7D_PWM3_ROOT_CLK>;
-				clock-names = "ipg", "per";
-				#pwm-cells = <2>;
-				status = "disabled";
-			};
-
-			pwm4: pwm@30690000 {
-				compatible = "fsl,imx7d-pwm", "fsl,imx27-pwm";
-				reg = <0x30690000 0x10000>;
-				interrupts = <GIC_SPI 84 IRQ_TYPE_LEVEL_HIGH>;
-				clocks = <&clks IMX7D_PWM4_ROOT_CLK>,
-					<&clks IMX7D_PWM4_ROOT_CLK>;
-				clock-names = "ipg", "per";
-				#pwm-cells = <2>;
-				status = "disabled";
-			};
-
-			system_counter_rd: system-counter-rd@306a0000 {
-				compatible = "fsl,imx7d-system-counter-rd";
-				reg = <0x306a0000 0x10000>;
-				status = "disabled";
-			};
-
-			system_counter_cmp: system-counter-cmp@306b0000 {
-				compatible = "fsl,imx7d-system-counter-cmp";
-				reg = <0x306b0000 0x10000>;
-				status = "disabled";
-			};
-
-			system_counter_ctrl: system-counter-ctrl@306c0000 {
-				compatible = "fsl,imx7d-system-counter-ctrl";
-				reg = <0x306c0000 0x10000>;
-				interrupts = <GIC_SPI 47 IRQ_TYPE_LEVEL_HIGH>,
-					<GIC_SPI 48 IRQ_TYPE_LEVEL_HIGH>;
-				status = "disabled";
-			};
-
-			epdc: epdc@306f0000 {
-				compatible = "fsl,imx7d-epdc";
-				interrupts = <GIC_SPI 117 IRQ_TYPE_LEVEL_HIGH>;
-				reg = <0x306f0000 0x10000>;
-				clocks = <&clks IMX7D_CLK_DUMMY>, <&clks IMX7D_EPDC_PIXEL_ROOT_CLK>;
-				clock-names = "epdc_axi", "epdc_pix";
-				epdc-ram = <&gpr 0x4 30>;
-				status = "disabled";
-			};
-
-			epxp: epxp@30700000 {
-				compatible = "fsl,imx7d-pxp-dma";
-				interrupts = <GIC_SPI 8 IRQ_TYPE_LEVEL_HIGH>,
-					<GIC_SPI 46 IRQ_TYPE_LEVEL_HIGH>;
-				reg = <0x30700000 0x10000>;
-				clocks = <&clks IMX7D_PXP_IPG_CLK>, <&clks IMX7D_PXP_AXI_CLK>;
-				clock-names = "pxp_ipg", "pxp_axi";
-				status = "disabled";
-			};
-
-			csi1: csi@30710000 {
-				compatible = "fsl,imx7d-csi", "fsl,imx6s-csi";
-				reg = <0x30710000 0x10000>;
-				interrupts = <GIC_SPI 7 IRQ_TYPE_LEVEL_HIGH>;
-				clocks = <&clks IMX7D_CLK_DUMMY>,
-					<&clks IMX7D_CSI_MCLK_ROOT_CLK>,
-					<&clks IMX7D_CLK_DUMMY>;
-				clock-names = "disp-axi", "csi_mclk", "disp_dcic";
-				status = "disabled";
-			};
-
-			lcdif: lcdif@30730000 {
-				compatible = "fsl,imx7d-lcdif", "fsl,imx28-lcdif";
-				reg = <0x30730000 0x10000>;
-				interrupts = <GIC_SPI 5 IRQ_TYPE_LEVEL_HIGH>;
-				clocks = <&clks IMX7D_LCDIF_PIXEL_ROOT_CLK>,
-					<&clks IMX7D_CLK_DUMMY>,
-					<&clks IMX7D_CLK_DUMMY>;
-				clock-names = "pix", "axi", "disp_axi";
-				status = "disabled";
-			};
-
-			mipi_csi: mipi-csi@30750000 {
-				compatible = "fsl,imx7d-mipi-csi";
-				reg = <0x30750000 0x10000>;
-				interrupts = <GIC_SPI 25 IRQ_TYPE_LEVEL_HIGH>;
-				clocks = <&clks IMX7D_MIPI_CSI_ROOT_CLK>,
-						<&clks IMX7D_MIPI_DPHY_ROOT_CLK>;
-				clock-names = "mipi_clk", "phy_clk";
-				mipi-phy-supply = <&reg_1p0d>;
-				csis-phy-reset = <&src 0x28 2>;
-				bus-width = <4>;
-				status = "disabled";
-			};
-
-			mipi_dsi: mipi-dsi@30760000 {
-				compatible = "fsl,imx7d-mipi-dsi";
-				reg = <0x30760000 0x10000>;
-				interrupts = <GIC_SPI 41 IRQ_TYPE_LEVEL_HIGH>;
-				clocks = <&clks IMX7D_MIPI_DSI_ROOT_CLK>,
-					<&clks IMX7D_MIPI_DPHY_ROOT_CLK>;
-				clock-names = "mipi_cfg_clk", "mipi_pllref_clk";
-				mipi-phy-supply = <&reg_1p0d>;
-				status = "disabled";
-			};
-
-			ddrc: ddrc@307a0000 {
-				compatible = "fsl,imx7-ddrc";
-				reg = <0x307a0000 0x10000>;
-			};
-		};
-
-		aips3: aips-bus@30800000 {
-			compatible = "fsl,aips-bus", "simple-bus";
-			#address-cells = <1>;
-			#size-cells = <1>;
-			reg = <0x30800000 0x400000>;
-			ranges;
-
-			spba-bus@30800000 {
-				compatible = "fsl,spba-bus", "simple-bus";
-				#address-cells = <1>;
-				#size-cells = <1>;
-				reg = <0x30800000 0x100000>;
-				ranges;
-
-				ecspi1: ecspi@30820000 {
-					#address-cells = <1>;
-					#size-cells = <0>;
-					compatible = "fsl,imx7d-ecspi", "fsl,imx6sx-ecspi", "fsl,imx51-ecspi";
-					reg = <0x30820000 0x10000>;
-					interrupts = <GIC_SPI 31 IRQ_TYPE_LEVEL_HIGH>;
-					clocks = <&clks IMX7D_ECSPI1_ROOT_CLK>,
-						<&clks IMX7D_ECSPI1_ROOT_CLK>;
-					clock-names = "ipg", "per";
-					dmas = <&sdma 0 7 1>, <&sdma 1 7 2>;
-					dma-names = "rx", "tx";
-					status = "disabled";
-				};
-
-				ecspi2: ecspi@30830000 {
-					#address-cells = <1>;
-					#size-cells = <0>;
-					compatible = "fsl,imx7d-ecspi", "fsl,imx6sx-ecspi", "fsl,imx51-ecspi";
-					reg = <0x30830000 0x10000>;
-					interrupts = <GIC_SPI 32 IRQ_TYPE_LEVEL_HIGH>;
-					clocks = <&clks IMX7D_ECSPI2_ROOT_CLK>,
-						<&clks IMX7D_ECSPI2_ROOT_CLK>;
-					clock-names = "ipg", "per";
-					dmas = <&sdma 2 7 1>, <&sdma 3 7 2>;
-					dma-names = "rx", "tx";
-					status = "disabled";
-				};
-
-				ecspi3: ecspi@30840000 {
-					#address-cells = <1>;
-					#size-cells = <0>;
-					compatible = "fsl,imx7d-ecspi", "fsl,imx6sx-ecspi", "fsl,imx51-ecspi";
-					reg = <0x30840000 0x10000>;
-					interrupts = <GIC_SPI 33 IRQ_TYPE_LEVEL_HIGH>;
-					clocks = <&clks IMX7D_ECSPI3_ROOT_CLK>,
-						<&clks IMX7D_ECSPI3_ROOT_CLK>;
-					clock-names = "ipg", "per";
-					dmas = <&sdma 4 7 1>, <&sdma 5 7 2>;
-					dma-names = "rx", "tx";
-					status = "disabled";
-				};
-
-				uart1: serial@30860000 {
-					compatible = "fsl,imx7d-uart",
-						     "fsl,imx6q-uart", "fsl,imx21-uart";
-					reg = <0x30860000 0x10000>;
-					interrupts = <GIC_SPI 26 IRQ_TYPE_LEVEL_HIGH>;
-					clocks = <&clks IMX7D_UART1_ROOT_CLK>,
-						<&clks IMX7D_UART1_ROOT_CLK>;
-					clock-names = "ipg", "per";
-					dmas = <&sdma 22 4 0>, <&sdma 23 4 0>;
-					dma-names = "rx", "tx";
-					status = "disabled";
-				};
-
-				uart2: serial@30890000 {
-					compatible = "fsl,imx7d-uart",
-						     "fsl,imx6q-uart", "fsl,imx21-uart";
-					reg = <0x30890000 0x10000>;
-					interrupts = <GIC_SPI 27 IRQ_TYPE_LEVEL_HIGH>;
-					clocks = <&clks IMX7D_UART2_ROOT_CLK>,
-						<&clks IMX7D_UART2_ROOT_CLK>;
-					clock-names = "ipg", "per";
-					dmas = <&sdma 24 4 0>, <&sdma 25 4 0>;
-					dma-names = "rx", "tx";
-					status = "disabled";
-				};
-
-				uart3: serial@30880000 {
-					compatible = "fsl,imx7d-uart",
-						     "fsl,imx6q-uart", "fsl,imx21-uart";
-					reg = <0x30880000 0x10000>;
-					interrupts = <GIC_SPI 28 IRQ_TYPE_LEVEL_HIGH>;
-					clocks = <&clks IMX7D_UART3_ROOT_CLK>,
-						<&clks IMX7D_UART3_ROOT_CLK>;
-					clock-names = "ipg", "per";
-					dmas = <&sdma 26 4 0>, <&sdma 27 4 0>;
-					dma-names = "rx", "tx";
-					status = "disabled";
-				};
-
-				sai1: sai@308a0000 {
-					#sound-dai-cells = <0>;
-					compatible = "fsl,imx7d-sai",
-						     "fsl,imx6sx-sai";
-					reg = <0x308a0000 0x10000>;
-					interrupts = <GIC_SPI 95 IRQ_TYPE_LEVEL_HIGH>;
-					clocks = <&clks IMX7D_SAI1_IPG_CLK>,
-						<&clks IMX7D_CLK_DUMMY>,
-						<&clks IMX7D_SAI1_ROOT_CLK>,
-						<&clks IMX7D_CLK_DUMMY>, <&clks IMX7D_CLK_DUMMY>;
-					clock-names = "bus", "mclk0", "mclk1", "mclk2", "mclk3";
-					dma-names = "rx", "tx";
-					dmas = <&sdma 8 24 0>, <&sdma 9 24 0>;
-					status = "disabled";
-				};
-
-				sai2: sai@308b0000 {
-					#sound-dai-cells = <0>;
-					compatible = "fsl,imx7d-sai",
-						     "fsl,imx6sx-sai";
-					reg = <0x308b0000 0x10000>;
-					interrupts = <GIC_SPI 96 IRQ_TYPE_LEVEL_HIGH>;
-					clocks = <&clks IMX7D_SAI2_IPG_CLK>,
-						<&clks IMX7D_CLK_DUMMY>,
-						<&clks IMX7D_SAI2_ROOT_CLK>,
-						<&clks IMX7D_CLK_DUMMY>, <&clks IMX7D_CLK_DUMMY>;
-					clock-names = "bus", "mclk0", "mclk1", "mclk2", "mclk3";
-					dma-names = "rx", "tx";
-					dmas = <&sdma 10 24 0>, <&sdma 11 24 0>;
-					status = "disabled";
-				};
-
-				sai3: sai@308c0000 {
-					#sound-dai-cells = <0>;
-					compatible = "fsl,imx7d-sai",
-						     "fsl,imx6sx-sai";
-					reg = <0x308c0000 0x10000>;
-					interrupts = <GIC_SPI 50 IRQ_TYPE_LEVEL_HIGH>;
-					clocks = <&clks IMX7D_SAI3_IPG_CLK>,
-						<&clks IMX7D_CLK_DUMMY>,
-						<&clks IMX7D_SAI3_ROOT_CLK>,
-						<&clks IMX7D_CLK_DUMMY>, <&clks IMX7D_CLK_DUMMY>;
-					clock-names = "bus", "mclk0", "mclk1", "mclk2", "mclk3";
-					dma-names = "rx", "tx";
-					dmas = <&sdma 12 24 0>, <&sdma 13 24 0>;
-					status = "disabled";
-				};
-			};
-
-			crypto: caam@30900000 {
-				compatible = "fsl,imx7d-caam", "fsl,sec-v4.0";
-				#address-cells = <1>;
-				#size-cells = <1>;
-				reg = <0x30900000 0x40000>;
-				ranges = <0 0x30900000 0x40000>;
-				interrupts = <GIC_SPI 91 IRQ_TYPE_LEVEL_HIGH>;
-				clocks = <&clks IMX7D_CAAM_CLK>,
-					<&clks IMX7D_AHB_CHANNEL_ROOT_CLK>;
-				clock-names = "caam_ipg", "caam_aclk";
-
-				sec_jr0: jr0@1000 {
-					 compatible = "fsl,sec-v4.0-job-ring";
-					 reg = <0x1000 0x1000>;
-					 interrupts = <GIC_SPI 105 IRQ_TYPE_LEVEL_HIGH>;
-				};
-
-				sec_jr1: jr1@2000 {
-					 compatible = "fsl,sec-v4.0-job-ring";
-					 reg = <0x2000 0x1000>;
-					 interrupts = <GIC_SPI 106 IRQ_TYPE_LEVEL_HIGH>;
-				};
-
-				sec_jr2: jr2@3000 {
-					 compatible = "fsl,sec-v4.0-job-ring";
-					 reg = <0x3000 0x1000>;
-					 interrupts = <GIC_SPI 114 IRQ_TYPE_LEVEL_HIGH>;
-				};
-			};
-
-			flexcan1: can@30a00000 {
-				compatible = "fsl,imx7d-flexcan", "fsl,imx6q-flexcan";
-				reg = <0x30a00000 0x10000>;
-				interrupts = <GIC_SPI 110 IRQ_TYPE_LEVEL_HIGH>;
-				clocks = <&clks IMX7D_CLK_DUMMY>,
-					<&clks IMX7D_CAN1_ROOT_CLK>;
-				clock-names = "ipg", "per";
-				stop-mode = <&gpr 0x10 1 0x10 17>;
-				status = "disabled";
-			};
-
-			flexcan2: can@30a10000 {
-				compatible = "fsl,imx7d-flexcan", "fsl,imx6q-flexcan";
-				reg = <0x30a10000 0x10000>;
-				interrupts = <GIC_SPI 111 IRQ_TYPE_LEVEL_HIGH>;
-				clocks = <&clks IMX7D_CLK_DUMMY>,
-					<&clks IMX7D_CAN2_ROOT_CLK>;
-				clock-names = "ipg", "per";
-				stop-mode = <&gpr 0x10 2 0x10 18>;
-				status = "disabled";
-			};
-
-			i2c1: i2c@30a20000 {
-				#address-cells = <1>;
-				#size-cells = <0>;
-				compatible = "fsl,imx7d-i2c", "fsl,imx21-i2c";
-				reg = <0x30a20000 0x10000>;
-				interrupts = <GIC_SPI 35 IRQ_TYPE_LEVEL_HIGH>;
-				clocks = <&clks IMX7D_I2C1_ROOT_CLK>;
-				status = "disabled";
-			};
-
-			i2c2: i2c@30a30000 {
-				#address-cells = <1>;
-				#size-cells = <0>;
-				compatible = "fsl,imx7d-i2c", "fsl,imx21-i2c";
-				reg = <0x30a30000 0x10000>;
-				interrupts = <GIC_SPI 36 IRQ_TYPE_LEVEL_HIGH>;
-				clocks = <&clks IMX7D_I2C2_ROOT_CLK>;
-				status = "disabled";
-			};
-
-			i2c3: i2c@30a40000 {
-				#address-cells = <1>;
-				#size-cells = <0>;
-				compatible = "fsl,imx7d-i2c", "fsl,imx21-i2c";
-				reg = <0x30a40000 0x10000>;
-				interrupts = <GIC_SPI 37 IRQ_TYPE_LEVEL_HIGH>;
-				clocks = <&clks IMX7D_I2C3_ROOT_CLK>;
-				status = "disabled";
-			};
-
-			i2c4: i2c@30a50000 {
-				#address-cells = <1>;
-				#size-cells = <0>;
-				compatible = "fsl,imx7d-i2c", "fsl,imx21-i2c";
-				reg = <0x30a50000 0x10000>;
-				interrupts = <GIC_SPI 38 IRQ_TYPE_LEVEL_HIGH>;
-				clocks = <&clks IMX7D_I2C4_ROOT_CLK>;
-				status = "disabled";
-			};
-
-			uart4: serial@30a60000 {
-				compatible = "fsl,imx7d-uart",
-					     "fsl,imx6q-uart", "fsl,imx21-uart";
-				reg = <0x30a60000 0x10000>;
-				interrupts = <GIC_SPI 29 IRQ_TYPE_LEVEL_HIGH>;
-				clocks = <&clks IMX7D_UART4_ROOT_CLK>,
-					<&clks IMX7D_UART4_ROOT_CLK>;
-				clock-names = "ipg", "per";
-				dmas = <&sdma 28 4 0>, <&sdma 29 4 0>;
-				dma-names = "rx", "tx";
-				status = "disabled";
-			};
-
-			uart5: serial@30a70000 {
-				compatible = "fsl,imx7d-uart",
-					     "fsl,imx6q-uart", "fsl,imx21-uart";
-				reg = <0x30a70000 0x10000>;
-				interrupts = <GIC_SPI 30 IRQ_TYPE_LEVEL_HIGH>;
-				clocks = <&clks IMX7D_UART5_ROOT_CLK>,
-					<&clks IMX7D_UART5_ROOT_CLK>;
-				clock-names = "ipg", "per";
-				dmas = <&sdma 30 4 0>, <&sdma 31 4 0>;
-				dma-names = "rx", "tx";
-				status = "disabled";
-			};
-
-			uart6: serial@30a80000 {
-				compatible = "fsl,imx7d-uart",
-					     "fsl,imx6q-uart", "fsl,imx21-uart";
-				reg = <0x30a80000 0x10000>;
-				interrupts = <GIC_SPI 16 IRQ_TYPE_LEVEL_HIGH>;
-				clocks = <&clks IMX7D_UART6_ROOT_CLK>,
-					<&clks IMX7D_UART6_ROOT_CLK>;
-				clock-names = "ipg", "per";
-				dmas = <&sdma 32 4 0>, <&sdma 33 4 0>;
-				dma-names = "rx", "tx";
-				status = "disabled";
-			};
-
-			uart7: serial@30a90000 {
-				compatible = "fsl,imx7d-uart",
-					     "fsl,imx6q-uart", "fsl,imx21-uart";
-				reg = <0x30a90000 0x10000>;
-				interrupts = <GIC_SPI 126 IRQ_TYPE_LEVEL_HIGH>;
-				clocks = <&clks IMX7D_UART7_ROOT_CLK>,
-					<&clks IMX7D_UART7_ROOT_CLK>;
-				clock-names = "ipg", "per";
-				dmas = <&sdma 34 4 0>, <&sdma 35 4 0>;
-				dma-names = "rx", "tx";
-				status = "disabled";
-			};
-
-			mu: mu@30aa0000 {
-				compatible = "fsl,imx7d-mu", "fsl,imx6sx-mu";
-				reg = <0x30aa0000 0x10000>;
-				interrupts = <GIC_SPI 88 IRQ_TYPE_LEVEL_HIGH>;
-				clocks = <&clks IMX7D_MU_ROOT_CLK>;
-				clock-names = "mu";
-				status = "okay";
-			};
-
-			rpmsg: rpmsg{
-				compatible = "fsl,imx7d-rpmsg";
-				status = "disabled";
-			};
-
-			sema4: sema4@30ac0000 {
-				compatible = "fsl,imx7d-sema4";
-				reg = <0x30ac0000 0x10000>;
-				interrupts = <GIC_SPI 116 IRQ_TYPE_LEVEL_HIGH>;
-				clocks = <&clks IMX7D_SEMA4_HS_ROOT_CLK>;
-				clock-names = "sema4";
-				status = "okay";
-			};
-
-			usbotg1: usb@30b10000 {
-				compatible = "fsl,imx7d-usb", "fsl,imx27-usb";
-				reg = <0x30b10000 0x200>;
-				interrupts = <GIC_SPI 43 IRQ_TYPE_LEVEL_HIGH>;
-				clocks = <&clks IMX7D_USB_CTRL_CLK>;
-				fsl,usbphy = <&usbphy_nop1>;
-				fsl,usbmisc = <&usbmisc1 0>;
-				phy-clkgate-delay-us = <400>;
-				status = "disabled";
-			};
-
-			usbotg2: usb@30b20000 {
-				compatible = "fsl,imx7d-usb", "fsl,imx27-usb";
-				reg = <0x30b20000 0x200>;
-				interrupts = <GIC_SPI 42 IRQ_TYPE_LEVEL_HIGH>;
-				clocks = <&clks IMX7D_USB_CTRL_CLK>;
-				fsl,usbphy = <&usbphy_nop2>;
-				fsl,usbmisc = <&usbmisc2 0>;
-				phy-clkgate-delay-us = <400>;
-				status = "disabled";
-			};
-
-			usbh: usb@30b30000 {
-				compatible = "fsl,imx7d-usb", "fsl,imx27-usb";
-				reg = <0x30b30000 0x200>;
-				interrupts = <GIC_SPI 40 IRQ_TYPE_LEVEL_HIGH>;
-				clocks = <&clks IMX7D_USB_CTRL_CLK>;
-				fsl,usbphy = <&usbphy_nop3>;
-				fsl,usbmisc = <&usbmisc3 0>;
-				phy_type = "hsic";
-				dr_mode = "host";
-				phy-clkgate-delay-us = <400>;
-				status = "disabled";
-			};
-
-			usbmisc1: usbmisc@30b10200 {
-				#index-cells = <1>;
-				compatible = "fsl,imx7d-usbmisc", "fsl,imx6q-usbmisc";
-				reg = <0x30b10200 0x200>;
-			};
-
-			usbmisc2: usbmisc@30b20200 {
-				#index-cells = <1>;
-				compatible = "fsl,imx7d-usbmisc", "fsl,imx6q-usbmisc";
-				reg = <0x30b20200 0x200>;
-			};
-
-			usbmisc3: usbmisc@30b30200 {
-				#index-cells = <1>;
-				compatible = "fsl,imx7d-usbmisc", "fsl,imx6q-usbmisc";
-				reg = <0x30b30200 0x200>;
-			};
-
-			usbphy_nop1: usbphy_nop1 {
-				compatible = "usb-nop-xceiv";
-				clocks = <&clks IMX7D_USB_PHY1_CLK>;
-				clock-names = "main_clk";
-			};
-
-			usbphy_nop2: usbphy_nop2 {
-				compatible = "usb-nop-xceiv";
-				clocks = <&clks IMX7D_USB_PHY2_CLK>;
-				clock-names = "main_clk";
-			};
-
-			usbphy_nop3: usbphy_nop3 {
-				compatible = "usb-nop-xceiv";
-				clocks = <&clks IMX7D_USB_HSIC_ROOT_CLK>;
-				clock-names = "main_clk";
-				vcc-supply = <&reg_1p2>;
-			};
-
-			usdhc1: usdhc@30b40000 {
-				compatible = "fsl,imx7d-usdhc", "fsl,imx6sl-usdhc";
-				reg = <0x30b40000 0x10000>;
-				interrupts = <GIC_SPI 22 IRQ_TYPE_LEVEL_HIGH>;
-				clocks = <&clks IMX7D_IPG_ROOT_CLK>,
-					<&clks IMX7D_NAND_USDHC_BUS_ROOT_CLK>,
-					<&clks IMX7D_USDHC1_ROOT_CLK>;
-				clock-names = "ipg", "ahb", "per";
-				fsl,tuning-start-tap = <20>;
-				fsl,tuning-step= <2>;
-				bus-width = <4>;
-				status = "disabled";
-			};
-
-			usdhc2: usdhc@30b50000 {
-				compatible = "fsl,imx7d-usdhc", "fsl,imx6sx-usdhc";
-				reg = <0x30b50000 0x10000>;
-				interrupts = <GIC_SPI 23 IRQ_TYPE_LEVEL_HIGH>;
-				clocks = <&clks IMX7D_IPG_ROOT_CLK>,
-					<&clks IMX7D_NAND_USDHC_BUS_ROOT_CLK>,
-					<&clks IMX7D_USDHC2_ROOT_CLK>;
-				clock-names = "ipg", "ahb", "per";
-				fsl,tuning-start-tap = <20>;
-				fsl,tuning-step= <2>;
-				bus-width = <4>;
-				status = "disabled";
-			};
-
-			usdhc3: usdhc@30b60000 {
-				compatible = "fsl,imx7d-usdhc", "fsl,imx6sx-usdhc";
-				reg = <0x30b60000 0x10000>;
-				interrupts = <GIC_SPI 24 IRQ_TYPE_LEVEL_HIGH>;
-				clocks = <&clks IMX7D_IPG_ROOT_CLK>,
-					<&clks IMX7D_NAND_USDHC_BUS_ROOT_CLK>,
-					<&clks IMX7D_USDHC3_ROOT_CLK>;
-				clock-names = "ipg", "ahb", "per";
-				fsl,tuning-start-tap = <20>;
-				fsl,tuning-step= <2>;
-				bus-width = <4>;
-				status = "disabled";
-			};
-
-			sim1: sim@30b90000 {
-				compatible = "fsl,imx7d-sim";
-				reg = <0x30b90000 0x10000>;
-				interrupts = <GIC_SPI 90 IRQ_TYPE_LEVEL_HIGH>;
-				clocks = <&clks IMX7D_SIM1_ROOT_CLK>;
-				clock-names = "sim";
-				status = "disabled";
-			};
-
-			sim2: sim@30ba0000 {
-				compatible = "fsl,imx7d-sim";
-				reg = <0x30ba0000 0x10000>;
-				interrupts = <GIC_SPI 6 IRQ_TYPE_LEVEL_HIGH>;
-				status = "disabled";
-			};
-
-			qspi1: qspi@30bb0000 {
-				#address-cells = <1>;
-				#size-cells = <0>;
-				compatible = "fsl,imx7d-qspi";
-				reg = <0x30bb0000 0x10000>, <0x60000000 0x10000000>;
-				reg-names = "QuadSPI", "QuadSPI-memory";
-				interrupts = <GIC_SPI 107 IRQ_TYPE_LEVEL_HIGH>;
-				clocks = <&clks IMX7D_QSPI_ROOT_CLK>,
-					<&clks IMX7D_QSPI_ROOT_CLK>;
-				clock-names = "qspi_en", "qspi";
-				status = "disabled";
-			};
-
-			weim: weim@30bc0000 {
-				compatible = "fsl,imx7d-weim", "fsl,imx6sx-weim", "fsl,imx6q-weim";
-				reg = <0x30bc0000 0x10000>;
-				interrupts = <GIC_SPI 13 IRQ_TYPE_LEVEL_HIGH>;
-				clocks = <&clks IMX7D_EIM_ROOT_CLK>;
-				status = "disabled";
-			};
-
-			sdma: sdma@30bd0000 {
-				compatible = "fsl,imx7d-sdma", "fsl,imx35-sdma";
-				reg = <0x30bd0000 0x10000>;
-				interrupts = <GIC_SPI 2 IRQ_TYPE_LEVEL_HIGH>;
-				clocks = <&clks IMX7D_SDMA_CORE_CLK>,
-					<&clks IMX7D_AHB_CHANNEL_ROOT_CLK>;
-				clock-names = "ipg", "ahb";
-				#dma-cells = <3>;
-				iram = <&ocram>;
-				fsl,sdma-ram-script-name = "imx/sdma/sdma-imx7d.bin";
-			};
-
-			fec1: ethernet@30be0000 {
-				compatible = "fsl,imx7d-fec", "fsl,imx6sx-fec";
-				reg = <0x30be0000 0x10000>;
-				interrupts = <GIC_SPI 118 IRQ_TYPE_LEVEL_HIGH>,
-					<GIC_SPI 119 IRQ_TYPE_LEVEL_HIGH>,
-					<GIC_SPI 120 IRQ_TYPE_LEVEL_HIGH>;
-				clocks = <&clks IMX7D_ENET_AXI_ROOT_CLK>,
-					<&clks IMX7D_ENET_AXI_ROOT_CLK>,
-					<&clks IMX7D_ENET1_TIME_ROOT_CLK>,
-					<&clks IMX7D_PLL_ENET_MAIN_125M_CLK>,
-					<&clks IMX7D_ENET_PHY_REF_ROOT_CLK>;
-				clock-names = "ipg", "ahb", "ptp",
-					"enet_clk_ref", "enet_out";
-				stop-mode = <&gpr 0x10 3>;
-				fsl,num-tx-queues=<3>;
-				fsl,num-rx-queues=<3>;
-				fsl,wakeup_irq = <2>;
-				status = "disabled";
-			};
->>>>>>> 5c7513c4
 
 	usbphy_nop2: usbphy_nop2 {
 		compatible = "usb-nop-xceiv";
