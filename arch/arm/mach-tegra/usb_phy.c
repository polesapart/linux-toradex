/*
 * arch/arm/mach-tegra/usb_phy.c
 *
 * Copyright (C) 2010 Google, Inc.
 *
 * Author:
 *	Erik Gilling <konkers@google.com>
 *	Benoit Goby <benoit@android.com>
 *
 * This software is licensed under the terms of the GNU General Public
 * License version 2, as published by the Free Software Foundation, and
 * may be copied, distributed, and modified under those terms.
 *
 * This program is distributed in the hope that it will be useful,
 * but WITHOUT ANY WARRANTY; without even the implied warranty of
 * MERCHANTABILITY or FITNESS FOR A PARTICULAR PURPOSE.  See the
 * GNU General Public License for more details.
 *
 */

#include <linux/resource.h>
#include <linux/delay.h>
#include <linux/slab.h>
#include <linux/err.h>
#include <linux/platform_device.h>
#include <linux/io.h>
#include <linux/gpio.h>
#include <asm/mach-types.h>
#include <mach/usb_phy.h>
#include <mach/iomap.h>
#include <mach/pinmux.h>
#include "gpio-names.h"

#define USB_USBSTS		0x144
#define   USB_USBSTS_PCI	(1 << 2)

#define ULPI_VIEWPORT		0x170
#define   ULPI_WAKEUP		(1 << 31)
#define   ULPI_RUN		(1 << 30)
#define   ULPI_RD_RW_WRITE	(1 << 29)
#define   ULPI_RD_RW_READ	(0 << 29)
#define   ULPI_PORT(x)		(((x) & 0x7) << 24)
#define   ULPI_ADDR(x)		(((x) & 0xff) << 16)
#define   ULPI_DATA_RD(x)	(((x) & 0xff) << 8)
#define   ULPI_DATA_WR(x)	(((x) & 0xff) << 0)

#define USB_PORTSC1		0x184
#define   USB_PORTSC1_PTS(x)	(((x) & 0x3) << 30)
#define   USB_PORTSC1_PSPD(x)	(((x) & 0x3) << 26)
#define   USB_PORTSC1_PHCD	(1 << 23)
#define   USB_PORTSC1_WKOC	(1 << 22)
#define   USB_PORTSC1_WKDS	(1 << 21)
#define   USB_PORTSC1_WKCN	(1 << 20)
#define   USB_PORTSC1_PTC(x)	(((x) & 0xf) << 16)
#define   USB_PORTSC1_PP	(1 << 12)
#define   USB_PORTSC1_SUSP	(1 << 7)
#define   USB_PORTSC1_PE	(1 << 2)
#define   USB_PORTSC1_CCS	(1 << 0)

#define USB_SUSP_CTRL		0x400
#define   USB_WAKE_ON_CNNT_EN_DEV	(1 << 3)
#define   USB_WAKE_ON_DISCON_EN_DEV	(1 << 4)
#define   USB_SUSP_CLR		(1 << 5)
#define   USB_PHY_CLK_VALID	(1 << 7)
#define   UTMIP_RESET			(1 << 11)
#define   UHSIC_RESET			(1 << 11)
#define   UTMIP_PHY_ENABLE		(1 << 12)
#define   ULPI_PHY_ENABLE	(1 << 13)
#define   USB_SUSP_SET		(1 << 14)
#define   USB_WAKEUP_DEBOUNCE_COUNT(x)	(((x) & 0x7) << 16)

#define USB1_LEGACY_CTRL	0x410
#define   USB1_NO_LEGACY_MODE			(1 << 0)
#define   USB1_VBUS_SENSE_CTL_MASK		(3 << 1)
#define   USB1_VBUS_SENSE_CTL_VBUS_WAKEUP	(0 << 1)
#define   USB1_VBUS_SENSE_CTL_AB_SESS_VLD_OR_VBUS_WAKEUP \
						(1 << 1)
#define   USB1_VBUS_SENSE_CTL_AB_SESS_VLD	(2 << 1)
#define   USB1_VBUS_SENSE_CTL_A_SESS_VLD	(3 << 1)

#define ULPI_TIMING_CTRL_0	0x424
#define   ULPI_OUTPUT_PINMUX_BYP	(1 << 10)
#define   ULPI_CLKOUT_PINMUX_BYP	(1 << 11)

#define ULPI_TIMING_CTRL_1	0x428
#define   ULPI_DATA_TRIMMER_LOAD	(1 << 0)
#define   ULPI_DATA_TRIMMER_SEL(x)	(((x) & 0x7) << 1)
#define   ULPI_STPDIRNXT_TRIMMER_LOAD	(1 << 16)
#define   ULPI_STPDIRNXT_TRIMMER_SEL(x)	(((x) & 0x7) << 17)
#define   ULPI_DIR_TRIMMER_LOAD		(1 << 24)
#define   ULPI_DIR_TRIMMER_SEL(x)	(((x) & 0x7) << 25)

#define UTMIP_PLL_CFG1		0x804
#define   UTMIP_XTAL_FREQ_COUNT(x)		(((x) & 0xfff) << 0)
#define   UTMIP_PLLU_ENABLE_DLY_COUNT(x)	(((x) & 0x1f) << 27)

#define UTMIP_XCVR_CFG0		0x808
#define   UTMIP_XCVR_SETUP(x)			(((x) & 0xf) << 0)
#define   UTMIP_XCVR_LSRSLEW(x)			(((x) & 0x3) << 8)
#define   UTMIP_XCVR_LSFSLEW(x)			(((x) & 0x3) << 10)
#define   UTMIP_FORCE_PD_POWERDOWN		(1 << 14)
#define   UTMIP_FORCE_PD2_POWERDOWN		(1 << 16)
#define   UTMIP_FORCE_PDZI_POWERDOWN		(1 << 18)
#define   UTMIP_XCVR_HSSLEW_MSB(x)		(((x) & 0x7f) << 25)

#define UTMIP_BIAS_CFG0		0x80c
#define   UTMIP_OTGPD			(1 << 11)
#define   UTMIP_BIASPD			(1 << 10)

#define UTMIP_HSRX_CFG0		0x810
#define   UTMIP_ELASTIC_LIMIT(x)	(((x) & 0x1f) << 10)
#define   UTMIP_IDLE_WAIT(x)		(((x) & 0x1f) << 15)

#define UTMIP_HSRX_CFG1		0x814
#define   UTMIP_HS_SYNC_START_DLY(x)	(((x) & 0x1f) << 1)

#define UTMIP_TX_CFG0		0x820
#define   UTMIP_FS_PREABMLE_J		(1 << 19)

#define UTMIP_MISC_CFG0		0x824
#define   UTMIP_SUSPEND_EXIT_ON_EDGE	(1 << 22)

#define UTMIP_MISC_CFG1		0x828
#define   UTMIP_PLL_ACTIVE_DLY_COUNT(x)	(((x) & 0x1f) << 18)
#define   UTMIP_PLLU_STABLE_COUNT(x)	(((x) & 0xfff) << 6)

#define UTMIP_DEBOUNCE_CFG0	0x82c
#define   UTMIP_BIAS_DEBOUNCE_A(x)	(((x) & 0xffff) << 0)

#define UTMIP_BAT_CHRG_CFG0	0x830
#define   UTMIP_PD_CHRG			(1 << 0)

#define UTMIP_SPARE_CFG0	0x834
#define   FUSE_SETUP_SEL		(1 << 3);

#define UTMIP_XCVR_CFG1		0x838
#define   UTMIP_FORCE_PDDISC_POWERDOWN	(1 << 0)
#define   UTMIP_FORCE_PDCHRP_POWERDOWN	(1 << 2)
#define   UTMIP_FORCE_PDDR_POWERDOWN	(1 << 4)
#define   UTMIP_XCVR_TERM_RANGE_ADJ(x)	(((x) & 0xf) << 18)

#define UTMIP_BIAS_CFG1		0x83c
#define   UTMIP_BIAS_PDTRK_COUNT(x)	(((x) & 0x1f) << 3)

static DEFINE_SPINLOCK(utmip_pad_lock);
static int utmip_pad_count;

static const int udc_freq_table[] = {
	12000000,
	13000000,
	19200000,
	26000000,
};

static const u8 udc_delay_table[][4] = {
	/* ENABLE_DLY, STABLE_CNT, ACTIVE_DLY, XTAL_FREQ_CNT */
	{0x02,         0x2F,       0x04,       0x76}, /* 12 MHz */
	{0x02,         0x33,       0x05,       0x7F}, /* 13 MHz */
	{0x03,         0x4B,       0x06,       0xBB}, /* 19.2 MHz */
	{0x04,         0x66,       0x09,       0xFE}, /* 26 Mhz */
};

static const u16 udc_debounce_table[] = {
	0x7530, /* 12 MHz */
	0x7EF4, /* 13 MHz */
	0xBB80, /* 19.2 MHz */
	0xFDE8, /* 26 MHz */
};

static struct tegra_utmip_config utmip_default[] = {
	[0] = {
		.hssync_start_delay = 9,
		.idle_wait_delay = 17,
		.elastic_limit = 16,
		.term_range_adj = 6,
		.xcvr_setup = 9,
		.xcvr_lsfslew = 1,
		.xcvr_lsrslew = 1,
	},
	[2] = {
		.hssync_start_delay = 9,
		.idle_wait_delay = 17,
		.elastic_limit = 16,
		.term_range_adj = 6,
		.xcvr_setup = 9,
		.xcvr_lsfslew = 2,
		.xcvr_lsrslew = 2,
	},
};

static int utmip_pad_open(struct tegra_usb_phy *phy)
{
	phy->pad_clk = clk_get_sys("utmip-pad", NULL);
	if (IS_ERR(phy->pad_clk)) {
		pr_err("%s: can't get utmip pad clock\n", __func__);
		return -1;
	}

	if (phy->instance == 0) {
		phy->pad_regs = phy->regs;
	} else {
		phy->pad_regs = ioremap(TEGRA_USB_BASE, TEGRA_USB_SIZE);
		if (!phy->pad_regs) {
			pr_err("%s: can't remap usb registers\n", __func__);
			clk_put(phy->pad_clk);
			return -ENOMEM;
		}
	}
	return 0;
}

static void utmip_pad_close(struct tegra_usb_phy *phy)
{
	if (phy->instance != 0)
		iounmap(phy->pad_regs);
	clk_put(phy->pad_clk);
}

static void utmip_pad_power_on(struct tegra_usb_phy *phy)
{
	unsigned long val, flags;
	void __iomem *base = phy->pad_regs;

	clk_enable(phy->pad_clk);

	spin_lock_irqsave(&utmip_pad_lock, flags);

	if (utmip_pad_count++ == 0) {
		val = readl(base + UTMIP_BIAS_CFG0);
		val &= ~(UTMIP_OTGPD | UTMIP_BIASPD);
		writel(val, base + UTMIP_BIAS_CFG0);
	}

	spin_unlock_irqrestore(&utmip_pad_lock, flags);

	clk_disable(phy->pad_clk);
}

static int utmip_pad_power_off(struct tegra_usb_phy *phy)
{
	unsigned long val, flags;
	void __iomem *base = phy->pad_regs;

	if (!utmip_pad_count) {
		pr_err("%s: utmip pad already powered off\n", __func__);
		return -1;
	}

	clk_enable(phy->pad_clk);

	spin_lock_irqsave(&utmip_pad_lock, flags);

	if (--utmip_pad_count == 0) {
		val = readl(base + UTMIP_BIAS_CFG0);
		val |= UTMIP_OTGPD | UTMIP_BIASPD;
		writel(val, base + UTMIP_BIAS_CFG0);
	}

	spin_unlock_irqrestore(&utmip_pad_lock, flags);

	clk_disable(phy->pad_clk);

	return 0;
}

static int utmi_wait_register(void __iomem *reg, u32 mask, u32 result)
{
	unsigned long timeout = 2000;
	do {
		if ((readl(reg) & mask) == result)
			return 0;
		udelay(1);
		timeout--;
	} while (timeout);
	return -1;
}

static void utmi_phy_clk_disable(struct tegra_usb_phy *phy)
{
	unsigned long val;
	void __iomem *base = phy->regs;

	if (phy->instance == 0) {
		val = readl(base + USB_SUSP_CTRL);
		val |= USB_SUSP_SET;
		writel(val, base + USB_SUSP_CTRL);

		udelay(10);

		val = readl(base + USB_SUSP_CTRL);
		val &= ~USB_SUSP_SET;
		writel(val, base + USB_SUSP_CTRL);
	}

	if (phy->instance == 2) {
		val = readl(base + USB_PORTSC1);
		val |= USB_PORTSC1_PHCD;
		writel(val, base + USB_PORTSC1);
	}

	if (utmi_wait_register(base + USB_SUSP_CTRL, USB_PHY_CLK_VALID, 0) < 0)
		pr_err("%s: timeout waiting for phy to stabilize\n", __func__);
}

static void utmi_phy_clk_enable(struct tegra_usb_phy *phy)
{
	unsigned long val;
	void __iomem *base = phy->regs;

	if (phy->instance == 0) {
		val = readl(base + USB_SUSP_CTRL);
		val |= USB_SUSP_CLR;
		writel(val, base + USB_SUSP_CTRL);

		udelay(10);

		val = readl(base + USB_SUSP_CTRL);
		val &= ~USB_SUSP_CLR;
		writel(val, base + USB_SUSP_CTRL);
	}

	if (phy->instance == 2) {
		val = readl(base + USB_PORTSC1);
		val &= ~USB_PORTSC1_PHCD;
		writel(val, base + USB_PORTSC1);
	}

	if (utmi_wait_register(base + USB_SUSP_CTRL, USB_PHY_CLK_VALID,
						     USB_PHY_CLK_VALID))
		pr_err("%s: timeout waiting for phy to stabilize\n", __func__);
}

static void utmi_phy_power_on(struct tegra_usb_phy *phy)
{
	unsigned long val;
	void __iomem *base = phy->regs;
	int gpio_status;
	struct tegra_utmip_config *config = phy->config;

	val = readl(base + USB_SUSP_CTRL);
	val |= UTMIP_RESET;
	writel(val, base + USB_SUSP_CTRL);

	if (phy->instance == 0) {
		val = readl(base + USB1_LEGACY_CTRL);
		val |= USB1_NO_LEGACY_MODE;
		writel(val, base + USB1_LEGACY_CTRL);
	}

	val = readl(base + UTMIP_TX_CFG0);
	val &= ~UTMIP_FS_PREABMLE_J;
	writel(val, base + UTMIP_TX_CFG0);

	val = readl(base + UTMIP_HSRX_CFG0);
	val &= ~(UTMIP_IDLE_WAIT(~0) | UTMIP_ELASTIC_LIMIT(~0));
	val |= UTMIP_IDLE_WAIT(config->idle_wait_delay);
	val |= UTMIP_ELASTIC_LIMIT(config->elastic_limit);
	writel(val, base + UTMIP_HSRX_CFG0);

	val = readl(base + UTMIP_HSRX_CFG1);
	val &= ~UTMIP_HS_SYNC_START_DLY(~0);
	val |= UTMIP_HS_SYNC_START_DLY(config->hssync_start_delay);
	writel(val, base + UTMIP_HSRX_CFG1);

	val = readl(base + UTMIP_DEBOUNCE_CFG0);
	val &= ~UTMIP_BIAS_DEBOUNCE_A(~0);
	val |= UTMIP_BIAS_DEBOUNCE_A(udc_debounce_table[phy->freq_sel]);
	writel(val, base + UTMIP_DEBOUNCE_CFG0);

	val = readl(base + UTMIP_MISC_CFG0);
	val &= ~UTMIP_SUSPEND_EXIT_ON_EDGE;
	writel(val, base + UTMIP_MISC_CFG0);

	val = readl(base + UTMIP_MISC_CFG1);
	val &= ~(UTMIP_PLL_ACTIVE_DLY_COUNT(~0) | UTMIP_PLLU_STABLE_COUNT(~0));
	val |= UTMIP_PLL_ACTIVE_DLY_COUNT(udc_delay_table[phy->freq_sel][2]) |
		UTMIP_PLLU_STABLE_COUNT(udc_delay_table[phy->freq_sel][1]);
	writel(val, base + UTMIP_MISC_CFG1);

	val = readl(base + UTMIP_PLL_CFG1);
	val &= ~(UTMIP_XTAL_FREQ_COUNT(~0) | UTMIP_PLLU_ENABLE_DLY_COUNT(~0));
	val |= UTMIP_XTAL_FREQ_COUNT(udc_delay_table[phy->freq_sel][3]) |
		UTMIP_PLLU_ENABLE_DLY_COUNT(udc_delay_table[phy->freq_sel][0]);
	writel(val, base + UTMIP_PLL_CFG1);

	if (phy->mode == TEGRA_USB_PHY_MODE_DEVICE) {
		val = readl(base + USB_SUSP_CTRL);
		val &= ~(USB_WAKE_ON_CNNT_EN_DEV | USB_WAKE_ON_DISCON_EN_DEV);
		writel(val, base + USB_SUSP_CTRL);
	}

	utmip_pad_power_on(phy);

	val = readl(base + UTMIP_XCVR_CFG0);
	val &= ~(UTMIP_FORCE_PD_POWERDOWN | UTMIP_FORCE_PD2_POWERDOWN |
		 UTMIP_FORCE_PDZI_POWERDOWN | UTMIP_XCVR_SETUP(~0) |
		 UTMIP_XCVR_LSFSLEW(~0) | UTMIP_XCVR_LSRSLEW(~0) |
		 UTMIP_XCVR_HSSLEW_MSB(~0));
	val |= UTMIP_XCVR_SETUP(config->xcvr_setup);
	val |= UTMIP_XCVR_LSFSLEW(config->xcvr_lsfslew);
	val |= UTMIP_XCVR_LSRSLEW(config->xcvr_lsrslew);
	writel(val, base + UTMIP_XCVR_CFG0);

	val = readl(base + UTMIP_XCVR_CFG1);
	val &= ~(UTMIP_FORCE_PDDISC_POWERDOWN | UTMIP_FORCE_PDCHRP_POWERDOWN |
		 UTMIP_FORCE_PDDR_POWERDOWN | UTMIP_XCVR_TERM_RANGE_ADJ(~0));
	val |= UTMIP_XCVR_TERM_RANGE_ADJ(config->term_range_adj);
	writel(val, base + UTMIP_XCVR_CFG1);

	val = readl(base + UTMIP_BAT_CHRG_CFG0);
	val &= ~UTMIP_PD_CHRG;
	writel(val, base + UTMIP_BAT_CHRG_CFG0);

	val = readl(base + UTMIP_BIAS_CFG1);
	val &= ~UTMIP_BIAS_PDTRK_COUNT(~0);
	val |= UTMIP_BIAS_PDTRK_COUNT(0x5);
	writel(val, base + UTMIP_BIAS_CFG1);

	if (phy->instance == 2) {
		val = readl(base + USB_SUSP_CTRL);
		val |= UTMIP_PHY_ENABLE;
		writel(val, base + USB_SUSP_CTRL);
	}

	val = readl(base + USB_SUSP_CTRL);
	val &= ~UTMIP_RESET;
	writel(val, base + USB_SUSP_CTRL);

	if (phy->instance == 0) {
		val = readl(base + USB1_LEGACY_CTRL);
		val &= ~USB1_VBUS_SENSE_CTL_MASK;
		val |= USB1_VBUS_SENSE_CTL_A_SESS_VLD;
		writel(val, base + USB1_LEGACY_CTRL);

		val = readl(base + USB_SUSP_CTRL);
		val &= ~USB_SUSP_SET;
		writel(val, base + USB_SUSP_CTRL);
		if (phy->mode == TEGRA_USB_PHY_MODE_HOST) {
			gpio_status = gpio_request(TEGRA_GPIO_PD0,"VBUS_BUS");
			if (gpio_status < 0) {
				printk("VBUS_USB1 request GPIO FAILED\n");
				WARN_ON(1);
			}
			tegra_gpio_enable(TEGRA_GPIO_PD0);
			gpio_status = gpio_direction_output(TEGRA_GPIO_PD0, 1);
			if (gpio_status < 0) {
				printk("VBUS_USB1 request GPIO DIRECTION FAILED \n");
				WARN_ON(1);
			}
			gpio_set_value(TEGRA_GPIO_PD0, 1);
			tegra_pinmux_set_tristate(TEGRA_PINGROUP_SLXK, TEGRA_TRI_NORMAL);
		}
	}

	utmi_phy_clk_enable(phy);

	if (phy->instance == 2) {
		val = readl(base + USB_PORTSC1);
		val &= ~USB_PORTSC1_PTS(~0);
		writel(val, base + USB_PORTSC1);
	}
}

static void utmi_phy_power_off(struct tegra_usb_phy *phy)
{
	unsigned long val;
	void __iomem *base = phy->regs;

	utmi_phy_clk_disable(phy);
<<<<<<< HEAD
	if (phy->instance == 0 && phy->mode == TEGRA_USB_PHY_MODE_HOST) {
		gpio_free(TEGRA_GPIO_PD0);
		tegra_pinmux_set_tristate(TEGRA_PINGROUP_SLXK, TEGRA_TRI_TRISTATE);
	}
	val = readl(base + USB_SUSP_CTRL);
	val |= USB_WAKE_ON_CNNT_EN_DEV | USB_WAKE_ON_DISCON_EN_DEV;
	writel(val, base + USB_SUSP_CTRL);
=======

	if (phy->mode == TEGRA_USB_PHY_MODE_DEVICE) {
		val = readl(base + USB_SUSP_CTRL);
		val &= ~USB_WAKEUP_DEBOUNCE_COUNT(~0);
		val |= USB_WAKE_ON_CNNT_EN_DEV | USB_WAKEUP_DEBOUNCE_COUNT(5);
		writel(val, base + USB_SUSP_CTRL);
	}
>>>>>>> 1730a615

	val = readl(base + USB_SUSP_CTRL);
	val |= UTMIP_RESET;
	writel(val, base + USB_SUSP_CTRL);

	val = readl(base + UTMIP_BAT_CHRG_CFG0);
	val |= UTMIP_PD_CHRG;
	writel(val, base + UTMIP_BAT_CHRG_CFG0);

	val = readl(base + UTMIP_XCVR_CFG0);
	val |= UTMIP_FORCE_PD_POWERDOWN | UTMIP_FORCE_PD2_POWERDOWN |
	       UTMIP_FORCE_PDZI_POWERDOWN;
	writel(val, base + UTMIP_XCVR_CFG0);

	val = readl(base + UTMIP_XCVR_CFG1);
	val |= UTMIP_FORCE_PDDISC_POWERDOWN | UTMIP_FORCE_PDCHRP_POWERDOWN |
	       UTMIP_FORCE_PDDR_POWERDOWN;
	writel(val, base + UTMIP_XCVR_CFG1);

	utmip_pad_power_off(phy);
}

static void ulpi_viewport_write(struct tegra_usb_phy *phy, u8 addr, u8 data)
{
	unsigned long val;
	void __iomem *base = phy->regs;

	val = ULPI_RUN | ULPI_RD_RW_WRITE | ULPI_PORT(0);
	val |= ULPI_ADDR(addr) | ULPI_DATA_WR(data);
	writel(val, base + ULPI_VIEWPORT);

	if (utmi_wait_register(base + ULPI_VIEWPORT, ULPI_RUN, 0))
		pr_err("%s: timeout accessing ulpi phy\n", __func__);
}

static void ulpi_phy_power_on(struct tegra_usb_phy *phy)
{
	unsigned long val;
	void __iomem *base = phy->regs;
	struct tegra_ulpi_config *config = phy->config;

	gpio_direction_output(config->reset_gpio, 0);
	msleep(5);
	gpio_direction_output(config->reset_gpio, 1);

	clk_enable(phy->clk);
	msleep(1);

	val = readl(base + USB_SUSP_CTRL);
	val |= UHSIC_RESET;
	writel(val, base + USB_SUSP_CTRL);

	val = readl(base + ULPI_TIMING_CTRL_0);
	val |= ULPI_OUTPUT_PINMUX_BYP | ULPI_CLKOUT_PINMUX_BYP;
	writel(val, base + ULPI_TIMING_CTRL_0);

	val = readl(base + USB_SUSP_CTRL);
	val |= ULPI_PHY_ENABLE;
	writel(val, base + USB_SUSP_CTRL);

	val = 0;
	writel(val, base + ULPI_TIMING_CTRL_1);

	val |= ULPI_DATA_TRIMMER_SEL(4);
	val |= ULPI_STPDIRNXT_TRIMMER_SEL(4);
	val |= ULPI_DIR_TRIMMER_SEL(4);
	writel(val, base + ULPI_TIMING_CTRL_1);
	udelay(10);

	val |= ULPI_DATA_TRIMMER_LOAD;
	val |= ULPI_STPDIRNXT_TRIMMER_LOAD;
	val |= ULPI_DIR_TRIMMER_LOAD;
	writel(val, base + ULPI_TIMING_CTRL_1);

	val = ULPI_WAKEUP | ULPI_RD_RW_WRITE | ULPI_PORT(0);
	writel(val, base + ULPI_VIEWPORT);

	if (utmi_wait_register(base + ULPI_VIEWPORT, ULPI_WAKEUP, 0)) {
		pr_err("%s: timeout waiting for ulpi phy wakeup\n", __func__);
		return;
	}

	/* Fix VbusInvalid due to floating VBUS */
	ulpi_viewport_write(phy, 0x08, 0x40);
	ulpi_viewport_write(phy, 0x0B, 0x80);

	val = readl(base + USB_PORTSC1);
	val |= USB_PORTSC1_WKOC | USB_PORTSC1_WKDS | USB_PORTSC1_WKCN;
	writel(val, base + USB_PORTSC1);

	val = readl(base + USB_SUSP_CTRL);
	val |= USB_SUSP_CLR;
	writel(val, base + USB_SUSP_CTRL);
	udelay(100);

	val = readl(base + USB_SUSP_CTRL);
	val &= ~USB_SUSP_CLR;
	writel(val, base + USB_SUSP_CTRL);
}

static void ulpi_phy_power_off(struct tegra_usb_phy *phy)
{
	unsigned long val;
	void __iomem *base = phy->regs;
	struct tegra_ulpi_config *config = phy->config;

	/* Clear WKCN/WKDS/WKOC wake-on events that can cause the USB
	 * Controller to immediately bring the ULPI PHY out of low power
	 */
	val = readl(base + USB_PORTSC1);
	val &= ~(USB_PORTSC1_WKOC | USB_PORTSC1_WKDS | USB_PORTSC1_WKCN);
	writel(val, base + USB_PORTSC1);

	gpio_direction_output(config->reset_gpio, 0);
	clk_disable(phy->clk);
}

struct tegra_usb_phy *tegra_usb_phy_open(int instance, void __iomem *regs,
			void *config, enum tegra_usb_phy_mode phy_mode)
{
	struct tegra_usb_phy *phy;
	struct tegra_ulpi_config *ulpi_config;
	unsigned long parent_rate;
	int freq_sel;
	int err;

	phy = kmalloc(sizeof(struct tegra_usb_phy), GFP_KERNEL);
	if (!phy)
		return ERR_PTR(-ENOMEM);

	phy->instance = instance;
	phy->regs = regs;
	phy->config = config;
	phy->context.valid = false;
	phy->mode = phy_mode;

	if (!phy->config) {
		if (instance == 1) {
			pr_err("%s: ulpi phy configuration missing", __func__);
			err = -EINVAL;
			goto err0;
		} else {
			phy->config = &utmip_default[instance];
		}
	}

	phy->pll_u = clk_get_sys(NULL, "pll_u");
	if (IS_ERR(phy->pll_u)) {
		pr_err("Can't get pll_u clock\n");
		err = PTR_ERR(phy->pll_u);
		goto err0;
	}
	clk_enable(phy->pll_u);

	parent_rate = clk_get_rate(clk_get_parent(phy->pll_u));
	for (freq_sel = 0; freq_sel < ARRAY_SIZE(udc_freq_table); freq_sel++) {
		if (udc_freq_table[freq_sel] == parent_rate)
			break;
	}
	if (freq_sel == ARRAY_SIZE(udc_freq_table)) {
		pr_err("invalid pll_u parent rate %ld\n", parent_rate);
		err = -EINVAL;
		goto err1;
	}
	phy->freq_sel = freq_sel;

	if (phy->instance == 1) {
		ulpi_config = config;
		phy->clk = clk_get_sys(NULL, ulpi_config->clk);
		if (IS_ERR(phy->clk)) {
			pr_err("%s: can't get ulpi clock\n", __func__);
			err = -ENXIO;
			goto err1;
		}
		tegra_gpio_enable(ulpi_config->reset_gpio);
		gpio_request(ulpi_config->reset_gpio, "ulpi_phy_reset_b");
		gpio_direction_output(ulpi_config->reset_gpio, 0);
	} else {
		err = utmip_pad_open(phy);
		if (err < 0)
			goto err1;
	}

	return phy;

err1:
	clk_disable(phy->pll_u);
	clk_put(phy->pll_u);
err0:
	kfree(phy);
	return ERR_PTR(err);
}

int tegra_usb_phy_power_on(struct tegra_usb_phy *phy)
{
	if (phy->instance == 1)
		ulpi_phy_power_on(phy);
	else
		utmi_phy_power_on(phy);

	return 0;
}

int tegra_usb_phy_power_off(struct tegra_usb_phy *phy)
{
	if (phy->instance == 1)
		ulpi_phy_power_off(phy);
	else
		utmi_phy_power_off(phy);

	return 0;
}

int tegra_usb_phy_clk_disable(struct tegra_usb_phy *phy)
{
	if (phy->instance != 1)
		utmi_phy_clk_disable(phy);

	return 0;
}

int tegra_usb_phy_clk_enable(struct tegra_usb_phy *phy)
{
	if (phy->instance != 1)
		utmi_phy_clk_enable(phy);

	return 0;
}

int tegra_usb_phy_close(struct tegra_usb_phy *phy)
{
	if (phy->instance == 1)
		clk_put(phy->clk);
	else
		utmip_pad_close(phy);
	clk_disable(phy->pll_u);
	clk_put(phy->pll_u);
	kfree(phy);
	return 0;
}<|MERGE_RESOLUTION|>--- conflicted
+++ resolved
@@ -467,15 +467,11 @@
 	void __iomem *base = phy->regs;
 
 	utmi_phy_clk_disable(phy);
-<<<<<<< HEAD
+
 	if (phy->instance == 0 && phy->mode == TEGRA_USB_PHY_MODE_HOST) {
 		gpio_free(TEGRA_GPIO_PD0);
 		tegra_pinmux_set_tristate(TEGRA_PINGROUP_SLXK, TEGRA_TRI_TRISTATE);
 	}
-	val = readl(base + USB_SUSP_CTRL);
-	val |= USB_WAKE_ON_CNNT_EN_DEV | USB_WAKE_ON_DISCON_EN_DEV;
-	writel(val, base + USB_SUSP_CTRL);
-=======
 
 	if (phy->mode == TEGRA_USB_PHY_MODE_DEVICE) {
 		val = readl(base + USB_SUSP_CTRL);
@@ -483,7 +479,6 @@
 		val |= USB_WAKE_ON_CNNT_EN_DEV | USB_WAKEUP_DEBOUNCE_COUNT(5);
 		writel(val, base + USB_SUSP_CTRL);
 	}
->>>>>>> 1730a615
 
 	val = readl(base + USB_SUSP_CTRL);
 	val |= UTMIP_RESET;
