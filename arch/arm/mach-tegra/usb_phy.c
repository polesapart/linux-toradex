--- conflicted
+++ resolved
@@ -735,13 +735,9 @@
 #endif
 
 	val = readl(base + UTMIP_TX_CFG0);
-<<<<<<< HEAD
 	val |= UTMIP_FS_PREABMLE_J;
-=======
-	val &= ~UTMIP_FS_PREABMLE_J;
 	if (phy->instance == 2)
 		val |= UTMIP_HS_DISCON_DISABLE;
->>>>>>> 59d28487
 	writel(val, base + UTMIP_TX_CFG0);
 
 	val = readl(base + UTMIP_HSRX_CFG0);
@@ -1113,11 +1109,7 @@
 	void __iomem *base = phy->regs;
 #ifdef CONFIG_ARCH_TEGRA_2x_SOC
 	struct tegra_ulpi_config *config = phy->config;
-<<<<<<< HEAD
-#endif
-	unsigned long timeout = 2000;
-=======
->>>>>>> 59d28487
+#endif
 
 	clk_enable(phy->clk);
 	msleep(1);
@@ -1146,12 +1138,16 @@
 	val |= USB_SUSP_CLR;
 	writel(val, base + USB_SUSP_CTRL);
 
+#ifdef CONFIG_ARCH_TEGRA_2x_SOC
 	if (utmi_wait_register(base + USB_SUSP_CTRL, USB_PHY_CLK_VALID,
 						     USB_PHY_CLK_VALID) < 0)
 		pr_err("%s: timeout waiting for phy to stabilize\n", __func__);
 
 	if (utmi_wait_register(base + USB_SUSP_CTRL, USB_CLKEN, USB_CLKEN) < 0)
 		pr_err("%s: timeout waiting for AHB clock\n", __func__);
+#else
+	udelay(100);
+#endif
 
 	val = readl(base + USB_SUSP_CTRL);
 	val &= ~USB_SUSP_CLR;
@@ -1162,28 +1158,6 @@
 
 	ulpi_set_trimmer(base, 4, 4, 4);
 
-<<<<<<< HEAD
-/* HACK! FIXME */
-#ifdef CONFIG_ARCH_TEGRA_2x_SOC
-	val = 0;
-	val |= ULPI_WAKEUP;
-	val |= ULPI_RD_WR;
-	writel(val, base + ULPI_VIEWPORT);
-
-
-	do {
-		if ((readl(base + ULPI_VIEWPORT) & ULPI_WAKEUP))
-			udelay(1);
-		else
-			break;
-		timeout--;
-	} while (timeout);
-	if (!timeout)
-		pr_err("%s: timeout on ULPI Wakeup\n", __func__);
-#endif
-
-=======
->>>>>>> 59d28487
 	/* Fix VbusInvalid due to floating VBUS */
 	ret = otg_io_write(phy->ulpi, 0x40, 0x08);
 	if (ret) {
