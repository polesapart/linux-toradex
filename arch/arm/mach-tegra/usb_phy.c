--- conflicted
+++ resolved
@@ -33,7 +33,7 @@
 #include <mach/usb_phy.h>
 #include <mach/iomap.h>
 #include <mach/pinmux.h>
-<<<<<<< HEAD
+
 #include "fuse.h"
 
 #ifdef CONFIG_ARCH_TEGRA_2x_SOC
@@ -47,8 +47,6 @@
 #define USB_TXFILLTUNING        0x164
 #define USB_FIFO_TXFILL_THRES(x)   (((x) & 0x1f) << 16)
 #define USB_FIFO_TXFILL_MASK    0x1f0000
-=======
->>>>>>> 5e1a8946
 
 #define ULPI_VIEWPORT		0x170
 #define   ULPI_WAKEUP		(1 << 31)
@@ -1005,7 +1003,6 @@
 #endif
 }
 
-<<<<<<< HEAD
 static void ulpi_phy_reset(void __iomem *base)
 {
 	unsigned long val;
@@ -1054,7 +1051,7 @@
 	val |= ULPI_DIR_TRIMMER_LOAD;
 	writel(val, base + ULPI_TIMING_CTRL_1);
 }
-=======
+
 static void ulpi_phy_restore_start(struct tegra_usb_phy *phy,
 				   enum tegra_usb_phy_port_speed port_speed)
 {
@@ -1085,7 +1082,6 @@
 	tegra_pinmux_set_tristate(TEGRA_PINGROUP_UDA, TEGRA_TRI_NORMAL);
 }
 
->>>>>>> 5e1a8946
 static int ulpi_phy_power_on(struct tegra_usb_phy *phy)
 {
 	int ret;
@@ -1093,32 +1089,22 @@
 	void __iomem *base = phy->regs;
 #ifdef CONFIG_ARCH_TEGRA_2x_SOC
 	struct tegra_ulpi_config *config = phy->config;
-
-<<<<<<< HEAD
-	gpio_direction_output(config->reset_gpio, 0);
-	msleep(5);
-	gpio_direction_output(config->reset_gpio, 1);
-#endif
+#endif
+
 	clk_enable(phy->clk);
 	msleep(1);
 
-	ulpi_phy_reset(base);
-	ulpi_set_host(base);
-=======
-	clk_enable(phy->clk);
-	msleep(1);
-
 	if (!phy->initialized) {
 		phy->initialized = 1;
+#ifdef CONFIG_ARCH_TEGRA_2x_SOC
 		gpio_direction_output(config->reset_gpio, 0);
 		msleep(5);
 		gpio_direction_output(config->reset_gpio, 1);
-	}
-
-	val = readl(base + USB_SUSP_CTRL);
-	val |= UHSIC_RESET;
-	writel(val, base + USB_SUSP_CTRL);
->>>>>>> 5e1a8946
+#endif
+	}
+
+	ulpi_phy_reset(base);
+	ulpi_set_host(base);
 
 	val = readl(base + ULPI_TIMING_CTRL_0);
 	val |= ULPI_OUTPUT_PINMUX_BYP | ULPI_CLKOUT_PINMUX_BYP;
@@ -1172,10 +1158,7 @@
 {
 	unsigned long val;
 	void __iomem *base = phy->regs;
-<<<<<<< HEAD
-#ifdef CONFIG_ARCH_TEGRA_2x_SOC
-	struct tegra_ulpi_config *config = phy->config;
-=======
+#ifdef CONFIG_ARCH_TEGRA_2x_SOC
 	int ret;
 
 	/* Disable VbusValid, SessEnd comparators */
@@ -1195,7 +1178,6 @@
 	ret = otg_io_write(phy->ulpi, 0x00, 0x1D);
 	if (ret)
 		pr_err("%s: ulpi write 0x1D failed\n", __func__);
->>>>>>> 5e1a8946
 
 	/* Clear WKCN/WKDS/WKOC wake-on events that can cause the USB
 	 * Controller to immediately bring the ULPI PHY out of low power
@@ -1203,26 +1185,20 @@
 	val = readl(base + USB_PORTSC1);
 	val &= ~(USB_PORTSC1_WKOC | USB_PORTSC1_WKDS | USB_PORTSC1_WKCN);
 	writel(val, base + USB_PORTSC1);
+
+	/* Put the PHY in the low power mode */
+	val = readl(base + USB_PORTSC1);
+	val |= USB_PORTSC1_PHCD;
+	writel(val, base + USB_PORTSC1);
+
+	if (utmi_wait_register(base + USB_SUSP_CTRL, USB_PHY_CLK_VALID, 0) < 0)
+		pr_err("%s: timeout waiting for phy to stop\n", __func__);
 #else
 	val = readl(base + HOSTPC1_DEVLC);
 	val &= ~(HOSTPC1_DEVLC_PHCD);
 	writel(val, base + HOSTPC1_DEVLC);
 #endif
 
-<<<<<<< HEAD
-#ifdef CONFIG_ARCH_TEGRA_2x_SOC
-	gpio_direction_output(config->reset_gpio, 0);
-#endif
-=======
-	/* Put the PHY in the low power mode */
-	val = readl(base + USB_PORTSC1);
-	val |= USB_PORTSC1_PHCD;
-	writel(val, base + USB_PORTSC1);
-
-	if (utmi_wait_register(base + USB_SUSP_CTRL, USB_PHY_CLK_VALID, 0) < 0)
-		pr_err("%s: timeout waiting for phy to stop\n", __func__);
-
->>>>>>> 5e1a8946
 	clk_disable(phy->clk);
 
 	return 0;
@@ -1527,12 +1503,9 @@
 	phy->regs = regs;
 	phy->config = config;
 	phy->mode = phy_mode;
-<<<<<<< HEAD
 	phy->regulator_on = 0;
 	phy->usb_phy_type = usb_phy_type;
-=======
 	phy->initialized = 0;
->>>>>>> 5e1a8946
 
 	if (!phy->config) {
 		if (phy->usb_phy_type == TEGRA_USB_PHY_TYPE_LINK_ULPI ||
