/*
 * arch/arm/mach-tegra/board-kai.h
 *
 * Copyright (c) 2012, NVIDIA Corporation.
 *
 * This program is free software; you can redistribute it and/or modify
 * it under the terms of the GNU General Public License version 2 as
 * published by the Free Software Foundation.
 *
 * This program is distributed in the hope that it will be useful, but WITHOUT
 * ANY WARRANTY; without even the implied warranty of MERCHANTABILITY or
 * FITNESS FOR A PARTICULAR PURPOSE.  See the GNU General Public License for
 * more details.
 *
 * You should have received a copy of the GNU General Public License along
 * with this program; if not, write to the Free Software Foundation, Inc.,
 * 51 Franklin Street, Fifth Floor, Boston, MA  02110-1301, USA.
 */

#ifndef _MACH_TEGRA_BOARD_KAI_H
#define _MACH_TEGRA_BOARD_KAI_H

#include <mach/gpio.h>
#include <mach/irqs.h>
#include <linux/mfd/max77663-core.h>
#include "gpio-names.h"

/* Processor Board  ID */
#define BOARD_E1565	0xF41

/* Board Fab version */
#define BOARD_FAB_A00			0x0
#define BOARD_FAB_A01			0x1
#define BOARD_FAB_A02			0x2
#define BOARD_FAB_A03			0x3
#define BOARD_FAB_A04			0x4
#define BOARD_FAB_A05			0x5

/* External peripheral act as gpio */
/* MAX77663 GPIO */
#define MAX77663_GPIO_BASE	TEGRA_NR_GPIOS
#define MAX77663_GPIO_END	(MAX77663_GPIO_BASE + MAX77663_GPIO_NR)

/* CAMERA RELATED GPIOs on KAI */
#define CAM2_RST_GPIO		TEGRA_GPIO_PBB4
#define CAM2_POWER_DWN_GPIO	TEGRA_GPIO_PBB6
/* Audio-related GPIOs */
#define TEGRA_GPIO_CDC_IRQ		TEGRA_GPIO_PW3
#define TEGRA_GPIO_SPKR_EN		-1
#define TEGRA_GPIO_HP_DET		TEGRA_GPIO_PW2
#define TEGRA_GPIO_INT_MIC_EN		TEGRA_GPIO_PK3
#define TEGRA_GPIO_EXT_MIC_EN		TEGRA_GPIO_PK4
/* Tegra Modem related GPIOs */
#define TEGRA_GPIO_W_DISABLE		TEGRA_GPIO_PDD7
#define TEGRA_GPIO_MODEM_RSVD1		TEGRA_GPIO_PV0
#define TEGRA_GPIO_MODEM_RSVD2		TEGRA_GPIO_PH7

/* Stat LED GPIO */
#define TEGRA_GPIO_STAT_LED		(MAX77663_GPIO_BASE + MAX77663_GPIO7)


/*****************Interrupt tables ******************/
/* External peripheral act as interrupt controller */
/* MAX77663 IRQs */
#define MAX77663_IRQ_BASE	TEGRA_NR_IRQS
#define MAX77663_IRQ_END	(MAX77663_IRQ_BASE + MAX77663_IRQ_NR)
#define MAX77663_IRQ_ACOK_RISING MAX77663_IRQ_ONOFF_ACOK_RISING

int kai_charge_init(void);
int kai_regulator_init(void);
int kai_suspend_init(void);
int kai_sdhci_init(void);
int kai_pinmux_init(void);
int kai_panel_init(void);
int kai_sensors_init(void);
int kai_keys_init(void);
int kai_pins_state_init(void);
int kai_emc_init(void);
int kai_edp_init(void);
void __init kai_tsensor_init(void);
<<<<<<< HEAD
int __init touch_init_raydium(int irq_gpio, int reset_gpio, int platform);

#define TOUCH_GPIO_IRQ_RAYDIUM_SPI      TEGRA_GPIO_PZ3
#define TOUCH_GPIO_RST_RAYDIUM_SPI      TEGRA_GPIO_PN5
=======
int __init touch_init_synaptics_kai(void);

#define SYNAPTICS_ATTN_GPIO             TEGRA_GPIO_PZ3
#define SYNAPTICS_RESET_GPIO            TEGRA_GPIO_PN5
>>>>>>> 32f15fa8

#define KAI_TS_ID1      TEGRA_GPIO_PI7
#define KAI_TS_ID2      TEGRA_GPIO_PC7
#define KAI_TS_ID1_PG   TEGRA_PINGROUP_GMI_WAIT
#define KAI_TS_ID2_PG   TEGRA_PINGROUP_GMI_WP_N

#define MPU_TYPE_MPU3050	1
#define MPU_TYPE_MPU6050	2
#define MPU_GYRO_TYPE		MPU_TYPE_MPU6050
#define MPU_GYRO_IRQ_GPIO	TEGRA_GPIO_PX1
#define MPU_GYRO_ADDR		0x68
#define MPU_GYRO_BUS_NUM	0
#define MPU_GYRO_ORIENTATION	{ 0, -1, 0, -1, 0, 0, 0, 0, -1 }
#if (MPU_GYRO_TYPE == MPU_TYPE_MPU3050)
#define MPU_ACCEL_NAME		"kxtf9"
#define MPU_ACCEL_IRQ_GPIO	TEGRA_GPIO_PL1
#define MPU_ACCEL_ADDR		0x0F
#define MPU_ACCEL_BUS_NUM	0
#define MPU_ACCEL_ORIENTATION	{ 0, -1, 0, -1, 0, 0, 0, 0, -1 }
#endif
#define MPU_COMPASS_NAME	"ak8975"
#define MPU_COMPASS_IRQ_GPIO	0
#define MPU_COMPASS_ADDR	0x0C
#define MPU_COMPASS_BUS_NUM	2
#define MPU_COMPASS_ORIENTATION	{ 1, 0, 0, 0, 1, 0, 0, 0, 1 }

#define TDIODE_OFFSET	(10000) /* in millicelsius */

#endif<|MERGE_RESOLUTION|>--- conflicted
+++ resolved
@@ -78,17 +78,14 @@
 int kai_emc_init(void);
 int kai_edp_init(void);
 void __init kai_tsensor_init(void);
-<<<<<<< HEAD
 int __init touch_init_raydium(int irq_gpio, int reset_gpio, int platform);
+int __init touch_init_synaptics_kai(void);
 
 #define TOUCH_GPIO_IRQ_RAYDIUM_SPI      TEGRA_GPIO_PZ3
 #define TOUCH_GPIO_RST_RAYDIUM_SPI      TEGRA_GPIO_PN5
-=======
-int __init touch_init_synaptics_kai(void);
 
 #define SYNAPTICS_ATTN_GPIO             TEGRA_GPIO_PZ3
 #define SYNAPTICS_RESET_GPIO            TEGRA_GPIO_PN5
->>>>>>> 32f15fa8
 
 #define KAI_TS_ID1      TEGRA_GPIO_PI7
 #define KAI_TS_ID2      TEGRA_GPIO_PC7
