--- conflicted
+++ resolved
@@ -47,11 +47,11 @@
 #include "clock.h"
 #include "dvfs.h"
 #include "fuse.h"
-<<<<<<< HEAD
 #include "pm.h"
 #include "reset.h"
 #include "devices.h"
 #include "pmc.h"
+#include "common.h"
 
 #define MC_SECURITY_CFG2	0x7c
 
@@ -126,9 +126,6 @@
 	/* Debug UART virtual address */
 	(u32)(IO_APB_VIRT + TEGRA_DEBUG_UART_OFFSET),
 };
-=======
-#include "common.h"
->>>>>>> b6f18861
 
 #ifdef CONFIG_OF
 static const struct of_device_id tegra_dt_irq_match[] __initconst = {
@@ -746,7 +743,6 @@
 {
 	return audio_codec_name;
 }
-<<<<<<< HEAD
 __setup("audio_codec=", tegra_audio_codec_type);
 
 
@@ -1115,12 +1111,9 @@
 {
 	platform_add_devices(pinmux_devices, ARRAY_SIZE(pinmux_devices));
 }
-=======
-#endif
 
 struct arm_soc_desc tegra_soc_desc __initdata = {
 	.name		= "NVIDIA Tegra",
 	soc_smp_init_ops(tegra_soc_smp_init_ops)
 	soc_smp_ops(tegra_soc_smp_ops)
-};
->>>>>>> b6f18861
+};