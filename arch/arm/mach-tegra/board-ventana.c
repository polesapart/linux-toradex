--- conflicted
+++ resolved
@@ -33,14 +33,11 @@
 #include <linux/gpio.h>
 #include <linux/gpio_keys.h>
 #include <linux/input.h>
-<<<<<<< HEAD
 #include <linux/platform_data/tegra_usb.h>
+#include <linux/usb/android_composite.h>
 #include <linux/mfd/tps6586x.h>
 #include <linux/memblock.h>
 #include <linux/i2c/atmel_mxt_ts.h>
-=======
-#include <linux/usb/android_composite.h>
->>>>>>> d951417a
 
 #include <mach/clk.h>
 #include <mach/iomap.h>
@@ -58,11 +55,8 @@
 #include "board-ventana.h"
 #include "devices.h"
 #include "gpio-names.h"
-<<<<<<< HEAD
+#include "fuse.h"
 #include "wakeups-t2.h"
-=======
-#include "fuse.h"
->>>>>>> d951417a
 
 static struct plat_serial8250_port debug_uart_platform_data[] = {
 	{
@@ -156,18 +150,6 @@
 	{ NULL,		NULL,		0,		0},
 };
 
-<<<<<<< HEAD
-static struct tegra_ulpi_config ventana_ehci2_ulpi_phy_config = {
-	.reset_gpio = TEGRA_GPIO_PV1,
-	.clk = "cdev2",
-};
-
-static struct tegra_ehci_platform_data ventana_ehci2_ulpi_platform_data = {
-	.operating_mode = TEGRA_USB_HOST,
-	.power_down_on_bus_suspend = 1,
-	.phy_config = &ventana_ehci2_ulpi_phy_config,
-	.phy_type = TEGRA_USB_PHY_TYPE_LINK_ULPI,
-=======
 static char *usb_functions[] = { "mtp" };
 static char *usb_functions_adb[] = { "mtp", "adb" };
 
@@ -203,7 +185,18 @@
 	.dev    = {
 		.platform_data  = &andusb_plat,
 	},
->>>>>>> d951417a
+};
+
+static struct tegra_ulpi_config ventana_ehci2_ulpi_phy_config = {
+	.reset_gpio = TEGRA_GPIO_PV1,
+	.clk = "cdev2",
+};
+
+static struct tegra_ehci_platform_data ventana_ehci2_ulpi_platform_data = {
+	.operating_mode = TEGRA_USB_HOST,
+	.power_down_on_bus_suspend = 1,
+	.phy_config = &ventana_ehci2_ulpi_phy_config,
+	.phy_type = TEGRA_USB_PHY_TYPE_LINK_ULPI,
 };
 
 static struct tegra_i2c_platform_data ventana_i2c1_platform_data = {
@@ -320,16 +313,10 @@
 };
 
 static struct platform_device *ventana_devices[] __initdata = {
-<<<<<<< HEAD
+	&androidusb_device,
 	&tegra_uartb_device,
 	&tegra_uartc_device,
 	&tegra_pmu_device,
-=======
-	&tegra_otg_device,
-	&androidusb_device,
-	&debug_uart,
-	&pmu_device,
->>>>>>> d951417a
 	&tegra_udc_device,
 	&tegra_ehci2_device,
 	&tegra_gart_device,
@@ -537,28 +524,20 @@
 
 static void __init tegra_ventana_init(void)
 {
-<<<<<<< HEAD
 	struct board_info BoardInfo;
-=======
-	char serial[20];
->>>>>>> d951417a
 
 	tegra_common_init();
 	tegra_clk_init_from_table(ventana_clk_init_table);
 	ventana_pinmux_init();
-<<<<<<< HEAD
 	ventana_i2c_init();
+	snprintf(serial, sizeof(serial), "%llx", tegra_chip_uid());
+	andusb_plat.serial_number = kstrdup(serial, GFP_KERNEL);
 	if (is_tegra_debug_uartport_hs() == true)
 		platform_device_register(&tegra_uartd_device);
 	else
 		platform_device_register(&debug_uart);
 	tegra_ehci2_device.dev.platform_data
 		= &ventana_ehci2_ulpi_platform_data;
-=======
-
-	snprintf(serial, sizeof(serial), "%llx", tegra_chip_uid());
-	andusb_plat.serial_number = kstrdup(serial, GFP_KERNEL);
->>>>>>> d951417a
 	platform_add_devices(ventana_devices, ARRAY_SIZE(ventana_devices));
 
 	ventana_sdhci_init();
