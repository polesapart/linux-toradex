obj-y                                   += common.o
obj-y                                   += io.o
obj-y                                   += irq.o legacy_irq.o
obj-y                                   += syncpt.o
obj-y                                   += clock.o
obj-y                                   += dvfs.o
obj-y                                   += timer.o
obj-y                                   += gpio.o
obj-y                                   += pinmux.o
obj-y                                   += devices.o
obj-y                                   += delay.o
obj-y                                   += powergate.o
obj-y                                   += suspend.o
obj-y                                   += fuse.o
ifeq ($(CONFIG_TEGRA_ALSA),y)
obj-$(CONFIG_ARCH_TEGRA_2x_SOC)         += tegra2_i2s.o
else
obj-y                                   += tegra_i2s_audio.o
endif
obj-y                                   += tegra_spdif_audio.o
obj-y                                   += mc.o
obj-$(CONFIG_USB_SUPPORT)               += usb_phy.o
obj-$(CONFIG_FIQ)                       += fiq.o
obj-$(CONFIG_TEGRA_FIQ_DEBUGGER)        += tegra_fiq_debugger.o
obj-$(CONFIG_TEGRA_PWM)                 += pwm.o
obj-$(CONFIG_ARCH_TEGRA_2x_SOC)         += clock.o
obj-$(CONFIG_ARCH_TEGRA_2x_SOC)         += tegra2_clocks.o
obj-$(CONFIG_ARCH_TEGRA_2x_SOC)         += tegra2_dvfs.o
obj-$(CONFIG_ARCH_TEGRA_2x_SOC)         += tegra2_fuse.o
obj-$(CONFIG_ARCH_TEGRA_2x_SOC)         += suspend-t2.o
<<<<<<< HEAD
obj-$(CONFIG_ARCH_TEGRA_2x_SOC)         += tegra2_save.o
obj-$(CONFIG_CPU_V7)                    += cortex-a9.o
obj-$(CONFIG_ARCH_TEGRA_2x_SOC)         += pinmux-t2-tables.o
=======
obj-$(CONFIG_ARCH_TEGRA_2x_SOC)		+= tegra2_save.o
obj-$(CONFIG_ARCH_TEGRA_2x_SOC)		+= tegra2_emc.o
obj-$(CONFIG_CPU_V7)			+= cortex-a9.o

obj-$(CONFIG_ARCH_TEGRA_2x_SOC)		+= pinmux-t2-tables.o
>>>>>>> 42907f17
obj-$(CONFIG_SMP)                       += localtimer.o
obj-$(CONFIG_SMP)                       += platsmp.o
obj-y                                   += headsmp.o
obj-$(CONFIG_ARCH_TEGRA_2x_SOC)         += headsmp-t2.o
obj-$(CONFIG_TEGRA_SYSTEM_DMA)          += dma.o
obj-$(CONFIG_CPU_FREQ)                  += cpu-tegra.o
obj-$(CONFIG_CPU_IDLE)                  += cpuidle.o
obj-$(CONFIG_TEGRA_IOVMM)               += iovmm.o
obj-$(CONFIG_TEGRA_IOVMM_GART)          += iovmm-gart.o

obj-${CONFIG_MACH_HARMONY}              += board-harmony.o
obj-${CONFIG_MACH_HARMONY}              += board-harmony-pinmux.o
obj-${CONFIG_MACH_HARMONY}              += board-harmony-panel.o
obj-${CONFIG_MACH_HARMONY}              += board-harmony-sdhci.o

obj-${CONFIG_MACH_VENTANA}              += board-ventana.o
obj-${CONFIG_MACH_VENTANA}              += board-ventana-pinmux.o
obj-${CONFIG_MACH_VENTANA}              += board-ventana-sdhci.o
obj-${CONFIG_MACH_VENTANA}              += board-ventana-power.o
obj-${CONFIG_MACH_VENTANA}              += board-ventana-panel.o
obj-${CONFIG_MACH_VENTANA}              += board-ventana-sensors.o<|MERGE_RESOLUTION|>--- conflicted
+++ resolved
@@ -28,17 +28,11 @@
 obj-$(CONFIG_ARCH_TEGRA_2x_SOC)         += tegra2_dvfs.o
 obj-$(CONFIG_ARCH_TEGRA_2x_SOC)         += tegra2_fuse.o
 obj-$(CONFIG_ARCH_TEGRA_2x_SOC)         += suspend-t2.o
-<<<<<<< HEAD
-obj-$(CONFIG_ARCH_TEGRA_2x_SOC)         += tegra2_save.o
-obj-$(CONFIG_CPU_V7)                    += cortex-a9.o
-obj-$(CONFIG_ARCH_TEGRA_2x_SOC)         += pinmux-t2-tables.o
-=======
 obj-$(CONFIG_ARCH_TEGRA_2x_SOC)		+= tegra2_save.o
 obj-$(CONFIG_ARCH_TEGRA_2x_SOC)		+= tegra2_emc.o
 obj-$(CONFIG_CPU_V7)			+= cortex-a9.o
 
 obj-$(CONFIG_ARCH_TEGRA_2x_SOC)		+= pinmux-t2-tables.o
->>>>>>> 42907f17
 obj-$(CONFIG_SMP)                       += localtimer.o
 obj-$(CONFIG_SMP)                       += platsmp.o
 obj-y                                   += headsmp.o
