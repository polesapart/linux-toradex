--- conflicted
+++ resolved
@@ -10,7 +10,6 @@
 obj-y                                   += devices.o
 obj-y                                   += delay.o
 obj-y                                   += powergate.o
-<<<<<<< HEAD
 obj-y                                   += suspend.o
 obj-y                                   += fuse.o
 ifeq ($(CONFIG_TEGRA_ALSA),y)
@@ -18,14 +17,8 @@
 else
 obj-y                                   += tegra_i2s_audio.o
 endif
+obj-y					+= tegra_spdif_audio.o
 obj-y                                   += mc.o
-=======
-obj-y					+= suspend.o
-obj-y					+= fuse.o
-obj-y					+= tegra_i2s_audio.o
-obj-y					+= tegra_spdif_audio.o
-obj-y					+= mc.o
->>>>>>> 1b7aeb98
 obj-$(CONFIG_USB_SUPPORT)               += usb_phy.o
 obj-$(CONFIG_FIQ)                       += fiq.o
 obj-$(CONFIG_TEGRA_FIQ_DEBUGGER)        += tegra_fiq_debugger.o
