/*
 * arch/arm/mach-tegra/include/mach/usb_phy.h
 *
 * Copyright (C) 2010 Google, Inc.
 * Copyright (C) 2011 NVIDIA Corporation.
 *
 * This software is licensed under the terms of the GNU General Public
 * License version 2, as published by the Free Software Foundation, and
 * may be copied, distributed, and modified under those terms.
 *
 * This program is distributed in the hope that it will be useful,
 * but WITHOUT ANY WARRANTY; without even the implied warranty of
 * MERCHANTABILITY or FITNESS FOR A PARTICULAR PURPOSE.  See the
 * GNU General Public License for more details.
 *
 */

#ifndef __MACH_USB_PHY_H
#define __MACH_USB_PHY_H

<<<<<<< HEAD
#include <linux/clk.h>
#include <linux/regulator/consumer.h>
#include <linux/usb/otg.h>
#include <linux/platform_data/tegra_usb.h>

struct tegra_utmip_config {
	u8 hssync_start_delay;
	u8 elastic_limit;
	u8 idle_wait_delay;
	u8 term_range_adj;
	u8 xcvr_setup;
	signed char xcvr_setup_offset;
	u8 xcvr_use_fuses;
	u8 xcvr_lsfslew;
	u8 xcvr_lsrslew;
};

struct tegra_ulpi_trimmer {
	u8 shadow_clk_delay;	/* 0 ~ 31 */
	u8 clock_out_delay;	/* 0 ~ 31 */
	u8 data_trimmer;	/* 0 ~ 7 */
	u8 stpdirnxt_trimmer;	/* 0 ~ 7 */
};

struct tegra_ulpi_config {
	int enable_gpio;
	int reset_gpio;
	const char *clk;
	const struct tegra_ulpi_trimmer *trimmer;
	int (*pre_phy_on)(void);
	int (*post_phy_on)(void);
	int (*pre_phy_off)(void);
	int (*post_phy_off)(void);
	void (*phy_restore_start)(void);
	void (*phy_restore_end)(void);
	int phy_restore_gpio; /* null phy restore ack from device */
	int ulpi_dir_gpio; /* ulpi dir */
	int ulpi_d0_gpio; /* usb linestate[0] */
	int ulpi_d1_gpio; /* usb linestate[1] */
};

struct tegra_uhsic_config {
	int enable_gpio;
	int reset_gpio;
	u8 sync_start_delay;
	u8 idle_wait_delay;
	u8 term_range_adj;
	u8 elastic_underrun_limit;
	u8 elastic_overrun_limit;
	int (*postsuspend)(void);
	int (*preresume)(void);
	int (*usb_phy_ready)(void);
	int (*post_phy_off)(void);
};

enum tegra_usb_phy_port_speed {
	TEGRA_USB_PHY_PORT_SPEED_FULL = 0,
	TEGRA_USB_PHY_PORT_SPEED_LOW,
	TEGRA_USB_PHY_PORT_SPEED_HIGH,
};

enum tegra_usb_phy_mode {
	TEGRA_USB_PHY_MODE_DEVICE,
	TEGRA_USB_PHY_MODE_HOST,
};

struct usb_phy_plat_data {
	int instance;
	int vbus_irq;
	int vbus_gpio;
	int vbus_gpio_inverted;
	char * vbus_reg_supply;
};

struct tegra_xtal_freq;

struct tegra_usb_phy {
	int instance;
	const struct tegra_xtal_freq *freq;
	void __iomem *regs;
	void __iomem *pad_regs;
	struct clk *clk;
	struct clk *pll_u;
	struct clk *pad_clk;
	enum tegra_usb_phy_mode mode;
	void *config;
	struct regulator *reg_vdd;
	struct regulator *reg_vbus;
	enum tegra_usb_phy_type usb_phy_type;
	bool regulator_on;
	struct otg_transceiver *ulpi;
	int initialized;
	bool power_on;
	bool remote_wakeup;
	int hotplug;
	unsigned int xcvr_setup_value;
};

typedef int (*tegra_phy_fp)(struct tegra_usb_phy *phy, bool is_dpd);
typedef void (*tegra_phy_restore_start_fp)(struct tegra_usb_phy *phy,
					   enum tegra_usb_phy_port_speed);
typedef void (*tegra_phy_restore_end_fp)(struct tegra_usb_phy *phy);

struct tegra_usb_phy *tegra_usb_phy_open(int instance, void __iomem *regs,
			void *config, enum tegra_usb_phy_mode phy_mode,
			enum tegra_usb_phy_type usb_phy_type);

int tegra_usb_phy_power_on(struct tegra_usb_phy *phy, bool is_dpd);

void tegra_usb_phy_clk_disable(struct tegra_usb_phy *phy);

void tegra_usb_phy_clk_enable(struct tegra_usb_phy *phy);

void tegra_usb_phy_power_off(struct tegra_usb_phy *phy, bool is_dpd);

void tegra_usb_phy_postsuspend(struct tegra_usb_phy *phy, bool is_dpd);

void tegra_usb_phy_preresume(struct tegra_usb_phy *phy, bool is_dpd);

void tegra_usb_phy_postresume(struct tegra_usb_phy *phy, bool is_dpd);

void tegra_ehci_pre_reset(struct tegra_usb_phy *phy, bool is_dpd);

void tegra_ehci_post_reset(struct tegra_usb_phy *phy, bool is_dpd);

void tegra_ehci_phy_restore_start(struct tegra_usb_phy *phy,
				 enum tegra_usb_phy_port_speed port_speed);

void tegra_ehci_phy_restore_end(struct tegra_usb_phy *phy);
=======
/**
 * Tegra USB phy opaque handle
 */
struct tegra_usb_phy;

/**
 * Opens the usb phy associated to the USB platform device
 * tegra usb phy open must be called before accessing any phy APIs
 */
struct tegra_usb_phy *tegra_usb_phy_open(struct platform_device *pdev);
>>>>>>> 336961dd

/**
 * Closes the phy controller and its resources
 */
void tegra_usb_phy_close(struct tegra_usb_phy *phy);

/**
 * Handles interrupts specific to the phy interface
 * Note: udc or ehci driver will handle the controller interrupts
 */
int tegra_usb_phy_irq(struct tegra_usb_phy *phy);

/**
 * Initializes the phy specific functions after phy is power on
 */
int tegra_usb_phy_init(struct tegra_usb_phy *phy);

/**
 * Handles phy interface specific functionality after driver reset
 */
int tegra_usb_phy_reset(struct tegra_usb_phy *phy);

/**
 * Handles phy interface specific functionality before driver suspend
 * Also, handles platform specific pre suspend functions
 */
int tegra_usb_phy_pre_suspend(struct tegra_usb_phy *phy);

/**
 * Handles phy interface specific suspend functionality
 */
int tegra_usb_phy_suspend(struct tegra_usb_phy *phy);

/**
 * Handles phy interface specific functionality after driver suspend
 */
int tegra_usb_phy_post_suspend(struct tegra_usb_phy *phy);

/**
 * Handles phy interface specific functionality before driver resume
 * Also, handles platform specific pre resume functions
 */
int tegra_usb_phy_pre_resume(struct tegra_usb_phy *phy, bool remote_wakeup);

/**
 * Handles phy interface specific resume functionality
 */
int tegra_usb_phy_resume(struct tegra_usb_phy *phy);

/**
 * Handles phy interface specific functionality after driver resume
 */
int tegra_usb_phy_post_resume(struct tegra_usb_phy *phy);

/**
 * Handles phy interface specific functionality during port power on
 */
int tegra_usb_phy_port_power(struct tegra_usb_phy *phy);

/**
 * Handles phy interface specific functionality during bus reset
 */
int tegra_usb_phy_bus_reset(struct tegra_usb_phy *phy);

/**
 * Handles phy interface specific functionality for turning off the phy to
 * put the phy in low power mode
 */
int tegra_usb_phy_power_off(struct tegra_usb_phy *phy);

/**
 * Handles phy interface specific functionality for turning on the phy to
 * bring phy out of low power mode
 */
int tegra_usb_phy_power_on(struct tegra_usb_phy *phy);

/**
 * Indicates whether phy registers are accessible or not
 * if phy is powered off then returns false else true
 */
bool tegra_usb_phy_hw_accessible(struct tegra_usb_phy *phy);

/**
 * Indicates whether compliance charger is connected or not
 * if compliance charger is detected then returns true else false
 */
bool tegra_usb_phy_charger_detected(struct tegra_usb_phy *phy);

/**
 * Indicates whether phy resumed due to the remote wake event or not
 * returns true if remote wake is detected.
 */
bool tegra_usb_phy_remote_wakeup(struct tegra_usb_phy *phy);

/**
 * Indicates controller has HOST PC register set or not
 */
bool tegra_usb_phy_has_hostpc(struct tegra_usb_phy *phy);

/**
 * Indicates controller port supports OTG or not
 */
bool tegra_usb_phy_otg_supported(struct tegra_usb_phy *phy);


void tegra_usb_phy_memory_prefetch_on(struct tegra_usb_phy *phy);

void tegra_usb_phy_memory_prefetch_off(struct tegra_usb_phy *phy);

#endif /* __MACH_USB_PHY_H */<|MERGE_RESOLUTION|>--- conflicted
+++ resolved
@@ -18,137 +18,6 @@
 #ifndef __MACH_USB_PHY_H
 #define __MACH_USB_PHY_H
 
-<<<<<<< HEAD
-#include <linux/clk.h>
-#include <linux/regulator/consumer.h>
-#include <linux/usb/otg.h>
-#include <linux/platform_data/tegra_usb.h>
-
-struct tegra_utmip_config {
-	u8 hssync_start_delay;
-	u8 elastic_limit;
-	u8 idle_wait_delay;
-	u8 term_range_adj;
-	u8 xcvr_setup;
-	signed char xcvr_setup_offset;
-	u8 xcvr_use_fuses;
-	u8 xcvr_lsfslew;
-	u8 xcvr_lsrslew;
-};
-
-struct tegra_ulpi_trimmer {
-	u8 shadow_clk_delay;	/* 0 ~ 31 */
-	u8 clock_out_delay;	/* 0 ~ 31 */
-	u8 data_trimmer;	/* 0 ~ 7 */
-	u8 stpdirnxt_trimmer;	/* 0 ~ 7 */
-};
-
-struct tegra_ulpi_config {
-	int enable_gpio;
-	int reset_gpio;
-	const char *clk;
-	const struct tegra_ulpi_trimmer *trimmer;
-	int (*pre_phy_on)(void);
-	int (*post_phy_on)(void);
-	int (*pre_phy_off)(void);
-	int (*post_phy_off)(void);
-	void (*phy_restore_start)(void);
-	void (*phy_restore_end)(void);
-	int phy_restore_gpio; /* null phy restore ack from device */
-	int ulpi_dir_gpio; /* ulpi dir */
-	int ulpi_d0_gpio; /* usb linestate[0] */
-	int ulpi_d1_gpio; /* usb linestate[1] */
-};
-
-struct tegra_uhsic_config {
-	int enable_gpio;
-	int reset_gpio;
-	u8 sync_start_delay;
-	u8 idle_wait_delay;
-	u8 term_range_adj;
-	u8 elastic_underrun_limit;
-	u8 elastic_overrun_limit;
-	int (*postsuspend)(void);
-	int (*preresume)(void);
-	int (*usb_phy_ready)(void);
-	int (*post_phy_off)(void);
-};
-
-enum tegra_usb_phy_port_speed {
-	TEGRA_USB_PHY_PORT_SPEED_FULL = 0,
-	TEGRA_USB_PHY_PORT_SPEED_LOW,
-	TEGRA_USB_PHY_PORT_SPEED_HIGH,
-};
-
-enum tegra_usb_phy_mode {
-	TEGRA_USB_PHY_MODE_DEVICE,
-	TEGRA_USB_PHY_MODE_HOST,
-};
-
-struct usb_phy_plat_data {
-	int instance;
-	int vbus_irq;
-	int vbus_gpio;
-	int vbus_gpio_inverted;
-	char * vbus_reg_supply;
-};
-
-struct tegra_xtal_freq;
-
-struct tegra_usb_phy {
-	int instance;
-	const struct tegra_xtal_freq *freq;
-	void __iomem *regs;
-	void __iomem *pad_regs;
-	struct clk *clk;
-	struct clk *pll_u;
-	struct clk *pad_clk;
-	enum tegra_usb_phy_mode mode;
-	void *config;
-	struct regulator *reg_vdd;
-	struct regulator *reg_vbus;
-	enum tegra_usb_phy_type usb_phy_type;
-	bool regulator_on;
-	struct otg_transceiver *ulpi;
-	int initialized;
-	bool power_on;
-	bool remote_wakeup;
-	int hotplug;
-	unsigned int xcvr_setup_value;
-};
-
-typedef int (*tegra_phy_fp)(struct tegra_usb_phy *phy, bool is_dpd);
-typedef void (*tegra_phy_restore_start_fp)(struct tegra_usb_phy *phy,
-					   enum tegra_usb_phy_port_speed);
-typedef void (*tegra_phy_restore_end_fp)(struct tegra_usb_phy *phy);
-
-struct tegra_usb_phy *tegra_usb_phy_open(int instance, void __iomem *regs,
-			void *config, enum tegra_usb_phy_mode phy_mode,
-			enum tegra_usb_phy_type usb_phy_type);
-
-int tegra_usb_phy_power_on(struct tegra_usb_phy *phy, bool is_dpd);
-
-void tegra_usb_phy_clk_disable(struct tegra_usb_phy *phy);
-
-void tegra_usb_phy_clk_enable(struct tegra_usb_phy *phy);
-
-void tegra_usb_phy_power_off(struct tegra_usb_phy *phy, bool is_dpd);
-
-void tegra_usb_phy_postsuspend(struct tegra_usb_phy *phy, bool is_dpd);
-
-void tegra_usb_phy_preresume(struct tegra_usb_phy *phy, bool is_dpd);
-
-void tegra_usb_phy_postresume(struct tegra_usb_phy *phy, bool is_dpd);
-
-void tegra_ehci_pre_reset(struct tegra_usb_phy *phy, bool is_dpd);
-
-void tegra_ehci_post_reset(struct tegra_usb_phy *phy, bool is_dpd);
-
-void tegra_ehci_phy_restore_start(struct tegra_usb_phy *phy,
-				 enum tegra_usb_phy_port_speed port_speed);
-
-void tegra_ehci_phy_restore_end(struct tegra_usb_phy *phy);
-=======
 /**
  * Tegra USB phy opaque handle
  */
@@ -159,7 +28,6 @@
  * tegra usb phy open must be called before accessing any phy APIs
  */
 struct tegra_usb_phy *tegra_usb_phy_open(struct platform_device *pdev);
->>>>>>> 336961dd
 
 /**
  * Closes the phy controller and its resources
