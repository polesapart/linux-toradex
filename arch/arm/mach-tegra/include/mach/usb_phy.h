/*
 * arch/arm/mach-tegra/include/mach/usb_phy.h
 *
 * Copyright (C) 2010 Google, Inc.
 * Copyright (C) 2011 NVIDIA Corporation.
 *
 * This software is licensed under the terms of the GNU General Public
 * License version 2, as published by the Free Software Foundation, and
 * may be copied, distributed, and modified under those terms.
 *
 * This program is distributed in the hope that it will be useful,
 * but WITHOUT ANY WARRANTY; without even the implied warranty of
 * MERCHANTABILITY or FITNESS FOR A PARTICULAR PURPOSE.  See the
 * GNU General Public License for more details.
 *
 */

#ifndef __MACH_USB_PHY_H
#define __MACH_USB_PHY_H

#include <linux/clk.h>
<<<<<<< HEAD
#include <linux/regulator/consumer.h>

#define USB_PHY_MAX_CONTEXT_REGS 10
=======
#include <linux/usb/otg.h>
>>>>>>> 07a84a1c

struct tegra_utmip_config {
	u8 hssync_start_delay;
	u8 elastic_limit;
	u8 idle_wait_delay;
	u8 term_range_adj;
	u8 xcvr_setup;
	u8 xcvr_lsfslew;
	u8 xcvr_lsrslew;
};

enum tegra_ulpi_inf_type {
	TEGRA_USB_LINK_ULPI = 0,
	TEGRA_USB_NULL_ULPI,
	TEGRA_USB_UHSIC,
};

struct tegra_ulpi_trimmer {
	u8 shadow_clk_delay;	/* 0 ~ 31 */
	u8 clock_out_delay;	/* 0 ~ 31 */
	u8 data_trimmer;	/* 0 ~ 7 */
	u8 stpdirnxt_trimmer;	/* 0 ~ 7 */
};

struct tegra_ulpi_config {
	enum tegra_ulpi_inf_type inf_type;
	int reset_gpio;
	const char *clk;
	const struct tegra_ulpi_trimmer *trimmer;
	int (*preinit)(void);
	int (*postinit)(void);
};

struct tegra_uhsic_config {
	u8 sync_start_delay;
	u8 idle_wait_delay;
	u8 term_range_adj;
	u8 elastic_underrun_limit;
	u8 elastic_overrun_limit;
};

enum tegra_usb_phy_port_speed {
	TEGRA_USB_PHY_PORT_SPEED_FULL = 0,
	TEGRA_USB_PHY_PORT_SPEED_LOW,
	TEGRA_USB_PHY_PORT_SPEED_HIGH,
};

enum tegra_usb_phy_mode {
	TEGRA_USB_PHY_MODE_DEVICE,
	TEGRA_USB_PHY_MODE_HOST,
};

<<<<<<< HEAD
struct usb_phy_plat_data {
	int instance;
	int vbus_irq;
	int vbus_gpio;
};
=======
struct tegra_xtal_freq;
>>>>>>> 07a84a1c

struct tegra_usb_phy {
	int instance;
	const struct tegra_xtal_freq *freq;
	void __iomem *regs;
	void __iomem *pad_regs;
	struct clk *clk;
	struct clk *pll_u;
	struct clk *pad_clk;
	enum tegra_usb_phy_mode mode;
	void *config;
<<<<<<< HEAD
	struct regulator *reg_vdd;
	bool regulator_on;
=======
	struct otg_transceiver *ulpi;
>>>>>>> 07a84a1c
};

struct tegra_usb_phy *tegra_usb_phy_open(int instance, void __iomem *regs,
			void *config, enum tegra_usb_phy_mode phy_mode);

int tegra_usb_phy_power_on(struct tegra_usb_phy *phy);

void tegra_usb_phy_clk_disable(struct tegra_usb_phy *phy);

void tegra_usb_phy_clk_enable(struct tegra_usb_phy *phy);

void tegra_usb_phy_power_off(struct tegra_usb_phy *phy);

void tegra_usb_phy_preresume(struct tegra_usb_phy *phy);

void tegra_usb_phy_postresume(struct tegra_usb_phy *phy);

void tegra_ehci_phy_restore_start(struct tegra_usb_phy *phy,
				 enum tegra_usb_phy_port_speed port_speed);

void tegra_ehci_phy_restore_end(struct tegra_usb_phy *phy);

void tegra_usb_phy_close(struct tegra_usb_phy *phy);

<<<<<<< HEAD
int tegra_usb_phy_bus_connect(struct tegra_usb_phy *phy);

int tegra_usb_phy_bus_reset(struct tegra_usb_phy *phy);

int tegra_usb_phy_bus_idle(struct tegra_usb_phy *phy);

bool tegra_usb_phy_is_device_connected(struct tegra_usb_phy *phy);

int __init tegra_usb_phy_init(struct usb_phy_plat_data *pdata, int size);

#endif /*__MACH_USB_PHY_H */
=======
#endif /* __MACH_USB_PHY_H */
>>>>>>> 07a84a1c
<|MERGE_RESOLUTION|>--- conflicted
+++ resolved
@@ -19,13 +19,8 @@
 #define __MACH_USB_PHY_H
 
 #include <linux/clk.h>
-<<<<<<< HEAD
 #include <linux/regulator/consumer.h>
-
-#define USB_PHY_MAX_CONTEXT_REGS 10
-=======
 #include <linux/usb/otg.h>
->>>>>>> 07a84a1c
 
 struct tegra_utmip_config {
 	u8 hssync_start_delay;
@@ -78,18 +73,17 @@
 	TEGRA_USB_PHY_MODE_HOST,
 };
 
-<<<<<<< HEAD
 struct usb_phy_plat_data {
 	int instance;
 	int vbus_irq;
 	int vbus_gpio;
 };
-=======
+
 struct tegra_xtal_freq;
->>>>>>> 07a84a1c
 
 struct tegra_usb_phy {
 	int instance;
+	int freq_sel;
 	const struct tegra_xtal_freq *freq;
 	void __iomem *regs;
 	void __iomem *pad_regs;
@@ -98,12 +92,9 @@
 	struct clk *pad_clk;
 	enum tegra_usb_phy_mode mode;
 	void *config;
-<<<<<<< HEAD
 	struct regulator *reg_vdd;
 	bool regulator_on;
-=======
 	struct otg_transceiver *ulpi;
->>>>>>> 07a84a1c
 };
 
 struct tegra_usb_phy *tegra_usb_phy_open(int instance, void __iomem *regs,
@@ -128,7 +119,6 @@
 
 void tegra_usb_phy_close(struct tegra_usb_phy *phy);
 
-<<<<<<< HEAD
 int tegra_usb_phy_bus_connect(struct tegra_usb_phy *phy);
 
 int tegra_usb_phy_bus_reset(struct tegra_usb_phy *phy);
@@ -139,7 +129,4 @@
 
 int __init tegra_usb_phy_init(struct usb_phy_plat_data *pdata, int size);
 
-#endif /*__MACH_USB_PHY_H */
-=======
-#endif /* __MACH_USB_PHY_H */
->>>>>>> 07a84a1c
+#endif /*__MACH_USB_PHY_H */