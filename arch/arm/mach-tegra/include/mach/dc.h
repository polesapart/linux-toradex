--- conflicted
+++ resolved
@@ -346,13 +346,9 @@
 #define TEGRA_WIN_FLAG_ENABLED		(1 << 0)
 #define TEGRA_WIN_FLAG_BLEND_PREMULT	(1 << 1)
 #define TEGRA_WIN_FLAG_BLEND_COVERAGE	(1 << 2)
-<<<<<<< HEAD
 #define TEGRA_WIN_FLAG_TILED		(1 << 3)
-=======
-#define TEGRA_WIN_FLAG_INVERT_H		(1 << 3)
-#define TEGRA_WIN_FLAG_INVERT_V		(1 << 4)
-#define TEGRA_WIN_FLAG_TILED		(1 << 5)
->>>>>>> e70a45d0
+#define TEGRA_WIN_FLAG_INVERT_H		(1 << 4)
+#define TEGRA_WIN_FLAG_INVERT_V		(1 << 5)
 
 #define TEGRA_WIN_BLEND_FLAGS_MASK \
 	(TEGRA_WIN_FLAG_BLEND_PREMULT | TEGRA_WIN_FLAG_BLEND_COVERAGE)
