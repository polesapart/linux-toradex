--- conflicted
+++ resolved
@@ -333,22 +333,11 @@
 /* disable read write while noirq operation
  * is performed since pcie is powered off */
 static bool is_pcie_noirq_op = false;
-<<<<<<< HEAD
-/* used to backup config space registers of all pcie devices */
-static u32 *pbackup_config_space = NULL;
-static u16 *pbackup_pcie_cap_space = NULL;
-static u16 *pbackup_pcix_cap_space = NULL;
-/* use same save state and position variables to store pcie */
-/* and pcix capability offsets at even & odd index respectively */
-static struct pci_cap_saved_state **pcie_save_state;
-static int *pos;
-=======
 /* enable and init msi once during boot or resume */
 static bool msi_enable;
 /* this flag is used for enumeration by hotplug */
 /* when dock is not connected while system boot */
 static bool is_dock_conn_at_boot = true;
->>>>>>> 336961dd
 
 void __iomem *tegra_pcie_io_base;
 EXPORT_SYMBOL(tegra_pcie_io_base);
@@ -1191,8 +1180,7 @@
 	return false;
 }
 
-<<<<<<< HEAD
-static void tegra_enable_clock_clamp(int index)
+static void tegra_pcie_enable_clock_clamp(int index)
 {
 	unsigned int data;
 
@@ -1202,17 +1190,6 @@
 	data |= (PCIE2_RP_PRIV_MISC_CTLR_CLK_CLAMP_ENABLE) |
 		(PCIE2_RP_PRIV_MISC_TMS_CLK_CLAMP_ENABLE);
 	rp_writel(data, NV_PCIE2_RP_PRIV_MISC, index);
-=======
-static void tegra_pcie_enable_clock_clamp(int index)
-{
-	unsigned int data;
-
-	/* Power mangagement settings */
-	/* Enable clock clamping by default */
-	data = rp_readl(NV_PCIE2_RP_PRIV_MISC, index);
-	data |= (PCIE2_RP_PRIV_MISC_CTLR_CLK_CLAMP_ENABLE) |
-		(PCIE2_RP_PRIV_MISC_TMS_CLK_CLAMP_ENABLE);
-	rp_writel(data, NV_PCIE2_RP_PRIV_MISC, index);
 }
 
 static void tegra_pcie_enable_aspm_l1_support(int index)
@@ -1223,7 +1200,6 @@
 	data = rp_readl(NV_PCIE2_RP_VEND_XP1, index);
 	data |= (NV_PCIE2_RP_VEND_XP1_LINK_PVT_CTL_L1_ASPM_SUPPORT_ENABLE);
 	rp_writel(data, NV_PCIE2_RP_VEND_XP1, index);
->>>>>>> 336961dd
 }
 
 static void tegra_pcie_add_port(int index, u32 offset, u32 reset_reg)
@@ -1241,12 +1217,8 @@
 		printk(KERN_INFO "PCIE: port %d: link down, ignoring\n", index);
 		return;
 	}
-<<<<<<< HEAD
-	tegra_enable_clock_clamp(index);
-=======
 	tegra_pcie_enable_clock_clamp(index);
 	tegra_pcie_enable_aspm_l1_support(index);
->>>>>>> 336961dd
 	tegra_pcie.num_ports++;
 	pp->index = index;
 	memset(pp->res, 0, sizeof(pp->res));
@@ -1319,51 +1291,9 @@
 	return err;
 }
 
-<<<<<<< HEAD
-static int tegra_pcie_allocate_config_states(int ndev, int size)
-{
-	/* backup config space registers of all devices since it gets reset in
-	save state call from suspend noirq due to disabling of read in it */
-	pbackup_config_space = kzalloc(ndev*size*sizeof(u32), GFP_KERNEL);
-	if (!pbackup_config_space)
-		return -ENODEV;
-	pbackup_pcie_cap_space = kzalloc(ndev*PCIE_CTRL_REGS*sizeof(u16), GFP_KERNEL);
-	if (!pbackup_pcie_cap_space)
-		return -ENODEV;
-	pbackup_pcix_cap_space = kzalloc(ndev*sizeof(u16), GFP_KERNEL);
-	if (!pbackup_pcix_cap_space)
-		return -ENODEV;
-	pcie_save_state = kzalloc(COMBINE_PCIE_PCIX_SPACE*ndev*
-					sizeof(struct pci_cap_saved_state*), GFP_KERNEL);
-	if (!pbackup_pcix_cap_space)
-		return -ENODEV;
-	pos = kzalloc(COMBINE_PCIE_PCIX_SPACE*ndev*sizeof(int), GFP_KERNEL);
-	if (!pos)
-		return -ENODEV;
-
-	return 0;
-}
-
-static void tegra_pcie_deallocate_config_states(void)
-{
-	if (pbackup_config_space)
-		kzfree(pbackup_config_space);
-	if (pbackup_pcie_cap_space)
-		kzfree(pbackup_pcie_cap_space);
-	if (pbackup_pcix_cap_space)
-		kzfree(pbackup_pcix_cap_space);
-	if (pcie_save_state)
-		kzfree(pcie_save_state);
-	if (pos)
-		kzfree(pos);
-}
-
-static int tegra_pci_probe(struct platform_device *pdev)
-=======
 static int tegra_pcie_probe(struct platform_device *pdev)
->>>>>>> 336961dd
-{
-	int ret, size = 0, ndev = 0;
+{
+	int ret;
 	struct pci_dev *dev = NULL;
 
 	tegra_pcie.plat_data = pdev->dev.platform_data;
@@ -1377,104 +1307,24 @@
 
 	/* disable async PM of pci devices to ensure right order */
 	/* suspend/resume calls of tegra and bus driver */
-	for_each_pci_dev(dev){
+	for_each_pci_dev(dev)
 		device_disable_async_suspend(&dev->dev);
-		size = sizeof(dev->saved_config_space) / sizeof(u32);
-		ndev++;
-	}
-	tegra_pcie_allocate_config_states(ndev, size);
 
 	return ret;
 }
 
-<<<<<<< HEAD
-static int tegra_pcie_save_state(struct pci_dev *pdev, int ndev)
-{
-	int size;
-
-	/*save pcie control registers */
-	pos[ndev] = pci_pcie_cap(pdev);
-	if (pos[ndev]){
-		pcie_save_state[ndev] = pci_find_saved_cap(pdev, PCI_CAP_ID_EXP);
-		if (!pcie_save_state[ndev]) {
-			dev_err(&pdev->dev, "buffer not found in %s\n", __func__);
-			return -ENOMEM;
-		}
-		memcpy(&pbackup_pcie_cap_space[PCIE_CTRL_REGS*(ndev/2)],
-			pcie_save_state[ndev]->cap.data, PCIE_CTRL_REGS*sizeof(u16));
-	}
-	/* save pcix state */
-	pos[ndev+1] = pci_find_capability(pdev, PCI_CAP_ID_PCIX);
-	if (pos[ndev+1] > 0){
-		pcie_save_state[ndev+1] = pci_find_saved_cap(pdev, PCI_CAP_ID_PCIX);
-		if (!pcie_save_state[ndev+1]) {
-			dev_err(&pdev->dev, "buffer not found in %s\n", __func__);
-			return -ENOMEM;
-		}
-		memcpy(&pbackup_pcix_cap_space[ndev/2],
-			pcie_save_state[ndev+1]->cap.data, sizeof(u16));
-	}
-	/* save config space registers */
-	size = sizeof(pdev->saved_config_space) / sizeof(u32);
-	memcpy(&pbackup_config_space[size*ndev/2],
-		pdev->saved_config_space, size*sizeof(u32));
-
-	return 0;
-}
-
-static void tegra_pcie_restore_state(struct pci_dev *pdev, int ndev)
-{
-	int size;
-
-	/* restore pcie control registers */
-	if (pcie_save_state[ndev] && (pos[ndev] > 0))
-		memcpy(pcie_save_state[ndev]->cap.data,
-			&pbackup_pcie_cap_space[PCIE_CTRL_REGS*(ndev/2)],
-						PCIE_CTRL_REGS*sizeof(u16));
-
-	/* restore pcix state */
-	if (pcie_save_state[ndev+1] && (pos[ndev+1] > 0))
-		memcpy(pcie_save_state[ndev+1]->cap.data,
-			&pbackup_pcix_cap_space[ndev/2], sizeof(u16));
-
-	/* restore config space registers */
-	size = sizeof(pdev->saved_config_space) / sizeof(u32);
-	memcpy(pdev->saved_config_space,
-		&pbackup_config_space[size*ndev/2], size*sizeof(u32));
-}
-
-static int tegra_pci_suspend(struct device *dev)
-=======
 #ifdef CONFIG_PM
 static int tegra_pcie_suspend(struct device *dev)
->>>>>>> 336961dd
-{
-	int ret = 0, ndev = 0;
+{
+	int ret = 0;
 	struct pci_dev *pdev = NULL;
 
 	if (!tegra_pcie.num_ports)
 		return ret;
-<<<<<<< HEAD
-
-	for_each_pci_dev(pdev) {
-		/* save state of pcie devices before powering off regulators */
-		pci_save_state(pdev);
-		if (!pdev->subordinate)
-			pci_prepare_to_sleep(pdev);
-	}
-
-	for_each_pci_dev(pdev) {
-		/* save control and config space registers*/
-		ret = tegra_pcie_save_state(pdev, ndev*2);
-		if (ret < 0)
-			return ret;
-		ndev++;
-=======
 
 	for_each_pci_dev(pdev) {
 		pci_remove_bus_device(pdev);
 		break;
->>>>>>> 336961dd
 	}
 
 	/* disable read/write registers before powering off */
@@ -1483,13 +1333,6 @@
 	return tegra_pcie_power_off();
 }
 
-<<<<<<< HEAD
-	/* set this flag to avoid restore state in resume noirq */
-	for_each_pci_dev(pdev)
-		pdev->state_saved = 0;
-
-	return 0;
-=======
 static void tegra_pcie_set_irq(struct pci_bus *bus)
 {
 	struct pci_bus *b;
@@ -1506,19 +1349,10 @@
 		pdev->irq = tegra_pcie_map_irq(pdev,0,0);
 		pci_write_config_byte(pdev, PCI_INTERRUPT_LINE, pdev->irq);
 	}
->>>>>>> 336961dd
 }
 
 static int tegra_pcie_resume(struct device *dev)
 {
-<<<<<<< HEAD
-	int ret = 0, ndev = 0;
-	struct pci_dev *pdev = NULL;
-	int port;
-
-	if (!tegra_pcie.num_ports)
-		return ret;
-=======
 	int ret = 0;
 	struct pci_bus *bus = NULL;
 	int port, rp_offset = 0;
@@ -1527,7 +1361,6 @@
 	if (!tegra_pcie.num_ports)
 		return ret;
 
->>>>>>> 336961dd
 	ret = tegra_pcie_power_on();
 	/* enable read/write registers after powering on */
 	is_pcie_noirq_op = false;
@@ -1535,18 +1368,6 @@
 	tegra_pcie_setup_translations();
 	msi_enable = false;
 
-<<<<<<< HEAD
-	for (port = 0; port < MAX_PCIE_SUPPORTED_PORTS; port++)
-		if (tegra_pcie.plat_data->port_status[port])
-			tegra_enable_clock_clamp(port);
-
-	for_each_pci_dev(pdev) {
-		/* restore control and config space registers*/
-		tegra_pcie_restore_state(pdev, ndev*2);
-		/* set this flag to force restore state in resume */
-		pdev->state_saved = 1;
-		ndev++;
-=======
 	/* reset number of ports before adding port */
 	tegra_pcie.num_ports = 0;
 	for (port = 0; port < MAX_PCIE_SUPPORTED_PORTS; port++) {
@@ -1573,7 +1394,6 @@
 		pci_bus_assign_resources(bus);
 		pci_enable_bridges(bus);
 		pci_bus_add_devices(bus);
->>>>>>> 336961dd
 	}
 
 	return ret;
@@ -1582,7 +1402,6 @@
 
 static int tegra_pcie_remove(struct platform_device *pdev)
 {
-	tegra_pcie_deallocate_config_states();
 	return 0;
 }
 
