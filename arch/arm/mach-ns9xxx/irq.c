/*
 * arch/arm/mach-ns9xxx/irq.c
 *
 * Copyright (C) 2006-2008 by Digi International Inc.
 * All rights reserved.
 *
 * This program is free software; you can redistribute it and/or modify it
 * under the terms of the GNU General Public License version 2 as published by
 * the Free Software Foundation.
 */
#include <linux/interrupt.h>
#include <linux/kernel_stat.h>
#include <asm/io.h>
#include <asm/mach/irq.h>
#include <asm/mach-types.h>
#include <mach/regs-bbu.h>
#include <mach/regs-sys-common.h>
#include <mach/irqs.h>
#include <mach/board.h>
#include <mach/processor.h>

#include "processor-ns921x.h"
#include "irq.h"

static unsigned prio2irq(unsigned prio)
{
	u32 ic = __raw_readl(SYS_IC(prio / 4));
	return REGGETIM_IDX(ic, SYS_IC, ISD, __SYS_IC_FIELDNUM(prio));
}

static unsigned irq2prio_map[32];

static unsigned irq2prio(unsigned irq)
{
	unsigned cachedprio = irq2prio_map[irq];
	int timeout;

	if (likely(irq == prio2irq(cachedprio)))
		return cachedprio;

	for (timeout = 32; timeout; --timeout) {
		static unsigned i;
		unsigned iirq;

		i = (i + 1) % 32;

		iirq = prio2irq(i);

		irq2prio_map[iirq] = i;

		pr_debug("%s: update %u -> %u\n", __func__, iirq, i);

		if (iirq == irq)
			return i;
	}

	BUG();

	return 0; /* not reached, clean compiler warning */
}

#define prio2irq_init(p) (p)

static void ns9xxx_mask_irq(unsigned int irq)
{
	int prio = irq2prio(irq);
	u32 ic = __raw_readl(SYS_IC(prio / 4));
	REGSET_IDX(ic, SYS_IC, IE, __SYS_IC_FIELDNUM(prio), DIS);
	__raw_writel(ic, SYS_IC(prio / 4));
}

int ns9xxx_is_enabled_irq(unsigned int irq)
{
	int prio = irq2prio(irq);
	u32 ic, en_bit_mask;

	en_bit_mask = 0x80 << ((3 - (prio & 3)) * 8);
	ic = __raw_readl(SYS_IC(prio / 4));
	
	return ic & en_bit_mask;
}
EXPORT_SYMBOL(ns9xxx_is_enabled_irq);

static void ns9xxx_disable_irq(unsigned int irq)
{
	struct irq_desc *desc = irq_desc + irq;

	ns9xxx_mask_irq(irq);
	desc->status &= IRQ_MASKED;
}

static void ns9xxx_ack_irq(unsigned int irq)
{
	if (irq >= IRQ_NS9XXX_EXT0) {
		u32 eixctl;

		BUG_ON((unsigned)(irq - IRQ_NS9XXX_EXT0) > 4);

		eixctl = __raw_readl(SYS_EIxCTRL(irq - IRQ_NS9XXX_EXT0));

		if (REGGET(eixctl, SYS_EIxCTRL, TYPE) ==
				SYS_EIxCTRL_TYPE_EDGE) {
			REGSETIM(eixctl, SYS_EIxCTRL, CLEAR, 1);
			__raw_writel(eixctl,
					SYS_EIxCTRL(irq - IRQ_NS9XXX_EXT0));

			REGSETIM(eixctl, SYS_EIxCTRL, CLEAR, 0);
			__raw_writel(eixctl,
					SYS_EIxCTRL(irq - IRQ_NS9XXX_EXT0));
		}
	}
}

static void ns9xxx_maskack_irq(unsigned int irq)
{
	ns9xxx_mask_irq(irq);
	ns9xxx_ack_irq(irq);
}

static void ns9xxx_unmask_irq(unsigned int irq)
{
	int prio = irq2prio(irq);
	u32 ic = __raw_readl(SYS_IC(prio / 4));
	REGSET_IDX(ic, SYS_IC, IE, __SYS_IC_FIELDNUM(prio), EN);
	__raw_writel(ic, SYS_IC(prio / 4));
}

static void ns9xxx_eoi_irq(unsigned int irq)
{
	__raw_writel(irq2prio(irq), SYS_ISRADDR);
}

static int ns9xxx_set_type_irq(unsigned int irq, unsigned int flow_type)
{
	void __iomem *regeixctrl = SYS_EIxCTRL(irq - IRQ_NS9XXX_EXT0);
	u32 eixctrl = 0;

	REGSETIM(eixctrl, SYS_EIxCTRL, CLEAR, 1);

	if (irq < IRQ_NS9XXX_EXT0 || irq > IRQ_NS9XXX_EXT3)
		return -EINVAL;

	switch (flow_type) {
	case IRQF_TRIGGER_HIGH:
		REGSET(eixctrl, SYS_EIxCTRL, PLTY, HIGH);
		REGSET(eixctrl, SYS_EIxCTRL, TYPE, LEVEL);
		break;

	case IRQF_TRIGGER_LOW:
		REGSET(eixctrl, SYS_EIxCTRL, PLTY, LOW);
		REGSET(eixctrl, SYS_EIxCTRL, TYPE, LEVEL);
		break;

	case IRQF_TRIGGER_RISING:
		REGSET(eixctrl, SYS_EIxCTRL, PLTY, HIGH);
		REGSET(eixctrl, SYS_EIxCTRL, TYPE, EDGE);
		break;

	case IRQF_TRIGGER_FALLING:
		REGSET(eixctrl, SYS_EIxCTRL, PLTY, LOW);
		REGSET(eixctrl, SYS_EIxCTRL, TYPE, EDGE);
		break;

	default:
		pr_warning("%s: cannot configure for flow type %u\n",
				__func__, flow_type);
		return -ENODEV;
	}

	__raw_writel(eixctrl, regeixctrl);
	REGSETIM(eixctrl, SYS_EIxCTRL, CLEAR, 0);
	__raw_writel(eixctrl, regeixctrl);

	return 0;
}

static int ns9xxx_set_wake_irq(unsigned int irq, unsigned int on)
{
#if defined(CONFIG_PROCESSOR_NS921X)
	if (processor_is_ns921x())
		return ns921x_set_wake_irq(irq, on);
#endif

	return -EINVAL;
}

static struct irq_chip ns9xxx_chip = {
	.name		= "ns9xxx",
	.disable	= ns9xxx_disable_irq,
	.ack		= ns9xxx_ack_irq,
	.mask		= ns9xxx_mask_irq,
	.mask_ack	= ns9xxx_maskack_irq,
	.unmask		= ns9xxx_unmask_irq,
	.eoi		= ns9xxx_eoi_irq,
	.set_type	= ns9xxx_set_type_irq,
	.set_wake	= ns9xxx_set_wake_irq,
};

#if defined(CONFIG_PROCESSOR_NS9360)
static void ns9360_mask_bbus_irq(unsigned int irq)
{
	u32 ier = __raw_readl(NS9360_BBUS_IEN);
	ier &= ~(1 << (irq - IRQ_NS9360_BBUS(0)));
	__raw_writel(ier, NS9360_BBUS_IEN);
}

static void ns9360_unmask_bbus_irq(unsigned int irq)
{
	u32 ier = __raw_readl(NS9360_BBUS_IEN);
	ier |= 1 << (irq - IRQ_NS9360_BBUS(0));
	__raw_writel(ier, NS9360_BBUS_IEN);
}

static void ns9360_demux_bbus_irq(unsigned int irq, struct irq_desc *desc)
{
	unsigned bbus_irq_plus1;
	u32 stat = __raw_readl(NS9360_BBUS_ISTAT);

	while ((bbus_irq_plus1 = fls(stat))) {
		unsigned bbus_irq = bbus_irq_plus1 - 1;
		stat &= ~(1 << bbus_irq);

		desc_handle_irq(IRQ_NS9360_BBUS(bbus_irq),
				irq_desc + IRQ_NS9360_BBUS(bbus_irq));
	}

	/* unmask parent irq */
	desc->chip->unmask(irq);
	desc->chip->eoi(irq);
}

static struct irq_chip ns9360_bbus_chip = {
	.name		= "ns9xxx_bbus",
	.ack		= ns9360_mask_bbus_irq,
	.mask		= ns9360_mask_bbus_irq,
	.mask_ack	= ns9360_mask_bbus_irq,
	.unmask		= ns9360_unmask_bbus_irq,
};

static void ns9360_mask_bbus_dma_irq(unsigned int irq)
{
	u32 ien = __raw_readl(NS9360_BBUS_DMA_IEN);
	ien &= ~(1 << (irq - IRQ_NS9360_BBUDMA(0)));
	__raw_writel(ien, NS9360_BBUS_DMA_IEN);
}

static void ns9360_unmask_bbus_dma_irq( unsigned int irq )
{
	u32 ien = __raw_readl(NS9360_BBUS_DMA_IEN);
	ien |= 1 << (irq - IRQ_NS9360_BBUDMA(0));
	__raw_writel(ien, NS9360_BBUS_DMA_IEN);
}

static void ns9360_demux_bbus_dma_irq(unsigned int irq, struct irq_desc *desc)
{
	unsigned dma_irq_plus1;
	u32 stat = __raw_readl(NS9360_BBUS_DMA_ISTAT);

	/* mask parent irq */
	desc->chip->mask_ack(irq);

	while ((dma_irq_plus1 = fls(stat))) {
		unsigned dma_irq = dma_irq_plus1 - 1;
		stat &= ~(1 << dma_irq);

		desc_handle_irq(IRQ_NS9360_BBUDMA(dma_irq),
				irq_desc + IRQ_NS9360_BBUDMA(dma_irq));
	}

	/* unmask parent */
	desc->chip->unmask(irq);
}

static struct irq_chip ns9360_bbus_dma_chip = {
	.name		= "ns9xxx_bbus_dma",
	.ack		= ns9360_mask_bbus_dma_irq,
	.mask		= ns9360_mask_bbus_dma_irq,
	.mask_ack	= ns9360_mask_bbus_dma_irq,
	.unmask		= ns9360_unmask_bbus_dma_irq,
};
#endif /* if defined(CONFIG_PROCESSOR_NS9360) */

extern int noirqdebug;

/* this is similar to handle_fasteoi_irq.  The differences are:
 *  - handle_prio_irq calls desc->chip->ack at the beginning;
 *  - handle_prio_irq disables an irq directly after handle_IRQ_event to work
 *    around the bug in the ns9xxx' irq priority encoder;
 *  - currently some debug code;
 */
static void handle_prio_irq(unsigned int irq, struct irq_desc *desc)
{
	struct irqaction *action;
	irqreturn_t action_ret;

	raw_spin_lock(&desc->lock);

	desc->chip->ack(irq);

	if (unlikely(desc->status & IRQ_INPROGRESS)) {
		desc->status |= IRQ_PENDING;
		goto out_unlock;
	}

	desc->status &= ~(IRQ_REPLAY | IRQ_WAITING);
	kstat_incr_irqs_this_cpu(irq, desc);

	action = desc->action;
	if (unlikely(!action || (desc->status & IRQ_DISABLED))) {
		desc->status |= IRQ_PENDING;
		goto out_mask;
	}

	desc->status |= IRQ_INPROGRESS;
<<<<<<< HEAD
	raw_spin_unlock(&desc->lock);
=======
	desc->status &= ~IRQ_PENDING;
	spin_unlock(&desc->lock);
>>>>>>> c9a75b78

	action_ret = handle_IRQ_event(irq, action);
	if (!noirqdebug)
		note_interrupt(irq, desc, action_ret);

	raw_spin_lock(&desc->lock);
	desc->status &= ~IRQ_INPROGRESS;

	if (desc->status & IRQ_DISABLED)
out_mask:
		desc->chip->mask(irq);

	desc->chip->eoi(irq);

<<<<<<< HEAD
	raw_spin_unlock(&desc->lock);
=======
out_unlock:
	spin_unlock(&desc->lock);
>>>>>>> c9a75b78
}

void __init ns9xxx_init_irq(void)
{
	int i;

	/* disable all IRQs */
	for (i = 0; i < 8; ++i) {
		u32 ic = 0;

		REGSETIM_IDX(ic, SYS_IC, ISD, __SYS_IC_FIELDNUM(0),
				prio2irq_init(4 * i));
		REGSETIM_IDX(ic, SYS_IC, ISD, __SYS_IC_FIELDNUM(1),
				prio2irq_init(4 * i + 1));
		REGSETIM_IDX(ic, SYS_IC, ISD, __SYS_IC_FIELDNUM(2),
				prio2irq_init(4 * i + 2));
		REGSETIM_IDX(ic, SYS_IC, ISD, __SYS_IC_FIELDNUM(3),
				prio2irq_init(4 * i + 3));

		__raw_writel(ic, SYS_IC(i));
	}

	for (i = 0; i < 32; ++i)
		__raw_writel(prio2irq(i), SYS_IVA(i));

	for (i = 0; i <= 31; ++i) {
		set_irq_chip(i, &ns9xxx_chip);
		set_irq_handler(i, handle_prio_irq);
		set_irq_flags(i, IRQF_VALID);
	}

#ifdef CONFIG_PROCESSOR_NS9360
	if (processor_is_ns9360()) {
		/* set up the BBUS interrupt handlers */
		__raw_writel(NS9360_BBUS_IEN_GLBL, NS9360_BBUS_IEN);
		for (i = IRQ_NS9360_BBUS(0); i <= IRQ_NS9360_BBUS(25); i++) {
			set_irq_chip(i, &ns9360_bbus_chip);
			set_irq_handler(i, handle_level_irq);
			set_irq_flags(i, IRQF_VALID);
		}
		set_irq_chained_handler(IRQ_NS9360_BBUSAGG,
				ns9360_demux_bbus_irq);

		/* set up the BBUS DMA interrupt handlers */
		__raw_writel(0, NS9360_BBUS_DMA_IEN);
		for (i = IRQ_NS9360_BBUDMA(0); i <= IRQ_NS9360_BBUDMA(15); i++) {
			set_irq_chip(i, &ns9360_bbus_dma_chip);
			set_irq_handler(i, handle_level_irq);
			set_irq_flags(i, IRQF_VALID);
		}
		set_irq_chained_handler(IRQ_NS9360_BBUS_DMA,
				ns9360_demux_bbus_dma_irq);
	}
#endif
}<|MERGE_RESOLUTION|>--- conflicted
+++ resolved
@@ -290,10 +290,11 @@
  */
 static void handle_prio_irq(unsigned int irq, struct irq_desc *desc)
 {
+	unsigned int cpu = smp_processor_id();
 	struct irqaction *action;
 	irqreturn_t action_ret;
 
-	raw_spin_lock(&desc->lock);
+	spin_lock(&desc->lock);
 
 	desc->chip->ack(irq);
 
@@ -303,7 +304,7 @@
 	}
 
 	desc->status &= ~(IRQ_REPLAY | IRQ_WAITING);
-	kstat_incr_irqs_this_cpu(irq, desc);
+	kstat_cpu(cpu).irqs[irq]++;
 
 	action = desc->action;
 	if (unlikely(!action || (desc->status & IRQ_DISABLED))) {
@@ -312,18 +313,14 @@
 	}
 
 	desc->status |= IRQ_INPROGRESS;
-<<<<<<< HEAD
-	raw_spin_unlock(&desc->lock);
-=======
 	desc->status &= ~IRQ_PENDING;
 	spin_unlock(&desc->lock);
->>>>>>> c9a75b78
 
 	action_ret = handle_IRQ_event(irq, action);
 	if (!noirqdebug)
 		note_interrupt(irq, desc, action_ret);
 
-	raw_spin_lock(&desc->lock);
+	spin_lock(&desc->lock);
 	desc->status &= ~IRQ_INPROGRESS;
 
 	if (desc->status & IRQ_DISABLED)
@@ -332,12 +329,8 @@
 
 	desc->chip->eoi(irq);
 
-<<<<<<< HEAD
-	raw_spin_unlock(&desc->lock);
-=======
 out_unlock:
 	spin_unlock(&desc->lock);
->>>>>>> c9a75b78
 }
 
 void __init ns9xxx_init_irq(void)
