/*
 * Copyright 2012 Freescale Semiconductor, Inc.
 *
 *
 *
 * The code contained herein is licensed under the GNU General Public
 * License. You may obtain a copy of the GNU General Public License
 * Version 2 or later at the following locations:
 *
 * http://www.opensource.org/licenses/gpl-license.html
 * http://www.gnu.org/copyleft/gpl.html
 */

#include <linux/kernel.h>
#include <linux/init.h>
#include <linux/types.h>
#include <linux/time.h>
#include <linux/hrtimer.h>
#include <linux/mm.h>
#include <linux/errno.h>
#include <linux/delay.h>
#include <linux/clk.h>
#include <linux/io.h>
#include <linux/clkdev.h>
#include <linux/regulator/consumer.h>
#include <asm/div64.h>
#include <mach/hardware.h>
#include <mach/common.h>
#include <mach/clock.h>
#include <mach/mxc_dvfs.h>
#include "crm_regs.h"
#include "regs-anadig.h"

#ifdef CONFIG_CLK_DEBUG
#define __INIT_CLK_DEBUG(n)	.name = #n,
#else
#define __INIT_CLK_DEBUG(n)
#endif

void __iomem *apll_base;
static struct clk pll1_sys_main_clk;
static struct clk pll2_528_bus_main_clk;
static struct clk pll2_pfd2_452M;
static struct clk pll3_usb_otg_main_clk;
static struct clk pll4_audio_main_clk;
static struct clk pll6_video_main_clk;
static struct clk pll5_enet_main_clk;
static struct clk pll1_pfd3_396M;
static struct clk pll1_pfd4_528M;

#define SPIN_DELAY	3000000 /* in nanoseconds */

#define AUDIO_VIDEO_MIN_CLK_FREQ	650000000
#define AUDIO_VIDEO_MAX_CLK_FREQ	1300000000

/* We need to check the exp status again after timer expiration,
 * as there might be interrupt coming between the first time exp
 * and the time reading, then the time reading may be several ms
 * after the exp checking due to the irq handle, so we need to
 * check it to make sure the exp return the right value after
 * timer expiration. */
#define WAIT(exp, timeout) \
({ \
	struct timespec nstimeofday; \
	struct timespec curtime; \
	int result = 1; \
	getnstimeofday(&nstimeofday); \
	while (!(exp)) { \
		getnstimeofday(&curtime); \
		if ((curtime.tv_nsec - nstimeofday.tv_nsec) > (timeout)) { \
			if (!(exp)) \
				result = 0; \
			break; \
		} \
	} \
	result; \
})

/* External clock values passed-in by the board code */
static unsigned long external_high_reference, external_low_reference;
static unsigned long oscillator_reference, ckih2_reference;
static unsigned long anaclk_1_reference, anaclk_2_reference;

static int _clk_enable(struct clk *clk)
{
	u32 reg;
	reg = __raw_readl(clk->enable_reg);
	reg |= MXC_CCM_CCGRx_CG_MASK << clk->enable_shift;
	__raw_writel(reg, clk->enable_reg);

	return 0;
}

/* Clock off in all modes */
static void _clk_disable(struct clk *clk)
{
	u32 reg;
	reg = __raw_readl(clk->enable_reg);
	reg &= ~(MXC_CCM_CCGRx_CG_MASK << clk->enable_shift);
	__raw_writel(reg, clk->enable_reg);
}

/* Clock off in wait mode */
static void _clk_disable_inwait(struct clk *clk)
{
	u32 reg;
	reg = __raw_readl(clk->enable_reg);
	reg &= ~(MXC_CCM_CCGRx_CG_MASK << clk->enable_shift);
	reg |= 1 << clk->enable_shift;
	__raw_writel(reg, clk->enable_reg);
}

/*
 * For the 5-to-1 muxed input clock
 */
static inline u32 _get_mux(struct clk *parent, struct clk *m0,
			   struct clk *m1, struct clk *m2,
			   struct clk *m3, struct clk *m4)
{
	if (parent == m0)
		return 0;
	else if (parent == m1)
		return 1;
	else if (parent == m2)
		return 2;
	else if (parent == m3)
		return 3;
	else if (parent == m4)
		return 4;
	else
		BUG();

	return 0;
}

static inline void __iomem *_get_pll_base(struct clk *pll)
{
	if (pll == &pll1_sys_main_clk)
		return PLL1_SYS_BASE_ADDR;
	else if (pll == &pll2_528_bus_main_clk)
		return PLL2_528_BASE_ADDR;
	else if (pll == &pll3_usb_otg_main_clk)
		return PLL3_480_USB1_BASE_ADDR;
	else if (pll == &pll4_audio_main_clk)
		return PLL4_AUDIO_BASE_ADDR;
	else if (pll == &pll5_enet_main_clk)
		return PLL5_ENET_BASE_ADDR;
	else if (pll == &pll6_video_main_clk)
		return PLL6_VIDEO_BASE_ADDR;
	else if (pll == &pll1_pfd3_396M)
		return PLL1_SYS_BASE_ADDR;
	else if (pll == &pll1_pfd4_528M)
		return PLL1_SYS_BASE_ADDR;
	else
		BUG();
	return NULL;
}

/*
 * For the 6-to-1 muxed input clock
 */
static inline u32 _get_mux6(struct clk *parent, struct clk *m0, struct clk *m1,
			    struct clk *m2, struct clk *m3, struct clk *m4,
			    struct clk *m5)
{
	if (parent == m0)
		return 0;
	else if (parent == m1)
		return 1;
	else if (parent == m2)
		return 2;
	else if (parent == m3)
		return 3;
	else if (parent == m4)
		return 4;
	else if (parent == m5)
		return 5;
	else
		BUG();

	return 0;
}
static unsigned long get_high_reference_clock_rate(struct clk *clk)
{
	return external_high_reference;
}

static unsigned long get_low_reference_clock_rate(struct clk *clk)
{
	return external_low_reference;
}

static unsigned long get_oscillator_reference_clock_rate(struct clk *clk)
{
	return oscillator_reference;
}

static unsigned long get_ckih2_reference_clock_rate(struct clk *clk)
{
	return ckih2_reference;
}

static unsigned long _clk_anaclk_1_get_rate(struct clk *clk)
{
	return anaclk_1_reference;
}

static int _clk_anaclk_1_set_rate(struct clk *clk, unsigned long rate)
{
	anaclk_1_reference = rate;
	return 0;
}

static unsigned long _clk_anaclk_2_get_rate(struct clk *clk)
{
	return anaclk_2_reference;
}

static int _clk_anaclk_2_set_rate(struct clk *clk, unsigned long rate)
{
	anaclk_2_reference = rate;
	return 0;
}

/* External high frequency clock */
static struct clk ckih_clk = {
	__INIT_CLK_DEBUG(ckih_clk)
	.get_rate = get_high_reference_clock_rate,
};

static struct clk ckih2_clk = {
	__INIT_CLK_DEBUG(ckih2_clk)
	.get_rate = get_ckih2_reference_clock_rate,
};

static struct clk osc_clk = {
	__INIT_CLK_DEBUG(osc_clk)
	.get_rate = get_oscillator_reference_clock_rate,
};

/* External low frequency (32kHz) clock */
static struct clk ckil_clk = {
	__INIT_CLK_DEBUG(ckil_clk)
	.get_rate = get_low_reference_clock_rate,
};

static struct clk anaclk_1 = {
	__INIT_CLK_DEBUG(anaclk_1)
	.get_rate = _clk_anaclk_1_get_rate,
	.set_rate = _clk_anaclk_1_set_rate,
};

static struct clk anaclk_2 = {
	__INIT_CLK_DEBUG(anaclk_2)
	.get_rate = _clk_anaclk_2_get_rate,
	.set_rate = _clk_anaclk_2_set_rate,
};

static unsigned long pfd_round_rate(struct clk *clk, unsigned long rate)
{
	u32 frac;
	u64 tmp;

	tmp = (u64)clk_get_rate(clk->parent) * 18;
	tmp += rate/2;
	do_div(tmp, rate);
	frac = tmp;
	frac = frac < 12 ? 12 : frac;
	frac = frac > 35 ? 35 : frac;
	tmp = (u64)clk_get_rate(clk->parent) * 18;
	do_div(tmp, frac);
	return tmp;
}

static unsigned long pfd_get_rate(struct clk *clk)
{
	u32 frac;
	u64 tmp;
	tmp = (u64)clk_get_rate(clk->parent) * 18;

	frac = (__raw_readl(clk->enable_reg) >> clk->enable_shift) &
			ANADIG_PFD_FRAC_MASK;

	do_div(tmp, frac);

	return tmp;
}

static int pfd_set_rate(struct clk *clk, unsigned long rate)
{
	u32 reg, frac;
	u64 tmp;
	tmp = (u64)clk_get_rate(clk->parent) * 18;

	/* Round up the divider so that we don't set a rate
	  * higher than what is requested. */
	tmp += rate/2;
	do_div(tmp, rate);
	frac = tmp;
	frac = frac < 12 ? 12 : frac;
	frac = frac > 35 ? 35 : frac;
	/* clear clk frac bits */
	reg = __raw_readl(clk->enable_reg);
	reg &= ~(ANADIG_PFD_FRAC_MASK << clk->enable_shift);
	/* set clk frac bits */
	__raw_writel(reg | (frac << clk->enable_shift),
			clk->enable_reg);

	return 0;
}

static int _clk_pfd_enable(struct clk *clk)
{
	u32 reg;

	reg = __raw_readl(clk->enable_reg);
	/* clear clk gate bit */
	__raw_writel(reg & ~(1 << (clk->enable_shift + 7)),
			clk->enable_reg);

	return 0;
}

static void _clk_pfd_disable(struct clk *clk)
{
	u32 reg;

	reg = __raw_readl(clk->enable_reg);
	/* set clk gate bit */
	__raw_writel(reg | (1 << (clk->enable_shift + 7)),
			clk->enable_reg);
}

static int _clk_pll_enable(struct clk *clk)
{
	unsigned int reg;
	void __iomem *pllbase;

	pllbase = _get_pll_base(clk);

	reg = __raw_readl(pllbase);
	reg &= ~ANADIG_PLL_BYPASS;
	reg &= ~ANADIG_PLL_POWER_DOWN;

	/* The 480MHz PLLs have the opposite definition for power bit. */
	if (clk == &pll3_usb_otg_main_clk)
		reg |= (ANADIG_PLL_POWER_DOWN|ANADIG_PLL_480_EN_USB_CLKS);

	__raw_writel(reg, pllbase);

	/* Wait for PLL to lock */
	if (!WAIT(__raw_readl(pllbase) & ANADIG_PLL_LOCK,
				SPIN_DELAY))
		panic("pll enable failed\n");

	/* Enable the PLL output now*/
	reg = __raw_readl(pllbase);
	reg |= ANADIG_PLL_ENABLE;
	__raw_writel(reg, pllbase);

	if (clk == &pll3_usb_otg_main_clk) {
		/* config OTG2 PLL CLK*/
		reg = __raw_readl(PLL3_480_USB2_BASE_ADDR);
		reg &= ~ANADIG_PLL_BYPASS;
		reg &= ~ANADIG_PLL_POWER_DOWN;
		reg |= (ANADIG_PLL_POWER_DOWN|ANADIG_PLL_480_EN_USB_CLKS);

		__raw_writel(reg, PLL3_480_USB2_BASE_ADDR);

		if (!WAIT(__raw_readl(PLL3_480_USB2_BASE_ADDR) &
					ANADIG_PLL_LOCK, SPIN_DELAY))
			panic("pll enable failed\n");

		reg = __raw_readl(PLL3_480_USB2_BASE_ADDR);
		reg |= ANADIG_PLL_ENABLE;
		__raw_writel(reg, PLL3_480_USB2_BASE_ADDR);
	}
	return 0;
}

static void _clk_pll_disable(struct clk *clk)
{
	unsigned int reg;
	void __iomem *pllbase;

	pllbase = _get_pll_base(clk);

	reg = __raw_readl(pllbase);
	reg |= ANADIG_PLL_BYPASS;
	reg &= ~ANADIG_PLL_ENABLE;

	__raw_writel(reg, pllbase);
}

/* PLL sys: 528 or 480 MHz*/
static unsigned long  _clk_pll1_main_get_rate(struct clk *clk)
{
	unsigned int div;
	unsigned long val;

	/* div_sel: 0 -> Fout = Fref x 20; 1 -> Fout = Fref x 22 */
	div = __raw_readl(PLL1_SYS_BASE_ADDR) & 0x1;
	val = (clk_get_rate(clk->parent) * (div ? 22 : 20));
	return val;
}

static int _clk_pll1_main_set_rate(struct clk *clk, unsigned long rate)
{
	unsigned int reg, div;

	div = (rate) / clk_get_rate(clk->parent);

	/* Update div */
	reg = __raw_readl(PLL1_SYS_BASE_ADDR) & ~0x1;

	reg |= ((div > 20) ? 1 : 0);
	__raw_writel(reg, PLL1_SYS_BASE_ADDR);

	/* Wait for PLL1 to lock */
	if (!WAIT(__raw_readl(PLL1_SYS_BASE_ADDR) & ANADIG_PLL_LOCK,
				SPIN_DELAY))
		panic("pll1 enable failed\n");

	return 0;
}

static unsigned long _clk_pll1_pfd2_get_rate(struct clk *clk)
{
	return 452000000;
}

static int _clk_pll1_pfd2_set_rate(struct clk *clk, unsigned long rate)
{
	return 0;
}

static unsigned long _clk_pll1_pfd3_get_rate(struct clk *clk)
{
	return 396000000;
}

static int _clk_pll1_pfd3_set_rate(struct clk *clk, unsigned long rate)
{
	return 0;
}

static unsigned long _clk_pll1_pfd4_get_rate(struct clk *clk)
{
	return 528000000;
}

static int _clk_pll1_pfd4_set_rate(struct clk *clk, unsigned long rate)
{
	return 0;
}
static struct clk pll1_sys_main_clk = {
	__INIT_CLK_DEBUG(pll1_sys_main_clk)
	.parent = &osc_clk,
	.get_rate = _clk_pll1_main_get_rate,
	.set_rate = _clk_pll1_main_set_rate,
	.enable = _clk_pll_enable,
	.disable = _clk_pll_disable,
};

static struct clk pll1_pfd2_452M = {
	__INIT_CLK_DEBUG(pll1_pfd2_452M)
	.parent = &osc_clk,
	.enable_reg = (void *)PFD_528SYS_BASE_ADDR,
	.enable_shift = ANADIG_PFD1_FRAC_OFFSET,
	.get_rate = _clk_pll1_pfd2_get_rate,
	.set_rate = _clk_pll1_pfd2_set_rate,
	.enable = _clk_pfd_enable,
	.disable = _clk_pfd_disable,
};

static struct clk pll1_pfd3_396M = {
	__INIT_CLK_DEBUG(pll1_pfd3_396M)
	.parent = &osc_clk,
	.enable_reg = (void *)PFD_528SYS_BASE_ADDR,
	.enable_shift = ANADIG_PFD2_FRAC_OFFSET,
	.get_rate = _clk_pll1_pfd3_get_rate,
	.set_rate = _clk_pll1_pfd3_set_rate,
	.enable = _clk_pfd_enable,
	.disable = _clk_pfd_disable,
};

static struct clk pll1_pfd4_528M = {
	__INIT_CLK_DEBUG(pll1_pfd4_528M)
	.parent = &osc_clk,
	.enable_reg = (void *)PFD_528SYS_BASE_ADDR,
	.enable_shift = ANADIG_PFD3_FRAC_OFFSET,
	.get_rate = _clk_pll1_pfd4_get_rate,
	.set_rate = _clk_pll1_pfd4_set_rate,
	.enable = _clk_pfd_enable,
	.disable = _clk_pfd_disable,
};

/*
 * PLL PFD output select
 * CCM Clock Switcher Register
 */
static int _clk_pll1_sw_set_parent(struct clk *clk, struct clk *parent)
{
	u32 reg;

	reg = __raw_readl(MXC_CCM_CCSR);
	/* enable PLL1 PFD */
	reg |= 0xf00;

	if (parent == &pll1_sys_main_clk) {
		reg &= ~MXC_CCM_CCSR_PLL1_PFD_CLK_SEL_MASK;
	} else if (parent == &pll1_pfd2_452M) {
		reg &= ~MXC_CCM_CCSR_PLL1_PFD_CLK_SEL_MASK;
		reg |= (0x2 << MXC_CCM_CCSR_PLL1_PFD_CLK_SEL_OFFSET);
	} else if (parent == &pll1_pfd3_396M) {
		reg &= ~MXC_CCM_CCSR_PLL1_PFD_CLK_SEL_MASK;
		reg |= (0x3 << MXC_CCM_CCSR_PLL1_PFD_CLK_SEL_OFFSET);
	} else if (parent == &pll1_pfd4_528M) {
		reg &= ~MXC_CCM_CCSR_PLL1_PFD_CLK_SEL_MASK;
		reg |= (0x4 << MXC_CCM_CCSR_PLL1_PFD_CLK_SEL_OFFSET);
	}
	__raw_writel(reg, MXC_CCM_CCSR);
	return 0;
}

static unsigned long _clk_pll1_sw_get_rate(struct clk *clk)
{
	u32 reg;
	reg = __raw_readl(MXC_CCM_CCSR);
	reg &= MXC_CCM_CCSR_PLL1_PFD_CLK_SEL_MASK;
	reg = (reg >> MXC_CCM_CCSR_PLL1_PFD_CLK_SEL_OFFSET);

	if (reg == 0x1)
		return 500000000;
	else if (reg == 0x2)
		return 452000000;
	else if (reg == 0x3)
		return 396000000;
	else
		return 528000000;
}

static struct clk pll1_sw_clk = {
	__INIT_CLK_DEBUG(pll1_sw_clk)
	.parent = &pll1_sys_main_clk,
	.set_parent = _clk_pll1_sw_set_parent,
	.get_rate = _clk_pll1_sw_get_rate,
};

static unsigned long _clk_pll2_main_get_rate(struct clk *clk)
{
	unsigned int div;
	unsigned long val;

	div = __raw_readl(PLL2_528_BASE_ADDR) & ANADIG_PLL_528_DIV_SELECT;

	if (div == 1)
		val = clk_get_rate(clk->parent) * 22;

	else
		val = clk_get_rate(clk->parent) * 20;

	return val;
}

static int _clk_pll2_main_set_rate(struct clk *clk, unsigned long rate)
{
	unsigned int reg,  div;

	if (rate == 528000000)
		div = 1;
	else if (rate == 480000000)
		div = 0;
	else
		return -EINVAL;

	reg = __raw_readl(PLL2_528_BASE_ADDR);
	reg &= ~ANADIG_PLL_528_DIV_SELECT;
	reg |= div;
	__raw_writel(reg, PLL2_528_BASE_ADDR);

	return 0;
}

static struct clk pll2_528_bus_main_clk = {
	__INIT_CLK_DEBUG(pll2_528_bus_main_clk)
	.parent = &osc_clk,
	.get_rate = _clk_pll2_main_get_rate,
	.set_rate = _clk_pll2_main_set_rate,
	.enable = _clk_pll_enable,
	.disable = _clk_pll_disable,
};

static struct clk pll2_pfd2_396M = {
	__INIT_CLK_DEBUG(pll2_pfd_396M)
	.parent = &pll2_528_bus_main_clk,
	.enable_reg = (void *)PFD_528_BASE_ADDR,
	.enable_shift = BP_ANADIG_PFD_528_PFD1_FRAC,
	.enable = _clk_pfd_enable,
	.disable = _clk_pfd_disable,
	.get_rate = pfd_get_rate,
	.set_rate = pfd_set_rate,
	.round_rate = pfd_round_rate,
};

static struct clk pll2_pfd3_339M = {
	__INIT_CLK_DEBUG(pll2_pfd_339M)
	.parent = &pll2_528_bus_main_clk,
	.enable_reg = (void *)PFD_528_BASE_ADDR,
	.enable_shift = BP_ANADIG_PFD_528_PFD2_FRAC,
	.enable = _clk_pfd_enable,
	.disable = _clk_pfd_disable,
	.set_rate = pfd_set_rate,
	.get_rate = pfd_get_rate,
	.round_rate = pfd_round_rate,
};

static struct clk pll2_pfd4_413M = {
	__INIT_CLK_DEBUG(pll2_pfd_413M)
	.parent = &pll2_528_bus_main_clk,
	.enable_reg = (void *)PFD_528_BASE_ADDR,
	.enable_shift = BP_ANADIG_PFD_528_PFD3_FRAC,
	.enable = _clk_pfd_enable,
	.disable = _clk_pfd_disable,
	.set_rate = pfd_set_rate,
	.get_rate = pfd_get_rate,
	.round_rate = pfd_round_rate,
};

static unsigned long _clk_pll3_usb_otg_get_rate(struct clk *clk)
{
	unsigned int div;
	unsigned long val;

	div = __raw_readl(PLL3_480_USB1_BASE_ADDR)
		& ANADIG_PLL_480_DIV_SELECT_MASK;

	if (div == 1)
		val = clk_get_rate(clk->parent) * 22;
	else
		val = clk_get_rate(clk->parent) * 20;
	return val;
}

static int _clk_pll3_usb_otg_set_rate(struct clk *clk, unsigned long rate)
{
	unsigned int reg,  div;

	if (rate == 528000000)
		div = 1;
	else if (rate == 480000000)
		div = 0;
	else
		return -EINVAL;

	reg = __raw_readl(PLL3_480_USB1_BASE_ADDR);
	reg &= ~ANADIG_PLL_480_DIV_SELECT_MASK;
	reg |= div;
	__raw_writel(reg, PLL3_480_USB1_BASE_ADDR);

	return 0;
}

/* same as pll3_main_clk. These two clocks should always be the same */
static struct clk pll3_usb_otg_main_clk = {
	__INIT_CLK_DEBUG(pll3_usb_otg_main_clk)
	.parent = &osc_clk,
	.enable = _clk_pll_enable,
	.disable = _clk_pll_disable,
	.set_rate = _clk_pll3_usb_otg_set_rate,
	.get_rate = _clk_pll3_usb_otg_get_rate,
};

static unsigned long _clk_usb_get_rate(struct clk *clk)
{
	return 60000000;
}

static struct clk usb_clk = {
	__INIT_CLK_DEBUG(usb_clk)
	.get_rate = _clk_usb_get_rate,
};

/* for USB OTG1 */
static struct clk usb_phy0_clk = {
	__INIT_CLK_DEBUG(usb_phy0_clk)
	.parent = &pll3_usb_otg_main_clk,
	.set_rate = _clk_pll3_usb_otg_set_rate,
	.get_rate = _clk_pll3_usb_otg_get_rate,
};

/* For USB OTG2 */
static struct clk usb_phy1_clk = {
	__INIT_CLK_DEBUG(usb_phy1_clk)
	.parent = &pll3_usb_otg_main_clk,
	.set_rate = _clk_pll3_usb_otg_set_rate,
	.get_rate = _clk_pll3_usb_otg_get_rate,
};

static struct clk pll3_pfd2_396M = {
	__INIT_CLK_DEBUG(pll3_pfd2_396M)
	.parent = &pll3_usb_otg_main_clk,
	.enable_reg = (void *)PFD_480_BASE_ADDR,
	.enable_shift = BP_ANADIG_PFD_480_PFD1_FRAC,
	.enable = _clk_pfd_enable,
	.disable = _clk_pfd_disable,
	.set_rate = pfd_set_rate,
	.get_rate = pfd_get_rate,
	.round_rate = pfd_round_rate,
};

static struct clk pll3_pfd3_308M = {
	__INIT_CLK_DEBUG(pll3_pfd3_309M)
	.parent = &pll3_usb_otg_main_clk,
	.enable_reg = (void *)PFD_480_BASE_ADDR,
	.enable_shift = BP_ANADIG_PFD_480_PFD2_FRAC,
	.enable = _clk_pfd_enable,
	.disable = _clk_pfd_disable,
	.set_rate = pfd_set_rate,
	.get_rate = pfd_get_rate,
	.round_rate = pfd_round_rate,
};

static struct clk pll3_pfd4_320M = {
	__INIT_CLK_DEBUG(pll3_pfd4_320M)
	.parent = &pll3_usb_otg_main_clk,
	.enable_reg = (void *)PFD_480_BASE_ADDR,
	.enable_shift = BP_ANADIG_PFD_480_PFD3_FRAC,
	.enable = _clk_pfd_enable,
	.disable = _clk_pfd_disable,
	.set_rate = pfd_set_rate,
	.get_rate = pfd_get_rate,
	.round_rate = pfd_round_rate,
};

static unsigned long _clk_pll3_sw_get_rate(struct clk *clk)
{
	return clk_get_rate(clk->parent);
}

/* same as pll3_main_clk. These two clocks should always be the same */
static struct clk pll3_sw_clk = {
	__INIT_CLK_DEBUG(pll3_sw_clk)
	.parent = &pll3_usb_otg_main_clk,
	.get_rate = _clk_pll3_sw_get_rate,
};
/*
*/

static unsigned long  _clk_audio_video_get_rate(struct clk *clk)
{
	unsigned int div, mfn, mfd;
	unsigned int parent_rate = clk_get_rate(clk->parent);
	unsigned long long ll;
	void __iomem *pllbase;

	if (clk == &pll4_audio_main_clk)
		pllbase = PLL4_AUDIO_BASE_ADDR;
	else
		pllbase = PLL6_VIDEO_BASE_ADDR;

	/* Multiplication Factor Integer (MFI) */
	div = __raw_readl(pllbase) & ANADIG_PLL_SYS_DIV_SELECT_MASK;
	/* Multiplication Factor Numerator (MFN) */
	mfn = __raw_readl(pllbase + PLL_NUM_DIV_OFFSET);
	/* Multiplication Factor Denominator (MFD) */
	mfd = __raw_readl(pllbase + PLL_DENOM_DIV_OFFSET);

	ll = (unsigned long long)parent_rate * mfn;
	do_div(ll, mfd);

	return (parent_rate * div) + ll;
}

static int _clk_audio_video_set_rate(struct clk *clk, unsigned long rate)
{
	unsigned int reg,  div;
	unsigned int mfn, mfd = 1000000;
	s64 temp64;
	unsigned int parent_rate = clk_get_rate(clk->parent);
	void __iomem *pllbase;
	unsigned long min_clk_rate, pre_div_rate;

	u32 test_div_sel = 2;
	u32 control3 = 0;

	if (clk == &pll4_audio_main_clk)
		min_clk_rate = AUDIO_VIDEO_MIN_CLK_FREQ / 4;
	else
		min_clk_rate = AUDIO_VIDEO_MIN_CLK_FREQ / 16;

	if ((rate < min_clk_rate) || (rate > AUDIO_VIDEO_MAX_CLK_FREQ))
		return -EINVAL;

	if (clk == &pll4_audio_main_clk)
		pllbase = PLL4_AUDIO_BASE_ADDR;
	else
		pllbase = PLL6_VIDEO_BASE_ADDR;

	pre_div_rate = rate;
	div = pre_div_rate / parent_rate;
	temp64 = (u64) (pre_div_rate - (div * parent_rate));
	temp64 *= mfd;
	do_div(temp64, parent_rate);
	mfn = temp64;

	reg = __raw_readl(pllbase)
			& ~ANADIG_PLL_SYS_DIV_SELECT_MASK
			& ~ANADIG_PLL_AV_TEST_DIV_SEL_MASK;
	reg |= div |
		(test_div_sel << ANADIG_PLL_AV_TEST_DIV_SEL_OFFSET);
	__raw_writel(reg, pllbase);
	__raw_writel(mfn, pllbase + PLL_NUM_DIV_OFFSET);
	__raw_writel(mfd, pllbase + PLL_DENOM_DIV_OFFSET);

	return 0;
}

static unsigned long _clk_audio_video_round_rate(struct clk *clk,
						unsigned long rate)
{
	unsigned long min_clk_rate;
	unsigned int div, post_div = 1;
	unsigned int mfn, mfd = 1000000;
	s64 temp64;
	unsigned int parent_rate = clk_get_rate(clk->parent);
	unsigned long pre_div_rate;
	u32 test_div_sel = 2;
	u32 control3 = 0;
	unsigned long final_rate;

	if (clk == &pll4_audio_main_clk)
		min_clk_rate = AUDIO_VIDEO_MIN_CLK_FREQ / 4;
	else
		min_clk_rate = AUDIO_VIDEO_MIN_CLK_FREQ / 16;

	if (rate < min_clk_rate)
		return min_clk_rate;

	if (rate > AUDIO_VIDEO_MAX_CLK_FREQ)
		return AUDIO_VIDEO_MAX_CLK_FREQ;

	pre_div_rate = rate;

	div = pre_div_rate / parent_rate;
	temp64 = (u64) (pre_div_rate - (div * parent_rate));
	temp64 *= mfd;
	do_div(temp64, parent_rate);
	mfn = temp64;

	final_rate = (parent_rate * div) + ((parent_rate / mfd) * mfn);
	final_rate = final_rate / post_div;

	return final_rate;
}

static int _clk_audio_video_set_parent(struct clk *clk, struct clk *parent)
{
	u32 reg;
	int mux;
	void __iomem *pllbase;

	if (clk == &pll4_audio_main_clk)
		pllbase = PLL4_AUDIO_BASE_ADDR;
	else
		pllbase = PLL6_VIDEO_BASE_ADDR;
#if 0
	reg = __raw_readl(pllbase) & ~ANADIG_PLL_BYPASS_CLK_SRC_MASK;
	mux = _get_mux6(parent, &osc_clk, &anaclk_1, &anaclk_2,
				NULL, NULL, NULL);
	reg |= mux << ANADIG_PLL_BYPASS_CLK_SRC_OFFSET;
	__raw_writel(reg, pllbase);

	/* Set anaclk_x as input */
	if (parent == &anaclk_1) {
		reg = __raw_readl(ANADIG_MISC1_REG);
		reg |= (ANATOP_LVDS_CLK1_IBEN_MASK &
				~ANATOP_LVDS_CLK1_OBEN_MASK);
		__raw_writel(reg, ANADIG_MISC1_REG);
	} else if (parent == &anaclk_2) {
		reg = __raw_readl(ANADIG_MISC1_REG);
		reg |= (ANATOP_LVDS_CLK2_IBEN_MASK &
				~ANATOP_LVDS_CLK2_OBEN_MASK);
		__raw_writel(reg, ANADIG_MISC1_REG);
	}
#endif
	return 0;
}

static struct clk pll4_audio_main_clk = {
	__INIT_CLK_DEBUG(pll4_audio_main_clk)
	.parent = &osc_clk,
	.enable = _clk_pll_enable,
	.disable = _clk_pll_disable,
	.set_rate = _clk_audio_video_set_rate,
	.get_rate = _clk_audio_video_get_rate,
	.round_rate = _clk_audio_video_round_rate,
	.set_parent = _clk_audio_video_set_parent,
};

static struct clk pll6_video_main_clk = {
	__INIT_CLK_DEBUG(pll6_video_main_clk)
	.parent = &osc_clk,
	.enable = _clk_pll_enable,
	.disable = _clk_pll_disable,
	.set_rate = _clk_audio_video_set_rate,
	.get_rate = _clk_audio_video_get_rate,
	.round_rate = _clk_audio_video_round_rate,
	.set_parent = _clk_audio_video_set_parent,
};

static unsigned long _clk_pll4_audio_div_get_rate(struct clk *clk)
{
	u32 reg, div;
	unsigned int parent_rate = clk_get_rate(clk->parent);

	reg = __raw_readl(MXC_CCM_CACRR);
	div = (((reg & MXC_CCM_CACRR_PLL4_CLK_DIV_MASK) >>
			MXC_CCM_CACRR_PLL4_CLK_DIV_OFFSET) + 1) * 2;
	if (2 == div)
		div = 1;

	return parent_rate / div;
}

static int _clk_pll4_audio_div_set_rate(struct clk *clk, unsigned long rate)
{
	u32 reg, div;
	unsigned int parent_rate = clk_get_rate(clk->parent);

	div = parent_rate / rate;

	/* Make sure rate is not greater than the maximum value for the clock.
	 * Also prevent a div of 0.
	 */
	if (0 == div)
		div++;

	if (16 < div)
		div = 16;

	div /= 2;
	if (1 <= div)
		div -= 1;

	reg = __raw_readl(MXC_CCM_CACRR);
	reg &= ~MXC_CCM_CACRR_PLL4_CLK_DIV_MASK;
	reg |= (div << MXC_CCM_CACRR_PLL4_CLK_DIV_OFFSET);
	__raw_writel(reg, MXC_CCM_CACRR);

	return 0;
}

static struct clk pll4_audio_div_clk = {
	__INIT_CLK_DEBUG(pll4_audio_div_clk)
	.parent = &pll4_audio_main_clk,
	.set_rate = _clk_pll4_audio_div_set_rate,
	.get_rate = _clk_pll4_audio_div_get_rate,
};

static struct clk pll5_enet_main_clk = {
	__INIT_CLK_DEBUG(pll5_enet_main_clk)
	.parent = &osc_clk,
	.enable = _clk_pll_enable,
	.disable = _clk_pll_disable,
};

static unsigned long _clk_arm_get_rate(struct clk *clk)
{
	u32 cacrr, div;

	cacrr = __raw_readl(MXC_CCM_CACRR);
	div = ((cacrr & MXC_CCM_CACRR_ARM_CLK_DIV_MASK) >>
			MXC_CCM_CACRR_ARM_CLK_DIV_OFFSET) + 1;
	return clk_get_rate(clk->parent) / div;
}

static int _clk_arm_set_rate(struct clk *clk, unsigned long rate)
{
	u32 reg;
	reg = __raw_readl(MXC_CCM_CCSR);
	reg |= (1 << MXC_CCM_CCSR_CA5_CLK_SEL_OFFSET);
	__raw_writel(reg, MXC_CCM_CCSR);
	return 0;
}

static struct clk cpu_clk = {
	__INIT_CLK_DEBUG(cpu_clk)
	.parent = &pll1_sw_clk,	/* A5 clock from PLL1 pfd1 out 500 MHz resp.
				   pfd3 out 396MHZ */
	.set_rate = _clk_arm_set_rate,
	.get_rate = _clk_arm_get_rate,
};
/*
*/

/* platform bus clock parent, CCM_CCSR.SYS_CLK_SEL */
static int _clk_periph_set_parent(struct clk *clk, struct clk *parent)
{
	u32 reg;
	int mux;

	mux = _get_mux6(parent, &ckih_clk, &ckil_clk,
		&pll2_pfd2_396M, &pll2_528_bus_main_clk,
		&pll1_pfd3_396M, &pll3_usb_otg_main_clk);

		reg = __raw_readl(MXC_CCM_CCSR);
		/*  */
		reg &= ~MXC_CCM_CCSR_SYS_CLK_SEL_MASK;
		reg |= mux;
		__raw_writel(reg, MXC_CCM_CCSR);

		/*
		 * Set the BUS_CLK_DIV to 3, 396/3=132 resp. 500/3=166
		 * Set IPG_CLK_DIV to 2, 132/2=66 resp. 166/2=83
		 */
		reg = __raw_readl(MXC_CCM_CACRR);
		reg &= ~MXC_CCM_CACRR_BUS_CLK_DIV_MASK;
		reg &= ~MXC_CCM_CACRR_IPG_CLK_DIV_MASK;
		reg |= (2 << MXC_CCM_CACRR_BUS_CLK_DIV_OFFSET);
		reg |= (1 << MXC_CCM_CACRR_IPG_CLK_DIV_OFFSET);
		__raw_writel(reg, MXC_CCM_CACRR);

	return 0;
}

static unsigned long _clk_periph_get_rate(struct clk *clk)
{
	u32 cacrr, div;

	cacrr = __raw_readl(MXC_CCM_CACRR);
	div = ((cacrr & MXC_CCM_CACRR_BUS_CLK_DIV_MASK) >>
			MXC_CCM_CACRR_BUS_CLK_DIV_OFFSET) + 1;
	return clk_get_rate(clk->parent) / div;
}

static struct clk periph_clk = {
	__INIT_CLK_DEBUG(periph_clk)
	.parent = &pll1_sw_clk,
	.set_parent = _clk_periph_set_parent,
	.get_rate = _clk_periph_get_rate,
};

static unsigned long _clk_ipg_get_rate(struct clk *clk)
{
	u32 cacrr, div;

	cacrr = __raw_readl(MXC_CCM_CACRR);
	div = ((cacrr & MXC_CCM_CACRR_IPG_CLK_DIV_MASK) >>
			MXC_CCM_CACRR_IPG_CLK_DIV_OFFSET) + 1;
	return clk_get_rate(clk->parent) / div;
}

static struct clk ipg_clk = {
	__INIT_CLK_DEBUG(ipg_clk)
	.parent = &periph_clk,
	.get_rate = _clk_ipg_get_rate,
};

<<<<<<< HEAD
=======

static struct clk scu_clk = {
	__INIT_CLK_DEBUG(scu_clk)
	.parent = &periph_clk,
};


>>>>>>> 211c76be
static int _clk_enet_set_parent(struct clk *clk, struct clk *parent)
{
	int mux;
	u32 reg = __raw_readl(MXC_CCM_CSCMR2)
		& ~MXC_CCM_CSCMR2_RMII_CLK_SEL_MASK;

	mux = _get_mux6(parent, NULL, NULL, &pll5_enet_main_clk,
			NULL, NULL, NULL);

	reg |= (mux << MXC_CCM_CSCMR2_RMII_CLK_SEL_OFFSET);

	__raw_writel(reg, MXC_CCM_CSCMR2);

	return 0;
}

static int _clk_enet_enable(struct clk *clk)
{
	unsigned int reg;

	/* Enable ENET ref clock */
	reg = __raw_readl(PLL5_ENET_BASE_ADDR);
	reg &= ~ANADIG_PLL_BYPASS;
	reg |= ANADIG_PLL_ENABLE;
	__raw_writel(reg, PLL5_ENET_BASE_ADDR);

	reg = __raw_readl(MXC_CCM_CSCDR1);
	reg |= MXC_CCM_CSCDR1_RMII_CLK_EN;
	__raw_writel(reg, MXC_CCM_CSCDR1);

	_clk_enable(clk);
	return 0;
}

static void _clk_enet_disable(struct clk *clk)
{
	unsigned int reg;

	_clk_disable(clk);

	/* Enable ENET ref clock */
	reg = __raw_readl(PLL5_ENET_BASE_ADDR);
	reg |= ANADIG_PLL_BYPASS;
	reg &= ~ANADIG_PLL_ENABLE;
	__raw_writel(reg, PLL5_ENET_BASE_ADDR);
}

static int _clk_enet_set_rate(struct clk *clk, unsigned long rate)
{
	unsigned int reg, div = 1;

	switch (rate) {
	case 25000000:
		div = 0;
		break;
	case 50000000:
		div = 1;
		break;
	case 100000000:
		div = 2;
		break;
	case 125000000:
		div = 3;
		break;
	default:
		return -EINVAL;
	}
	reg = __raw_readl(PLL5_ENET_BASE_ADDR);
	reg &= ~ANADIG_PLL_ENET_DIV_SELECT_MASK;
	reg |= (div << ANADIG_PLL_ENET_DIV_SELECT_OFFSET);
	__raw_writel(reg, PLL5_ENET_BASE_ADDR);

	return 0;
}

static unsigned long _clk_enet_get_rate(struct clk *clk)
{
	unsigned int div;

	div = (__raw_readl(PLL5_ENET_BASE_ADDR))
		& ANADIG_PLL_ENET_DIV_SELECT_MASK;

	switch (div) {
	case 0:
		div = 20;
		break;
	case 1:
		div = 10;
		break;
	case 3:
		div = 5;
		break;
	case 4:
		div = 4;
		break;
	}

	return 500000000 / div;
}

static struct clk enet_clk[] = {
	{
	__INIT_CLK_DEBUG(enet_clk)
	 .id = 0,
	 .parent = &pll5_enet_main_clk,
	 .enable_reg = MXC_CCM_CCGR1,
	 .enable_shift = MXC_CCM_CCGRx_CG5_OFFSET,
	 .set_parent = _clk_enet_set_parent,
	 .enable = _clk_enet_enable,
	 .disable = _clk_enet_disable,
	 .set_rate = _clk_enet_set_rate,
	 .get_rate = _clk_enet_get_rate,
	.secondary = &enet_clk[1],
	.flags = AHB_HIGH_SET_POINT | CPU_FREQ_TRIG_UPDATE,
	},
};

static unsigned long _clk_uart_round_rate(struct clk *clk,
						unsigned long rate)
{
	u32 div;
	u32 parent_rate = clk_get_rate(clk->parent);

	div = parent_rate / rate;

	/* Make sure rate is not greater than the maximum value for the clock.
	 * Also prevent a div of 0.
	 */
	if (div == 0)
		div++;

	if (div > 64)
		div = 64;

	return parent_rate / div;
}

/*
*/
static unsigned long _clk_uart_get_rate(struct clk *clk)
{

	return clk_get_rate(clk->parent);
}

static struct clk uart_clk[] = {
	{
	__INIT_CLK_DEBUG(uart_clk)
	 .id = 0,
	 .parent = &ipg_clk,
	 .enable_reg = MXC_CCM_CCGR0,
	 .enable_shift = MXC_CCM_CCGRx_CG7_OFFSET,
	 .enable = _clk_enable,
	 .disable = _clk_disable,
	 .secondary = &uart_clk[1],
	 .get_rate = _clk_uart_get_rate,
	 .round_rate = _clk_uart_round_rate,
	},
	{
	__INIT_CLK_DEBUG(uart_serial_clk)
	 .id = 1,
	 .enable_reg = MXC_CCM_CCGR0,
	 .enable_shift = MXC_CCM_CCGRx_CG8_OFFSET,
	 .enable = _clk_enable,
	 .disable = _clk_disable,
	},
};

static struct clk dspi_clk[] = {
	{
	__INIT_CLK_DEBUG(dspi0_clk)
	.id = 0,
	.parent = &ipg_clk,
	.enable_reg = MXC_CCM_CCGR0,
	.enable_shift = MXC_CCM_CCGRx_CG12_OFFSET,
	.enable = _clk_enable,
	.disable = _clk_disable,
	},
};

static int _clk_esdhc1_set_parent(struct clk *clk, struct clk *parent)
{
	int mux;
	u32 reg = __raw_readl(MXC_CCM_CSCMR1)
		& ~MXC_CCM_CSCMR1_ESDHC1_CLK_SEL_MASK;

	mux = _get_mux6(parent, &pll3_usb_otg_main_clk, &pll3_pfd3_308M,
			&pll1_pfd3_396M, NULL, NULL, NULL);

	reg |= (mux << MXC_CCM_CSCMR1_ESDHC1_CLK_SEL_OFFSET);

	__raw_writel(reg, MXC_CCM_CSCMR1);

	return 0;
}

static unsigned long _clk_esdhc1_get_rate(struct clk *clk)
{
	u32 reg, div;

	reg = __raw_readl(MXC_CCM_CSCDR2);
	div = ((reg & MXC_CCM_CSCDR2_ESDHC1_DIV_MASK) >>
			MXC_CCM_CSCDR2_ESDHC1_DIV_OFFSET) + 1;

	return clk_get_rate(clk->parent) / div;
}

static int _clk_esdhc1_set_rate(struct clk *clk, unsigned long rate)
{
	u32 reg, div;
	u32 parent_rate = clk_get_rate(clk->parent);

	div = (parent_rate + rate - 1) / rate;
	if (div == 0)
		div++;
	if (((parent_rate / div) > rate) || (div > 8))
		return -EINVAL;

	reg = __raw_readl(MXC_CCM_CSCDR2);
	reg &= ~MXC_CCM_CSCDR2_ESDHC1_DIV_MASK;
	reg |= (div - 1) << MXC_CCM_CSCDR2_ESDHC1_DIV_OFFSET;
	reg |= MXC_CCM_CSCDR2_ESDHC1_EN;
	__raw_writel(reg, MXC_CCM_CSCDR2);

	return 0;
}

static unsigned long _clk_esdhc_round_rate(struct clk *clk, unsigned long rate)
{
	u32 div;
	u32 parent_rate = clk_get_rate(clk->parent);

	div = parent_rate / rate;

	/* Make sure rate is not greater than the maximum value for the clock.
	 * Also prevent a div of 0.
	 */
	if (div == 0)
		div++;

	if (div > 8)
		div = 8;

	return parent_rate / div;
}

static struct clk esdhc1_clk = {
	__INIT_CLK_DEBUG(esdhc1_clk)
	.id = 1,
	.parent = &pll1_pfd3_396M,
	.enable_reg = MXC_CCM_CCGR7,
	.enable_shift = MXC_CCM_CCGRx_CG2_OFFSET,
	.enable = _clk_enable,
	.disable = _clk_disable,
	.set_parent = _clk_esdhc1_set_parent,
	.round_rate = _clk_esdhc_round_rate,
	.set_rate = _clk_esdhc1_set_rate,
	.get_rate = _clk_esdhc1_get_rate,
};

static int _clk_dcu0_set_parent(struct clk *clk, struct clk *parent)
{
	int mux;
	u32 reg = __raw_readl(MXC_CCM_CSCMR1)
		& ~MXC_CCM_CSCMR1_DCU0_CLK_SEL_MASK;

	mux = _get_mux6(parent, &pll1_pfd2_452M, &pll3_usb_otg_main_clk,
			NULL, NULL, NULL, NULL);

	reg |= (mux << MXC_CCM_CSCMR1_DCU0_CLK_SEL_OFFSET);

	__raw_writel(reg, MXC_CCM_CSCMR1);

	return 0;
}

static int _clk_dcu_enable(struct clk *clk)
{
	u32 reg;

	reg = __raw_readl(MXC_CCM_CSCDR3);
	reg |= MXC_CCM_CSCDR3_DCU0_EN;
	__raw_writel(reg, MXC_CCM_CSCDR3);

	return 0;
}

static void _clk_dcu_disable(struct clk *clk)
{
	u32 reg;

	reg = __raw_readl(MXC_CCM_CSCDR3);
	reg &= ~MXC_CCM_CSCDR3_DCU0_EN;
	__raw_writel(reg, MXC_CCM_CSCDR3);

	return 0;
}

static unsigned long _clk_dcu0_get_rate(struct clk *clk)
{
	u32 reg, div;

	reg = __raw_readl(MXC_CCM_CSCDR3);
	div = ((reg & MXC_CCM_CSCDR3_DCU0_DIV_MASK) >>
			MXC_CCM_CSCDR3_DCU0_DIV_OFFSET) + 1;

	return clk_get_rate(clk->parent) / div;
}

static int _clk_dcu0_set_rate(struct clk *clk, unsigned long rate)
{
	u32 reg, div;
	u32 parent_rate = clk_get_rate(clk->parent);

	div = parent_rate / rate;
	if (div == 0)
		div++;
	if (((parent_rate / div) != rate) || (div > 8))
		return -EINVAL;

	reg = __raw_readl(MXC_CCM_CSCDR3);
	reg &= ~MXC_CCM_CSCDR3_DCU0_DIV_MASK;
	reg |= (div - 1) << MXC_CCM_CSCDR3_DCU0_DIV_OFFSET;
	__raw_writel(reg, MXC_CCM_CSCDR3);

	return 0;
}

static unsigned long _clk_dcu0_round_rate(struct clk *clk, unsigned long rate)
{
	u32 div;
	u32 parent_rate = clk_get_rate(clk->parent);

	div = parent_rate / rate;

	/* Make sure rate is not greater than the maximum value for the clock.
	 * Also prevent a div of 0.
	 */
	if (div == 0)
		div++;

	if (div > 8)
		div = 8;

	return parent_rate / div;
}

static struct clk dcu0_clk = {
	__INIT_CLK_DEBUG(dcu0_clk)
	.parent = &pll1_pfd2_452M,
	.enable_reg = MXC_CCM_CCGR3,
	.enable_shift = MXC_CCM_CCGRx_CG8_OFFSET,
	.enable = _clk_dcu_enable,
	.disable = _clk_dcu_disable,
	.set_parent = _clk_dcu0_set_parent,
	.round_rate = _clk_dcu0_round_rate,
	.set_rate = _clk_dcu0_set_rate,
	.get_rate = _clk_dcu0_get_rate,
};

static unsigned long get_audio_external_clock_rate(struct clk *clk)
{
	return 24576000;
}

static struct clk audio_external_clk = {
	__INIT_CLK_DEBUG(audio_external_clk)
	.get_rate = get_audio_external_clock_rate,
};

static int _clk_sai0_set_parent(struct clk *clk, struct clk *parent)
{
	int mux;
	u32 reg = __raw_readl(MXC_CCM_CSCMR1)
		& ~MXC_CCM_CSCMR1_SAI0_CLK_SEL_MASK;

	mux = _get_mux6(parent, &audio_external_clk, NULL,
			NULL /* spdif */, &pll4_audio_div_clk, NULL, NULL);

	reg |= (mux << MXC_CCM_CSCMR1_SAI0_CLK_SEL_OFFSET);

	__raw_writel(reg, MXC_CCM_CSCMR1);

	return 0;
}

static unsigned long _clk_sai0_get_rate(struct clk *clk)
{
	u32 reg, div;

	reg = __raw_readl(MXC_CCM_CSCDR1);
	div = ((reg & MXC_CCM_CSCDR1_SAI0_DIV_MASK) >>
			MXC_CCM_CSCDR1_SAI0_DIV_OFFSET) + 1;

	return clk_get_rate(clk->parent) / div;
}

static int _clk_sai0_set_rate(struct clk *clk, unsigned long rate)
{
	u32 reg, div;
	u32 parent_rate = clk_get_rate(clk->parent);

	div = parent_rate / rate;
	if (div == 0)
		div++;
	if (((parent_rate / div) != rate) || (div > 16))
		return -EINVAL;

	reg = __raw_readl(MXC_CCM_CSCDR1);
	reg &= ~MXC_CCM_CSCDR1_SAI0_DIV_MASK;
	reg |= (div - 1) << MXC_CCM_CSCDR1_SAI0_DIV_OFFSET;
	__raw_writel(reg, MXC_CCM_CSCDR1);

	return 0;
}

static int _clk_sai0_enable(struct clk *clk)
{
	u32 reg;

	reg = __raw_readl(MXC_CCM_CSCDR1);
	reg |= MXC_CCM_CSCDR1_SAI0_EN;
	__raw_writel(reg, MXC_CCM_CSCDR1);

	return 0;
}

static void _clk_sai0_disable(struct clk *clk)
{
	u32 reg;

	reg = __raw_readl(MXC_CCM_CSCDR1);
	reg &= ~MXC_CCM_CSCDR1_SAI0_EN;
	__raw_writel(reg, MXC_CCM_CSCDR1);

	return 0;
}

static unsigned long _clk_sai_round_rate(struct clk *clk,
						unsigned long rate)
{
	u32 div;
	u32 parent_rate = clk_get_rate(clk->parent);

	div = parent_rate / rate;

	/* Make sure rate is not greater than the maximum value for the clock.
	 * Also prevent a div of 0.
	 */
	if (div == 0)
		div++;

	if (div > 8)
		div = 8;

	return parent_rate / div;
}

static struct clk sai0_clk = {
	__INIT_CLK_DEBUG(sai0_clk)
	.parent = &audio_external_clk,
	.enable_reg = MXC_CCM_CCGR0,
	.enable_shift = MXC_CCM_CCGRx_CG15_OFFSET,
	.enable = _clk_sai0_enable,
	.disable = _clk_sai0_disable,
	.set_parent = _clk_sai0_set_parent,
	.round_rate = _clk_sai_round_rate,
	.set_rate = _clk_sai0_set_rate,
	.get_rate = _clk_sai0_get_rate,
};

static int _clk_sai2_set_parent(struct clk *clk, struct clk *parent)
{
	int mux;
	u32 reg = __raw_readl(MXC_CCM_CSCMR1)
		& ~MXC_CCM_CSCMR1_SAI2_CLK_SEL_MASK;

	mux = _get_mux6(parent, &audio_external_clk, NULL,
			NULL /* spdif */, &pll4_audio_div_clk, NULL, NULL);

	reg |= (mux << MXC_CCM_CSCMR1_SAI2_CLK_SEL_OFFSET);

	__raw_writel(reg, MXC_CCM_CSCMR1);

	return 0;
}

static unsigned long _clk_sai2_get_rate(struct clk *clk)
{
	u32 reg, div;

	reg = __raw_readl(MXC_CCM_CSCDR1);
	div = ((reg & MXC_CCM_CSCDR1_SAI2_DIV_MASK) >>
			MXC_CCM_CSCDR1_SAI2_DIV_OFFSET) + 1;

	return clk_get_rate(clk->parent) / div;
}

static int _clk_sai2_set_rate(struct clk *clk, unsigned long rate)
{
	u32 reg, div;
	u32 parent_rate = clk_get_rate(clk->parent);

	div = parent_rate / rate;
	if (div == 0)
		div++;
	if (((parent_rate / div) != rate) || (div > 16))
		return -EINVAL;

	reg = __raw_readl(MXC_CCM_CSCDR1);
	reg &= ~MXC_CCM_CSCDR1_SAI2_DIV_MASK;
	reg |= (div - 1) << MXC_CCM_CSCDR1_SAI2_DIV_OFFSET;
	__raw_writel(reg, MXC_CCM_CSCDR1);

	return 0;
}

static int _clk_sai2_enable(struct clk *clk)
{
	u32 reg;

	reg = __raw_readl(MXC_CCM_CSCDR1);
	reg |= MXC_CCM_CSCDR1_SAI2_EN;
	__raw_writel(reg, MXC_CCM_CSCDR1);

	return 0;
}

static void _clk_sai2_disable(struct clk *clk)
{
	u32 reg;

	reg = __raw_readl(MXC_CCM_CSCDR1);
	reg &= ~MXC_CCM_CSCDR1_SAI2_EN;
	__raw_writel(reg, MXC_CCM_CSCDR1);

	return 0;
}

static struct clk sai2_clk = {
	__INIT_CLK_DEBUG(sai2_clk)
	.parent = &audio_external_clk,
	.enable_reg = MXC_CCM_CCGR1,
	.enable_shift = MXC_CCM_CCGRx_CG1_OFFSET,
	.enable = _clk_sai2_enable,
	.disable = _clk_sai2_disable,
	.set_parent = _clk_sai2_set_parent,
	.round_rate = _clk_sai_round_rate,
	.set_rate = _clk_sai2_set_rate,
	.get_rate = _clk_sai2_get_rate,
};

static int _clk_enable1(struct clk *clk)
{
	u32 reg;
	reg = __raw_readl(clk->enable_reg);
	reg |= 1 << clk->enable_shift;
	__raw_writel(reg, clk->enable_reg);

	return 0;
}

static void _clk_disable1(struct clk *clk)
{
	u32 reg;
	reg = __raw_readl(clk->enable_reg);
	reg &= ~(1 << clk->enable_shift);
	__raw_writel(reg, clk->enable_reg);
}

static int _clk_clko_set_parent(struct clk *clk, struct clk *parent)
{
	u32 sel, reg;

	if (parent == &pll3_usb_otg_main_clk)
		sel = 0;
	else if (parent == &pll2_528_bus_main_clk)
		sel = 1;
	else if (parent == &pll1_sys_main_clk)
		sel = 2;
	else if (parent == &pll6_video_main_clk)
		sel = 3;
	else if (parent == &pll4_audio_main_clk)
		sel = 6;
	else if (parent == &pll4_audio_div_clk)
		sel = 7;
	else if (parent == &pll4_audio_main_clk)
		sel = 15;
	else
		return -EINVAL;

	reg = __raw_readl(MXC_CCM_CCOSR)
		& ~MXC_CCM_CCOSR_CKO1_SEL_MASK;
	reg |= (sel << MXC_CCM_CCOSR_CKO1_SEL_OFFSET);
	__raw_writel(reg, MXC_CCM_CCOSR);

	return 0;
}

static unsigned long _clk_clko_get_rate(struct clk *clk)
{
	u32 reg, div;
	unsigned int parent_rate = clk_get_rate(clk->parent);

	reg = __raw_readl(MXC_CCM_CCOSR);
	div = ((reg & MXC_CCM_CCOSR_CKO1_DIV_MASK) >>
			MXC_CCM_CCOSR_CKO1_DIV_OFFSET) + 1;

	return parent_rate / div;
}

static int _clk_clko_set_rate(struct clk *clk, unsigned long rate)
{
	u32 reg;
	u32 parent_rate = clk_get_rate(clk->parent);
	u32 div = parent_rate / rate;

	if (div == 0)
		div++;
	if (((parent_rate / div) != rate) || (div > 16))
		return -EINVAL;

	reg = __raw_readl(MXC_CCM_CCOSR)
		& ~MXC_CCM_CCOSR_CKO1_DIV_MASK;
	reg |= ((div -1) << MXC_CCM_CCOSR_CKO1_DIV_OFFSET);
	__raw_writel(reg, MXC_CCM_CCOSR);

	return 0;
}

static unsigned long _clk_clko_round_rate(struct clk *clk,
						unsigned long rate)
{
	u32 parent_rate = clk_get_rate(clk->parent);
	u32 div = parent_rate / rate;

	/* Make sure rate is not greater than the maximum value for the clock.
	 * Also prevent a div of 0.
	 */
	if (div == 0)
		div++;
	if (div > 8)
		div = 8;
	return parent_rate / div;
}

static int _clk_clko2_set_parent(struct clk *clk, struct clk *parent)
{
	u32 sel, reg;
	return 0;
}

static unsigned long _clk_clko2_get_rate(struct clk *clk)
{
	return 0;
}

static int _clk_clko2_set_rate(struct clk *clk, unsigned long rate)
{
	u32 reg;
	u32 parent_rate = clk_get_rate(clk->parent);
	u32 div = parent_rate / rate;

	if (div == 0)
		div++;
	if (((parent_rate / div) != rate) || (div > 8))
		return -EINVAL;
	return 0;
}

static struct clk clko_clk = {
	__INIT_CLK_DEBUG(clko_clk)
	.parent = &pll4_audio_div_clk,
	.enable_reg = MXC_CCM_CCOSR,
	.enable_shift = MXC_CCM_CCOSR_CKO1_EN_OFFSET,
	.enable = _clk_enable1,
	.disable = _clk_disable1,
	.set_parent = _clk_clko_set_parent,
	.set_rate = _clk_clko_set_rate,
	.get_rate = _clk_clko_get_rate,
	.round_rate = _clk_clko_round_rate,
};

static struct clk clko2_clk = {
	__INIT_CLK_DEBUG(clko2_clk)
	.enable = _clk_enable1,
	.disable = _clk_disable1,
	.set_parent = _clk_clko2_set_parent,
	.set_rate = _clk_clko2_set_rate,
	.get_rate = _clk_clko2_get_rate,
	.round_rate = _clk_clko_round_rate,
};
static struct clk caam_clk = {
	__INIT_CLK_DEBUG(caam_clk)
	.parent = &ipg_clk,
	.enable_reg = MXC_CCM_CCGR11,
	.enable_shift = MXC_CCM_CCGRx_CG0_OFFSET,
	.enable = _clk_enable,
	.disable = _clk_disable,
};

static struct clk pit_clk = {
	__INIT_CLK_DEBUG(pit_clk)
	 .parent = &ipg_clk,
#if 0
	.enable_reg = MXC_CCM_CCGR1,
	.enable_shift = MXC_CCM_CCGRx_CG7_OFFSET,
	.enable = _clk_enable,
	.disable = _clk_disable,
#endif
	 .get_rate = _clk_uart_get_rate,
};

static struct clk adc_clk[] = {
	{
		__INIT_CLK_DEBUG(adc_clk)
		.id = 0,
		.parent = &ipg_clk,
		.enable_reg = MXC_CCM_CCGR1,
		.enable_shift = MXC_CCM_CCGRx_CG11_OFFSET,
		.enable = _clk_enable,
		.disable = _clk_disable,
	},
	{
		__INIT_CLK_DEBUG(adc_clk)
		.id = 1,
		.parent = &ipg_clk,
		.enable_reg = MXC_CCM_CCGR7,
		.enable_shift = MXC_CCM_CCGRx_CG11_OFFSET,
		.enable = _clk_enable,
		.disable = _clk_disable,
	},
};

static struct clk i2c_clk[] = {
	{
		__INIT_CLK_DEBUG(i2c_clk_0)
		.id = 0,
		.parent = &ipg_clk,
		.enable_reg = MXC_CCM_CCGR4,
		.enable_shift = MXC_CCM_CCGRx_CG9_OFFSET,
		.enable = _clk_enable,
		.disable = _clk_disable,
	},
};

static struct clk wdt_clk[] = {
	{
		__INIT_CLK_DEBUG(wdt_clk)
		.id = 0,
		.parent = &ipg_clk,
		.enable_reg = MXC_CCM_CCGR1,
		.enable_shift = MXC_CCM_CCGRx_CG7_OFFSET,
		.enable = _clk_enable,
		.disable = _clk_disable,
	},
};

static int ftm_pwm_clk_enable(struct clk *pwm_clk)
{
	u32 reg;
	/* enable FTM fixed and external clk */
	reg = __raw_readl(MXC_CCM_CSCDR1);
	reg |= (0x0F << 25);
	__raw_writel(reg, MXC_CCM_CSCDR1);

	return 0;
}
static void ftm_pwm_clk_disable(struct clk *pwm_clk)
{
	u32 reg;
	reg = __raw_readl(MXC_CCM_CSCDR1);
	reg &= ~(0x0F << 25);
	__raw_writel(reg, MXC_CCM_CSCDR1);
}

static struct clk ftm_pwm_clk = {
	__INIT_CLK_DEBUG(ftm_pwm_clk)
	.parent = &ipg_clk,
	.enable = ftm_pwm_clk_enable,
	.disable = ftm_pwm_clk_disable,
};

static int _clk_qspi0_set_parent(struct clk *clk, struct clk *parent)
{
	int mux;
	u32 reg = __raw_readl(MXC_CCM_CSCMR1)
		& ~MXC_CCM_CSCMR1_QSPI0_CLK_SEL_MASK;

	mux = _get_mux6(parent, &pll3_usb_otg_main_clk, &pll3_pfd4_320M,
		&pll2_pfd4_413M, &pll1_pfd4_528M, NULL, NULL);

	reg |= (mux << MXC_CCM_CSCMR1_QSPI0_CLK_SEL_OFFSET);

	__raw_writel(reg, MXC_CCM_CSCMR1);

	return 0;
}

static int _clk_qspi1_set_parent(struct clk *clk, struct clk *parent)
{
	int mux;
	u32 reg = __raw_readl(MXC_CCM_CSCMR1)
		& ~MXC_CCM_CSCMR1_QSPI1_CLK_SEL_MASK;

	mux = _get_mux6(parent, &pll3_usb_otg_main_clk, &pll3_pfd4_320M ,
		&pll2_pfd4_413M, &pll1_pfd4_528M, NULL, NULL);

	reg |= (mux << MXC_CCM_CSCMR1_QSPI1_CLK_SEL_OFFSET);

	__raw_writel(reg, MXC_CCM_CSCMR1);

	return 0;
}

static unsigned long _clk_qspi0_get_rate(struct clk *clk)
{
	u32 reg, div4, div2, div;

	reg = __raw_readl(MXC_CCM_CSCDR3);
	div4 = ((reg & MXC_CCM_CSCDR3_QSPI0_X4_DIV_MASK) >>
			MXC_CCM_CSCDR3_QSPI0_X4_DIV_OFFSET) + 1;

	div2 = ((reg & MXC_CCM_CSCDR3_QSPI0_X2_DIV_MASK) >>
			MXC_CCM_CSCDR3_QSPI0_X2_DIV_OFFSET) + 1;

	div = ((reg & MXC_CCM_CSCDR3_QSPI0_DIV_MASK) >>
			MXC_CCM_CSCDR3_QSPI0_DIV_OFFSET) + 1;

	return clk_get_rate(clk->parent) / div4 / div2 / div;
}

static unsigned long _clk_qspi1_get_rate(struct clk *clk)
{
	u32 reg, div4, div2, div;

	reg = __raw_readl(MXC_CCM_CSCDR3);
	div4 = ((reg & MXC_CCM_CSCDR3_QSPI1_X4_DIV_MASK) >>
			MXC_CCM_CSCDR3_QSPI1_X4_DIV_OFFSET) + 1;

	div2 = ((reg & MXC_CCM_CSCDR3_QSPI1_X2_DIV_MASK) >>
			MXC_CCM_CSCDR3_QSPI1_X2_DIV_OFFSET) + 1;

	div = ((reg & MXC_CCM_CSCDR3_QSPI1_DIV_MASK) >>
			MXC_CCM_CSCDR3_QSPI1_DIV_OFFSET) + 1;

	return clk_get_rate(clk->parent) / div4 / div2 / div;
}

static int _clk_qspi0_set_rate(struct clk *clk, unsigned long rate)
{
	u32 reg, div;
	u32 parent_rate = clk_get_rate(clk->parent);

	reg = __raw_readl(MXC_CCM_CSCDR3);
	reg &= ~MXC_CCM_CSCDR3_QSPI0_X4_DIV_MASK;
	reg |= 0x1 << MXC_CCM_CSCDR3_QSPI0_X4_DIV_OFFSET;

	reg &= ~MXC_CCM_CSCDR3_QSPI0_X2_DIV_MASK;
	reg |= 0x01 << MXC_CCM_CSCDR3_QSPI0_X2_DIV_OFFSET;

	reg &= ~MXC_CCM_CSCDR3_QSPI0_DIV_MASK;
	reg |= 0x01 << MXC_CCM_CSCDR3_QSPI0_DIV_OFFSET;

	reg |= MXC_CCM_CSCDR3_QSPI0_EN;
	__raw_writel(reg, MXC_CCM_CSCDR3);

	return 0;
}

static int _clk_qspi1_set_rate(struct clk *clk, unsigned long rate)
{
	u32 reg, div;
	u32 parent_rate = clk_get_rate(clk->parent);

	reg = __raw_readl(MXC_CCM_CSCDR3);
	reg &= ~MXC_CCM_CSCDR3_QSPI1_X4_DIV_MASK;
	reg |= 0x1 << MXC_CCM_CSCDR3_QSPI1_X4_DIV_OFFSET;

	reg &= ~MXC_CCM_CSCDR3_QSPI1_X2_DIV_MASK;
	reg |= 0x01 << MXC_CCM_CSCDR3_QSPI1_X2_DIV_OFFSET;

	reg &= ~MXC_CCM_CSCDR3_QSPI1_DIV_MASK;
	reg |= 0x01 << MXC_CCM_CSCDR3_QSPI1_DIV_OFFSET;

	reg |= MXC_CCM_CSCDR3_QSPI1_EN;
	__raw_writel(reg, MXC_CCM_CSCDR3);

	return 0;
}

static unsigned long _clk_qspi_round_rate(struct clk *clk, unsigned long rate)
{
	return 66000000;
}

static struct clk qspi0_clk = {
	__INIT_CLK_DEBUG(qspi0_clk)
	.id = 0,
	.parent = &pll1_pfd4_528M,
	.enable_reg = MXC_CCM_CCGR2,
	.enable_shift = MXC_CCM_CCGRx_CG4_OFFSET,
	.enable = _clk_enable,
	.disable = _clk_disable,
	.set_parent = _clk_qspi0_set_parent,
	.round_rate = _clk_qspi_round_rate,
	.set_rate = _clk_qspi0_set_rate,
	.get_rate = _clk_qspi0_get_rate,
};

static struct clk qspi1_clk = {
	__INIT_CLK_DEBUG(quadspi1_clk)
	.id = 1,
	.parent = &pll1_pfd4_528M,
	.enable_reg = MXC_CCM_CCGR8,
	.enable_shift = MXC_CCM_CCGRx_CG4_OFFSET,
	.enable = _clk_enable,
	.disable = _clk_disable,
	.set_parent = _clk_qspi1_set_parent,
	.round_rate = _clk_qspi_round_rate,
	.set_rate = _clk_qspi1_set_rate,
	.get_rate = _clk_qspi1_get_rate,
};

static int _clk_asrc_serial_set_rate(struct clk *clk, unsigned long rate)
{
	return 0;
}

static struct clk asrc_clk[] = {
	{
		__INIT_CLK_DEBUG(asrc_clk)
		.id = 0,
		.parent = &ipg_clk,
		.enable_reg = MXC_CCM_CCGR4,
		.enable_shift = MXC_CCM_CCGRx_CG1_OFFSET,
		.enable = _clk_enable,
		.disable = _clk_disable,
	},
	{
		__INIT_CLK_DEBUG(asrc_serial_clk)
		.id = 1,
		.parent = &audio_external_clk,
		.set_rate = _clk_asrc_serial_set_rate,
	},
};

static struct clk dummy_clk = {
	.id = 0,
};

#define _REGISTER_CLOCK(d, n, c) \
	{ \
		.dev_id = d, \
		.con_id = n, \
		.clk = &c, \
	}

static struct clk_lookup lookups[] = {
	_REGISTER_CLOCK(NULL, "osc", osc_clk),
	_REGISTER_CLOCK(NULL, "ckih", ckih_clk),
	_REGISTER_CLOCK(NULL, "ckih2", ckih2_clk),
	_REGISTER_CLOCK(NULL, "ckil", ckil_clk),
	_REGISTER_CLOCK(NULL, "pll1_main_clk", pll1_sys_main_clk),
	_REGISTER_CLOCK(NULL, "pll1_pfd2_452M", pll1_pfd2_452M),
	_REGISTER_CLOCK(NULL, "pll1_pfd3_396M", pll1_pfd3_396M),
	_REGISTER_CLOCK(NULL, "pll1_pfd4_528M", pll1_pfd4_528M),
	_REGISTER_CLOCK(NULL, "pll1_sw_clk", pll1_sw_clk), /*PLL1 pfd out clk*/
	_REGISTER_CLOCK(NULL, "pll2_main_clk", pll2_528_bus_main_clk),
	_REGISTER_CLOCK(NULL, "pll2_pfd2_396M", pll2_pfd2_396M),
	_REGISTER_CLOCK(NULL, "pll2_pfd3_339M", pll2_pfd3_339M),
	_REGISTER_CLOCK(NULL, "pll2_pfd4_413M", pll2_pfd4_413M),
	_REGISTER_CLOCK(NULL, "pll3_main_clk", pll3_usb_otg_main_clk),
	_REGISTER_CLOCK(NULL, "pll3_pfd2_396M", pll3_pfd2_396M),
	_REGISTER_CLOCK(NULL, "pll3_pfd3_308M", pll3_pfd3_308M),
	_REGISTER_CLOCK(NULL, "pll3_pfd4_320M", pll3_pfd4_320M),
	_REGISTER_CLOCK(NULL, "pll4", pll4_audio_main_clk),
	_REGISTER_CLOCK(NULL, "pll4_div", pll4_audio_div_clk),
	_REGISTER_CLOCK(NULL, "pll5", pll6_video_main_clk),
	_REGISTER_CLOCK(NULL, "pll6", pll5_enet_main_clk),
	_REGISTER_CLOCK(NULL, "cpu_clk", cpu_clk), /* arm core clk */
	_REGISTER_CLOCK(NULL, "periph_clk", periph_clk), /* platform bus clk */
	_REGISTER_CLOCK(NULL, "ipg_clk", ipg_clk),
	_REGISTER_CLOCK(NULL, "scu_clk", scu_clk),
	_REGISTER_CLOCK(NULL, "audio ext clk", audio_external_clk),
	_REGISTER_CLOCK(NULL, "mvf-uart.0", uart_clk[0]),
	_REGISTER_CLOCK(NULL, "mvf-uart.1", uart_clk[0]),
	_REGISTER_CLOCK(NULL, "mvf-uart.2", uart_clk[0]),
	_REGISTER_CLOCK(NULL, "mvf-uart.3", uart_clk[0]),
	_REGISTER_CLOCK("mvf-dspi.0", NULL, dspi_clk[0]),
	_REGISTER_CLOCK("pit", NULL, pit_clk),
	_REGISTER_CLOCK("fec.0", NULL, enet_clk[0]),
	_REGISTER_CLOCK("fec.1", NULL, enet_clk[1]),
	_REGISTER_CLOCK("mvf-adc.0", NULL, adc_clk[0]),
	_REGISTER_CLOCK("mvf-adc.1", NULL, adc_clk[1]),
	_REGISTER_CLOCK("switch.0", NULL, enet_clk[0]),
	_REGISTER_CLOCK("imx2-wdt.0", NULL, dummy_clk),
	_REGISTER_CLOCK("sdhci-esdhc-imx.1", NULL, esdhc1_clk),
	_REGISTER_CLOCK("mvf-dcu.0", NULL, dcu0_clk),
	_REGISTER_CLOCK("mvf-sai.0", NULL, sai2_clk),
	_REGISTER_CLOCK(NULL, "i2c_clk", i2c_clk[0]),
	_REGISTER_CLOCK(NULL, "usb-clk", usb_clk),
	_REGISTER_CLOCK(NULL, "mvf-usb.0", usb_phy0_clk),
	_REGISTER_CLOCK(NULL, "mvf-usb.1", usb_phy1_clk),
	_REGISTER_CLOCK(NULL, "pwm", ftm_pwm_clk),
	_REGISTER_CLOCK("mvf-qspi.0", NULL, qspi0_clk),
	_REGISTER_CLOCK(NULL, "asrc_clk", asrc_clk[0]),
	_REGISTER_CLOCK(NULL, "asrc_serial_clk", asrc_clk[1]),
 	_REGISTER_CLOCK(NULL, "caam_clk", caam_clk),
};

static void clk_tree_init(void)
{
	unsigned int reg = 0xffffffff;

	/* enable all ips clock by Clock Gating Register*/
	__raw_writel(reg, MXC_CCM_CCGR0);
	__raw_writel(reg, MXC_CCM_CCGR1);
	__raw_writel(reg, MXC_CCM_CCGR2);
	__raw_writel(reg, MXC_CCM_CCGR3);
	__raw_writel(reg, MXC_CCM_CCGR4);
	__raw_writel(reg, MXC_CCM_CCGR5);
	__raw_writel(reg, MXC_CCM_CCGR6);
	__raw_writel(reg, MXC_CCM_CCGR7);
	__raw_writel(reg, MXC_CCM_CCGR8);
	__raw_writel(reg, MXC_CCM_CCGR9);
	__raw_writel(reg, MXC_CCM_CCGR10);
	__raw_writel(reg, MXC_CCM_CCGR11);
}

int __init mvf_clocks_init(unsigned long ckil, unsigned long osc,
	unsigned long ckih1, unsigned long ckih2)
{
	__iomem void *base;
	int i;

	external_low_reference = ckil;
	external_high_reference = ckih1;
	ckih2_reference = ckih2;
	oscillator_reference = osc;

	apll_base = MVF_IO_ADDRESS(MVF_ANATOP_BASE_ADDR);

	for (i = 0; i < ARRAY_SIZE(lookups); i++) {
		clkdev_add(&lookups[i]);
		clk_debug_register(lookups[i].clk);
	}

	clk_tree_init();

	/* Disable un-necessary PFDs & PLLs */

	/* keep correct count. */
	cpu_clk.usecount++;
	pll1_sys_main_clk.usecount += 5;
	pll2_528_bus_main_clk.usecount += 5;
	periph_clk.usecount++;
	ipg_clk.usecount++;

	clk_enable(&pll3_usb_otg_main_clk);

#ifdef CONFIG_MXC_USE_PIT
	base = MVF_IO_ADDRESS(MVF_PIT_BASE_ADDR);

	pit_timer_init(&pit_clk, base, MVF_INT_PIT);
#else
	base = MVF_IO_ADDRESS(MVF_SCUGIC_BASE_ADDR + 0x200);
	global_timer_init(&scu_clk, base, MVF_INT_GLOBAL_TIMER);
#endif

	/*clk_set_parent(&enet_clk, &pll5_enet_main_clk);*/

	clk_set_parent(&esdhc1_clk, &pll1_pfd3_396M);
	clk_set_rate(&esdhc1_clk, 200000000);

//only for 640x480 and 1024x768
	clk_set_parent(&dcu0_clk, &pll1_pfd2_452M);
//480 MHz
//	clk_set_parent(&dcu0_clk, &pll3_usb_otg_main_clk);
#if !defined(CONFIG_COLIBRI_VF)
	clk_set_rate(&dcu0_clk, 113000000);
	clk_set_parent(&sai2_clk, &audio_external_clk);
#else
	clk_set_rate(&dcu0_clk, 452000000);
//	clk_set_rate(&dcu0_clk, 480000000);
	clk_set_rate(&pll4_audio_div_clk, 147456000);
	clk_set_parent(&sai0_clk, &pll4_audio_div_clk);
	clk_set_parent(&sai2_clk, &pll4_audio_div_clk);
	clk_set_rate(&sai0_clk, 147456000);
	clk_enable(&sai0_clk);
#endif
	clk_set_rate(&sai2_clk, 24576000);

#if !defined(CONFIG_COLIBRI_VF)
	clk_set_parent(&qspi0_clk, &pll1_pfd4_528M);
	clk_set_rate(&qspi0_clk, 66000000);
#endif

	return 0;
}<|MERGE_RESOLUTION|>--- conflicted
+++ resolved
@@ -1057,16 +1057,11 @@
 	.get_rate = _clk_ipg_get_rate,
 };
 
-<<<<<<< HEAD
-=======
-
 static struct clk scu_clk = {
 	__INIT_CLK_DEBUG(scu_clk)
 	.parent = &periph_clk,
 };
 
-
->>>>>>> 211c76be
 static int _clk_enet_set_parent(struct clk *clk, struct clk *parent)
 {
 	int mux;
