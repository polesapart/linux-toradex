--- conflicted
+++ resolved
@@ -6,10 +6,6 @@
 obj-y   := cpu.o mm.o system.o devices.o dummy_gpio.o irq.o bus_freq.o mvf_fec.o usb_dr.o usb_dr2.o pm.o
 obj-y += l2switch.o
 
-<<<<<<< HEAD
-obj-$(CONFIG_ARCH_MVFA5) += clock.o
-=======
 obj-$(CONFIG_ARCH_MVFA5) += clock.o mvf_suspend.o
->>>>>>> 16af5ee7
 obj-$(CONFIG_MACH_MVFA5_TWR_VF700) += board-twr-vf700.o
 obj-$(CONFIG_MACH_PCM052) += board-pcm052.o