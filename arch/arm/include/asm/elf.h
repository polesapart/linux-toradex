#ifndef __ASMARM_ELF_H
#define __ASMARM_ELF_H

#include <asm/hwcap.h>

/*
 * ELF register definitions..
 */
#include <asm/ptrace.h>
#include <asm/user.h>

typedef unsigned long elf_greg_t;
typedef unsigned long elf_freg_t[3];

#define ELF_NGREG (sizeof (struct pt_regs) / sizeof(elf_greg_t))
typedef elf_greg_t elf_gregset_t[ELF_NGREG];

typedef struct user_fp elf_fpregset_t;

#define EM_ARM	40

#define EF_ARM_EABI_MASK	0xff000000
#define EF_ARM_EABI_UNKNOWN	0x00000000
#define EF_ARM_EABI_VER1	0x01000000
#define EF_ARM_EABI_VER2	0x02000000
#define EF_ARM_EABI_VER3	0x03000000
#define EF_ARM_EABI_VER4	0x04000000
#define EF_ARM_EABI_VER5	0x05000000

#define EF_ARM_BE8		0x00800000	/* ABI 4,5 */
#define EF_ARM_LE8		0x00400000	/* ABI 4,5 */
#define EF_ARM_MAVERICK_FLOAT	0x00000800	/* ABI 0 */
#define EF_ARM_VFP_FLOAT	0x00000400	/* ABI 0 */
#define EF_ARM_SOFT_FLOAT	0x00000200	/* ABI 0 */
#define EF_ARM_OLD_ABI		0x00000100	/* ABI 0 */
#define EF_ARM_NEW_ABI		0x00000080	/* ABI 0 */
#define EF_ARM_ALIGN8		0x00000040	/* ABI 0 */
#define EF_ARM_PIC		0x00000020	/* ABI 0 */
#define EF_ARM_MAPSYMSFIRST	0x00000010	/* ABI 2 */
#define EF_ARM_APCS_FLOAT	0x00000010	/* ABI 0, floats in fp regs */
#define EF_ARM_DYNSYMSUSESEGIDX	0x00000008	/* ABI 2 */
#define EF_ARM_APCS_26		0x00000008	/* ABI 0 */
#define EF_ARM_SYMSARESORTED	0x00000004	/* ABI 1,2 */
#define EF_ARM_INTERWORK	0x00000004	/* ABI 0 */
#define EF_ARM_HASENTRY		0x00000002	/* All */
#define EF_ARM_RELEXEC		0x00000001	/* All */

<<<<<<< HEAD
#define R_ARM_NONE		0
#define R_ARM_PC24		1
#define R_ARM_ABS32		2
#define R_ARM_CALL		28
#define R_ARM_JUMP24		29
#define R_ARM_V4BX		40
#define R_ARM_PREL31		42
#define R_ARM_MOVW_ABS_NC	43
#define R_ARM_MOVT_ABS		44
=======
#define R_ARM_NONE	0
#define R_ARM_PC24	1
#define R_ARM_ABS32	2
#define R_ARM_CALL	28
#define R_ARM_JUMP24	29
#define R_ARM_PREL31	42

#define R_ARM_THM_JUMP24	30
#define R_ARM_THM_CALL		10
>>>>>>> 74ece405

/*
 * These are used to set parameters in the core dumps.
 */
#define ELF_CLASS	ELFCLASS32
#ifdef __ARMEB__
#define ELF_DATA	ELFDATA2MSB
#else
#define ELF_DATA	ELFDATA2LSB
#endif
#define ELF_ARCH	EM_ARM

/*
 * This yields a string that ld.so will use to load implementation
 * specific libraries for optimization.  This is more specific in
 * intent than poking at uname or /proc/cpuinfo.
 *
 * For now we just provide a fairly general string that describes the
 * processor family.  This could be made more specific later if someone
 * implemented optimisations that require it.  26-bit CPUs give you
 * "v1l" for ARM2 (no SWP) and "v2l" for anything else (ARM1 isn't
 * supported).  32-bit CPUs give you "v3[lb]" for anything based on an
 * ARM6 or ARM7 core and "armv4[lb]" for anything based on a StrongARM-1
 * core.
 */
#define ELF_PLATFORM_SIZE 8
#define ELF_PLATFORM	(elf_platform)

extern char elf_platform[];

struct elf32_hdr;

struct task_struct;

extern int dump_task_regs (struct task_struct *, elf_gregset_t *);

/*
 * This is used to ensure we don't load something for the wrong architecture.
 */
extern int elf_check_arch(const struct elf32_hdr *);
#define elf_check_arch elf_check_arch

extern int arm_elf_read_implies_exec(const struct elf32_hdr *, int);
#define elf_read_implies_exec(ex,stk) arm_elf_read_implies_exec(&(ex), stk)

#define USE_ELF_CORE_DUMP
#define ELF_EXEC_PAGESIZE	4096

/* This is the location that an ET_DYN program is loaded if exec'ed.  Typical
   use of this is to invoke "./ld.so someprog" to test out a new version of
   the loader.  We need to make sure that it is out of the way of the program
   that it will "exec", and that there is sufficient room for the brk.  */

#define ELF_ET_DYN_BASE	(2 * TASK_SIZE / 3)

/* When the program starts, a1 contains a pointer to a function to be 
   registered with atexit, as per the SVR4 ABI.  A value of 0 means we 
   have no such handler.  */
#define ELF_PLAT_INIT(_r, load_addr)	(_r)->ARM_r0 = 0

extern void elf_set_personality(const struct elf32_hdr *);
#define SET_PERSONALITY(ex)	elf_set_personality(&(ex))

#define ELF_CORE_COPY_TASK_REGS(tsk, elf_regs) dump_task_regs(tsk, elf_regs)

#endif<|MERGE_RESOLUTION|>--- conflicted
+++ resolved
@@ -45,7 +45,6 @@
 #define EF_ARM_HASENTRY		0x00000002	/* All */
 #define EF_ARM_RELEXEC		0x00000001	/* All */
 
-<<<<<<< HEAD
 #define R_ARM_NONE		0
 #define R_ARM_PC24		1
 #define R_ARM_ABS32		2
@@ -55,17 +54,9 @@
 #define R_ARM_PREL31		42
 #define R_ARM_MOVW_ABS_NC	43
 #define R_ARM_MOVT_ABS		44
-=======
-#define R_ARM_NONE	0
-#define R_ARM_PC24	1
-#define R_ARM_ABS32	2
-#define R_ARM_CALL	28
-#define R_ARM_JUMP24	29
-#define R_ARM_PREL31	42
 
 #define R_ARM_THM_JUMP24	30
 #define R_ARM_THM_CALL		10
->>>>>>> 74ece405
 
 /*
  * These are used to set parameters in the core dumps.
