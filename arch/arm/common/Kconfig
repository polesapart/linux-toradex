--- conflicted
+++ resolved
@@ -20,54 +20,7 @@
 
 config FIQ_GLUE
 	bool
-<<<<<<< HEAD
 	select FIQ
-
-config FIQ_DEBUGGER
-	bool "FIQ Mode Serial Debugger"
-	select FIQ
-	select FIQ_GLUE
-	default n
-	help
-	  The FIQ serial debugger can accept commands even when the
-	  kernel is unresponsive due to being stuck with interrupts
-	  disabled.
-
-
-config FIQ_DEBUGGER_NO_SLEEP
-	bool "Keep serial debugger active"
-	depends on FIQ_DEBUGGER
-	default n
-	help
-	  Enables the serial debugger at boot. Passing
-	  fiq_debugger.no_sleep on the kernel commandline will
-	  override this config option.
-
-config FIQ_DEBUGGER_WAKEUP_IRQ_ALWAYS_ON
-	bool "Don't disable wakeup IRQ when debugger is active"
-	depends on FIQ_DEBUGGER
-	default n
-	help
-	  Don't disable the wakeup irq when enabling the uart clock.  This will
-	  cause extra interrupts, but it makes the serial debugger usable with
-	  on some MSM radio builds that ignore the uart clock request in power
-	  collapse.
-
-config FIQ_DEBUGGER_CONSOLE
-	bool "Console on FIQ Serial Debugger port"
-	depends on FIQ_DEBUGGER
-	default n
-	help
-	  Enables a console so that printk messages are displayed on
-	  the debugger serial port as the occur.
-
-config FIQ_DEBUGGER_CONSOLE_DEFAULT_ENABLE
-	bool "Put the FIQ debugger into console mode by default"
-	depends on FIQ_DEBUGGER_CONSOLE
-	default n
-	help
-	  If enabled, this puts the fiq debugger into console mode by default.
-	  Otherwise, the fiq debugger will start out in debug mode.
 
 config GIC_SET_MULTIPLE_CPUS
 	bool "Use affinity hint to allow multiple CPUs for IRQ"
@@ -76,7 +29,4 @@
 	help
 	  IRQ affinity is always set by gic to the 1st cpu in the requested
 	  mask. If this option is enabled, affinity is also set to all cpus
-	  present in affinity_hint and requested masks.
-=======
-	select FIQ
->>>>>>> c4db7923
+	  present in affinity_hint and requested masks.