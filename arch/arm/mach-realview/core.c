/*
 *  linux/arch/arm/mach-realview/core.c
 *
 *  Copyright (C) 1999 - 2003 ARM Limited
 *  Copyright (C) 2000 Deep Blue Solutions Ltd
 *
 * This program is free software; you can redistribute it and/or modify
 * it under the terms of the GNU General Public License as published by
 * the Free Software Foundation; either version 2 of the License, or
 * (at your option) any later version.
 *
 * This program is distributed in the hope that it will be useful,
 * but WITHOUT ANY WARRANTY; without even the implied warranty of
 * MERCHANTABILITY or FITNESS FOR A PARTICULAR PURPOSE.  See the
 * GNU General Public License for more details.
 *
 * You should have received a copy of the GNU General Public License
 * along with this program; if not, write to the Free Software
 * Foundation, Inc., 59 Temple Place, Suite 330, Boston, MA  02111-1307  USA
 */
#include <linux/init.h>
#include <linux/platform_device.h>
#include <linux/dma-mapping.h>
#include <linux/sysdev.h>
#include <linux/interrupt.h>
#include <linux/amba/bus.h>
#include <linux/amba/clcd.h>
#include <linux/clocksource.h>
#include <linux/clockchips.h>
#include <linux/io.h>
<<<<<<< HEAD
#include <linux/smc911x.h>
=======
#include <linux/smsc911x.h>
#include <linux/ata_platform.h>
#include <linux/delay.h>
>>>>>>> 74ece405

#include <asm/clkdev.h>
#include <asm/system.h>
#include <mach/hardware.h>
#include <asm/irq.h>
#include <asm/leds.h>
#include <asm/mach-types.h>
#include <asm/hardware/arm_timer.h>
#include <asm/hardware/icst307.h>

#include <asm/mach/arch.h>
#include <asm/mach/flash.h>
#include <asm/mach/irq.h>
#include <asm/mach/map.h>
#include <asm/mach/mmc.h>

#include <asm/hardware/gic.h>

#include "core.h"
#include "clock.h"

#define REALVIEW_REFCOUNTER	(__io_address(REALVIEW_SYS_BASE) + REALVIEW_SYS_24MHz_OFFSET)

/* used by entry-macro.S and platsmp.c */
void __iomem *gic_cpu_base_addr;

#ifdef CONFIG_ZONE_DMA
/*
 * Adjust the zones if there are restrictions for DMA access.
 */
void __init realview_adjust_zones(int node, unsigned long *size,
				  unsigned long *hole)
{
	unsigned long dma_size = SZ_256M >> PAGE_SHIFT;

	if (!machine_is_realview_pbx() || node || (size[0] <= dma_size))
		return;

	size[ZONE_NORMAL] = size[0] - dma_size;
	size[ZONE_DMA] = dma_size;
	hole[ZONE_NORMAL] = hole[0];
	hole[ZONE_DMA] = 0;
}
#endif

/*
 * This is the RealView sched_clock implementation.  This has
 * a resolution of 41.7ns, and a maximum value of about 179s.
 */
unsigned long long sched_clock(void)
{
	unsigned long long v;

	v = (unsigned long long)readl(REALVIEW_REFCOUNTER) * 125;
	do_div(v, 3);

	return v;
}


#define REALVIEW_FLASHCTRL    (__io_address(REALVIEW_SYS_BASE) + REALVIEW_SYS_FLASH_OFFSET)

static int realview_flash_init(void)
{
	u32 val;

	val = __raw_readl(REALVIEW_FLASHCTRL);
	val &= ~REALVIEW_FLASHPROG_FLVPPEN;
	__raw_writel(val, REALVIEW_FLASHCTRL);

	return 0;
}

static void realview_flash_exit(void)
{
	u32 val;

	val = __raw_readl(REALVIEW_FLASHCTRL);
	val &= ~REALVIEW_FLASHPROG_FLVPPEN;
	__raw_writel(val, REALVIEW_FLASHCTRL);
}

static void realview_flash_set_vpp(int on)
{
	u32 val;

	val = __raw_readl(REALVIEW_FLASHCTRL);
	if (on)
		val |= REALVIEW_FLASHPROG_FLVPPEN;
	else
		val &= ~REALVIEW_FLASHPROG_FLVPPEN;
	__raw_writel(val, REALVIEW_FLASHCTRL);
}

static struct flash_platform_data realview_flash_data = {
	.map_name		= "cfi_probe",
	.width			= 4,
	.init			= realview_flash_init,
	.exit			= realview_flash_exit,
	.set_vpp		= realview_flash_set_vpp,
};

struct platform_device realview_flash_device = {
	.name			= "armflash",
	.id			= 0,
	.dev			= {
		.platform_data	= &realview_flash_data,
	},
};

int realview_flash_register(struct resource *res, u32 num)
{
	realview_flash_device.resource = res;
	realview_flash_device.num_resources = num;
	return platform_device_register(&realview_flash_device);
}

<<<<<<< HEAD
static struct smc911x_platdata realview_smc911x_platdata = {
	.flags		= SMC911X_USE_32BIT,
	.irq_flags	= IRQF_SHARED,
	.irq_polarity	= 1,
};

static struct platform_device realview_eth_device = {
	.name		= "smc911x",
=======
static struct smsc911x_platform_config smsc911x_config = {
	.flags		= SMSC911X_USE_32BIT,
	.irq_polarity	= SMSC911X_IRQ_POLARITY_ACTIVE_HIGH,
	.irq_type	= SMSC911X_IRQ_TYPE_PUSH_PULL,
	.phy_interface	= PHY_INTERFACE_MODE_MII,
};

static struct platform_device realview_eth_device = {
	.name		= "smsc911x",
>>>>>>> 74ece405
	.id		= 0,
	.num_resources	= 2,
};

int realview_eth_register(const char *name, struct resource *res)
{
	if (name)
		realview_eth_device.name = name;
	realview_eth_device.resource = res;
<<<<<<< HEAD
	if (strcmp(realview_eth_device.name, "smc911x") == 0)
		realview_eth_device.dev.platform_data = &realview_smc911x_platdata;
=======
	if (strcmp(realview_eth_device.name, "smsc911x") == 0)
		realview_eth_device.dev.platform_data = &smsc911x_config;
>>>>>>> 74ece405

	return platform_device_register(&realview_eth_device);
}

<<<<<<< HEAD
=======
struct platform_device realview_usb_device = {
	.name			= "isp1760",
	.num_resources		= 2,
};

int realview_usb_register(struct resource *res)
{
	realview_usb_device.resource = res;
	return platform_device_register(&realview_usb_device);
}

static struct pata_platform_info pata_platform_data = {
	.ioport_shift		= 1,
};

static struct resource pata_resources[] = {
	[0] = {
		.start		= REALVIEW_CF_BASE,
		.end		= REALVIEW_CF_BASE + 0xff,
		.flags		= IORESOURCE_MEM,
	},
	[1] = {
		.start		= REALVIEW_CF_BASE + 0x100,
		.end		= REALVIEW_CF_BASE + SZ_4K - 1,
		.flags		= IORESOURCE_MEM,
	},
};

struct platform_device realview_cf_device = {
	.name			= "pata_platform",
	.id			= -1,
	.num_resources		= ARRAY_SIZE(pata_resources),
	.resource		= pata_resources,
	.dev			= {
		.platform_data	= &pata_platform_data,
	},
};

>>>>>>> 74ece405
static struct resource realview_i2c_resource = {
	.start		= REALVIEW_I2C_BASE,
	.end		= REALVIEW_I2C_BASE + SZ_4K - 1,
	.flags		= IORESOURCE_MEM,
};

struct platform_device realview_i2c_device = {
	.name		= "versatile-i2c",
	.id		= 0,
	.num_resources	= 1,
	.resource	= &realview_i2c_resource,
};

static struct i2c_board_info realview_i2c_board_info[] = {
	{
		I2C_BOARD_INFO("rtc-ds1307", 0xd0 >> 1),
		.type = "ds1338",
	},
};

static int __init realview_i2c_init(void)
{
	return i2c_register_board_info(0, realview_i2c_board_info,
				       ARRAY_SIZE(realview_i2c_board_info));
}
arch_initcall(realview_i2c_init);

/*
 * All boards except RealView/PB1176 use MCI for the MMC/SD card detect.
 * PB1176 has to use GPIO.
 */
static unsigned int realview_mmc_status(struct device *dev)
{
	struct amba_device *adev = container_of(dev, struct amba_device, dev);
	u32 mask;
	void __iomem *mmc_detect;

	if (machine_is_realview_pb1176()) {
		mmc_detect = __io_address(REALVIEW_GPIO2_BASE + 0x04);
		mask = 1;
	} else {
		mmc_detect =__io_address(REALVIEW_SYS_BASE) +
			REALVIEW_SYS_MCI_OFFSET;
		if (adev->res.start == REALVIEW_MMCI0_BASE)
			mask = 1;
		else
			mask = 2;
	}

	return readl(mmc_detect) & mask;
}

struct mmc_platform_data realview_mmc0_plat_data = {
	.ocr_mask	= MMC_VDD_32_33|MMC_VDD_33_34,
	.status		= realview_mmc_status,
};

struct mmc_platform_data realview_mmc1_plat_data = {
	.ocr_mask	= MMC_VDD_32_33|MMC_VDD_33_34,
	.status		= realview_mmc_status,
};

/*
 * Clock handling
 */
static const struct icst307_params realview_oscvco_params = {
	.ref		= 24000,
	.vco_max	= 200000,
	.vd_min		= 4 + 8,
	.vd_max		= 511 + 8,
	.rd_min		= 1 + 2,
	.rd_max		= 127 + 2,
};

static void realview_oscvco_set(struct clk *clk, struct icst307_vco vco)
{
	void __iomem *sys_lock = __io_address(REALVIEW_SYS_BASE) + REALVIEW_SYS_LOCK_OFFSET;
	void __iomem *sys_osc;
	u32 val;

	if (machine_is_realview_pb1176())
		sys_osc = __io_address(REALVIEW_SYS_BASE) + REALVIEW_SYS_OSC0_OFFSET;
	else
		sys_osc = __io_address(REALVIEW_SYS_BASE) + REALVIEW_SYS_OSC4_OFFSET;

	val = readl(sys_osc) & ~0x7ffff;
	val |= vco.v | (vco.r << 9) | (vco.s << 16);

	writel(0xa05f, sys_lock);
	writel(val, sys_osc);
	writel(0, sys_lock);
}

static struct clk oscvco_clk = {
	.params	= &realview_oscvco_params,
	.setvco = realview_oscvco_set,
};

/*
 * These are fixed clocks.
 */
static struct clk ref24_clk = {
	.rate	= 24000000,
};

static struct clk_lookup lookups[] = {
	{	/* UART0 */
		.dev_id		= "dev:f1",
		.clk		= &ref24_clk,
	}, {	/* UART1 */
		.dev_id		= "dev:f2",
		.clk		= &ref24_clk,
	}, {	/* UART2 */
		.dev_id		= "dev:f3",
		.clk		= &ref24_clk,
	}, {	/* UART3 */
		.dev_id		= "fpga:09",
		.clk		= &ref24_clk,
	}, {	/* KMI0 */
		.dev_id		= "fpga:06",
		.clk		= &ref24_clk,
	}, {	/* KMI1 */
		.dev_id		= "fpga:07",
		.clk		= &ref24_clk,
	}, {	/* MMC0 */
		.dev_id		= "fpga:05",
		.clk		= &ref24_clk,
	}, {	/* EB:CLCD */
		.dev_id		= "dev:20",
		.clk		= &oscvco_clk,
	}, {	/* PB:CLCD */
		.dev_id		= "issp:20",
		.clk		= &oscvco_clk,
	}
};

static int __init clk_init(void)
{
	int i;

	for (i = 0; i < ARRAY_SIZE(lookups); i++)
		clkdev_add(&lookups[i]);
	return 0;
}
arch_initcall(clk_init);

/*
 * CLCD support.
 */
#define SYS_CLCD_NLCDIOON	(1 << 2)
#define SYS_CLCD_VDDPOSSWITCH	(1 << 3)
#define SYS_CLCD_PWR3V5SWITCH	(1 << 4)
#define SYS_CLCD_ID_MASK	(0x1f << 8)
#define SYS_CLCD_ID_SANYO_3_8	(0x00 << 8)
#define SYS_CLCD_ID_UNKNOWN_8_4	(0x01 << 8)
#define SYS_CLCD_ID_EPSON_2_2	(0x02 << 8)
#define SYS_CLCD_ID_SANYO_2_5	(0x07 << 8)
#define SYS_CLCD_ID_VGA		(0x1f << 8)

static struct clcd_panel vga = {
	.mode		= {
		.name		= "VGA",
		.refresh	= 60,
		.xres		= 640,
		.yres		= 480,
		.pixclock	= 39721,
		.left_margin	= 64,
		.right_margin	= 16,
		.upper_margin	= 13,
		.lower_margin	= 3,
		.hsync_len	= 80,
		.vsync_len	= 4,
		.sync		= 0,
		.vmode		= FB_VMODE_NONINTERLACED,
	},
	.width		= -1,
	.height		= -1,
	.tim2		= TIM2_BCD | TIM2_IPC,
	.cntl		= CNTL_LCDTFT | CNTL_BGR | CNTL_LCDVCOMP(1),
	.bpp		= 16,
};

static struct clcd_panel xvga = {
	.mode		= {
		.name		= "XVGA",
		.refresh	= 60,
		.xres		= 1024,
		.yres		= 768,
		.pixclock	= 15748,
		.left_margin	= 152,
		.right_margin	= 48,
		.upper_margin	= 23,
		.lower_margin	= 3,
		.hsync_len	= 104,
		.vsync_len	= 4,
		.sync		= 0,
		.vmode		= FB_VMODE_NONINTERLACED,
	},
	.width		= -1,
	.height		= -1,
	.tim2		= TIM2_BCD | TIM2_IPC,
	.cntl		= CNTL_LCDTFT | CNTL_BGR | CNTL_LCDVCOMP(1),
<<<<<<< HEAD
	.bpp		= 16,
};

static struct clcd_panel xvga = {
	.mode		= {
		.name		= "XVGA",
		.refresh	= 60,
		.xres		= 1024,
		.yres		= 768,
		.pixclock	= 15748,
		.left_margin	= 152,
		.right_margin	= 48,
		.upper_margin	= 23,
		.lower_margin	= 3,
		.hsync_len	= 104,
		.vsync_len	= 4,
		.sync		= 0,
		.vmode		= FB_VMODE_NONINTERLACED,
	},
	.width		= -1,
	.height		= -1,
	.tim2		= TIM2_BCD | TIM2_IPC,
	.cntl		= CNTL_LCDTFT | CNTL_BGR | CNTL_LCDVCOMP(1),
=======
>>>>>>> 74ece405
	.bpp		= 16,
};

static struct clcd_panel sanyo_3_8_in = {
	.mode		= {
		.name		= "Sanyo QVGA",
		.refresh	= 116,
		.xres		= 320,
		.yres		= 240,
		.pixclock	= 100000,
		.left_margin	= 6,
		.right_margin	= 6,
		.upper_margin	= 5,
		.lower_margin	= 5,
		.hsync_len	= 6,
		.vsync_len	= 6,
		.sync		= 0,
		.vmode		= FB_VMODE_NONINTERLACED,
	},
	.width		= -1,
	.height		= -1,
	.tim2		= TIM2_BCD,
	.cntl		= CNTL_LCDTFT | CNTL_BGR | CNTL_LCDVCOMP(1),
	.bpp		= 16,
};

static struct clcd_panel sanyo_2_5_in = {
	.mode		= {
		.name		= "Sanyo QVGA Portrait",
		.refresh	= 116,
		.xres		= 240,
		.yres		= 320,
		.pixclock	= 100000,
		.left_margin	= 20,
		.right_margin	= 10,
		.upper_margin	= 2,
		.lower_margin	= 2,
		.hsync_len	= 10,
		.vsync_len	= 2,
		.sync		= FB_SYNC_HOR_HIGH_ACT | FB_SYNC_VERT_HIGH_ACT,
		.vmode		= FB_VMODE_NONINTERLACED,
	},
	.width		= -1,
	.height		= -1,
	.tim2		= TIM2_IVS | TIM2_IHS | TIM2_IPC,
	.cntl		= CNTL_LCDTFT | CNTL_BGR | CNTL_LCDVCOMP(1),
	.bpp		= 16,
};

static struct clcd_panel epson_2_2_in = {
	.mode		= {
		.name		= "Epson QCIF",
		.refresh	= 390,
		.xres		= 176,
		.yres		= 220,
		.pixclock	= 62500,
		.left_margin	= 3,
		.right_margin	= 2,
		.upper_margin	= 1,
		.lower_margin	= 0,
		.hsync_len	= 3,
		.vsync_len	= 2,
		.sync		= 0,
		.vmode		= FB_VMODE_NONINTERLACED,
	},
	.width		= -1,
	.height		= -1,
	.tim2		= TIM2_BCD | TIM2_IPC,
	.cntl		= CNTL_LCDTFT | CNTL_BGR | CNTL_LCDVCOMP(1),
	.bpp		= 16,
};

/*
 * Detect which LCD panel is connected, and return the appropriate
 * clcd_panel structure.  Note: we do not have any information on
 * the required timings for the 8.4in panel, so we presently assume
 * VGA timings.
 */
static struct clcd_panel *realview_clcd_panel(void)
{
	void __iomem *sys_clcd = __io_address(REALVIEW_SYS_BASE) + REALVIEW_SYS_CLCD_OFFSET;
	struct clcd_panel *vga_panel;
	struct clcd_panel *panel;
	u32 val;

	if (machine_is_realview_eb())
		vga_panel = &vga;
	else
		vga_panel = &xvga;

	val = readl(sys_clcd) & SYS_CLCD_ID_MASK;
	if (val == SYS_CLCD_ID_SANYO_3_8)
		panel = &sanyo_3_8_in;
	else if (val == SYS_CLCD_ID_SANYO_2_5)
		panel = &sanyo_2_5_in;
	else if (val == SYS_CLCD_ID_EPSON_2_2)
		panel = &epson_2_2_in;
	else if (val == SYS_CLCD_ID_VGA)
		panel = vga_panel;
	else {
		printk(KERN_ERR "CLCD: unknown LCD panel ID 0x%08x, using VGA\n",
			val);
		panel = vga_panel;
	}

	return panel;
}

/*
 * Disable all display connectors on the interface module.
 */
static void realview_clcd_disable(struct clcd_fb *fb)
{
	void __iomem *sys_clcd = __io_address(REALVIEW_SYS_BASE) + REALVIEW_SYS_CLCD_OFFSET;
	u32 val;

	val = readl(sys_clcd);
	val &= ~SYS_CLCD_NLCDIOON | SYS_CLCD_PWR3V5SWITCH;
	writel(val, sys_clcd);
}

/*
 * Enable the relevant connector on the interface module.
 */
static void realview_clcd_enable(struct clcd_fb *fb)
{
	void __iomem *sys_clcd = __io_address(REALVIEW_SYS_BASE) + REALVIEW_SYS_CLCD_OFFSET;
	u32 val;

	/*
	 * Enable the PSUs
	 */
	val = readl(sys_clcd);
	val |= SYS_CLCD_NLCDIOON | SYS_CLCD_PWR3V5SWITCH;
	writel(val, sys_clcd);
}

static int realview_clcd_setup(struct clcd_fb *fb)
{
	unsigned long framesize;
	dma_addr_t dma;

<<<<<<< HEAD
=======
	if (machine_is_realview_pb1176())
		/* delay required on PB1176 */
		mdelay(100);

>>>>>>> 74ece405
	if (machine_is_realview_eb())
		/* VGA, 16bpp */
		framesize = 640 * 480 * 2;
	else
		/* XVGA, 16bpp */
		framesize = 1024 * 768 * 2;

	fb->panel		= realview_clcd_panel();

	fb->fb.screen_base = dma_alloc_writecombine(&fb->dev->dev, framesize,
						    &dma, GFP_KERNEL | GFP_DMA);
	if (!fb->fb.screen_base) {
		printk(KERN_ERR "CLCD: unable to map framebuffer\n");
		return -ENOMEM;
	}

	fb->fb.fix.smem_start	= dma;
	fb->fb.fix.smem_len	= framesize;

	return 0;
}

static int realview_clcd_mmap(struct clcd_fb *fb, struct vm_area_struct *vma)
{
	return dma_mmap_writecombine(&fb->dev->dev, vma,
				     fb->fb.screen_base,
				     fb->fb.fix.smem_start,
				     fb->fb.fix.smem_len);
}

static void realview_clcd_remove(struct clcd_fb *fb)
{
	dma_free_writecombine(&fb->dev->dev, fb->fb.fix.smem_len,
			      fb->fb.screen_base, fb->fb.fix.smem_start);
}

struct clcd_board clcd_plat_data = {
	.name		= "RealView",
	.check		= clcdfb_check,
	.decode		= clcdfb_decode,
	.disable	= realview_clcd_disable,
	.enable		= realview_clcd_enable,
	.setup		= realview_clcd_setup,
	.mmap		= realview_clcd_mmap,
	.remove		= realview_clcd_remove,
};

#ifdef CONFIG_LEDS
#define VA_LEDS_BASE (__io_address(REALVIEW_SYS_BASE) + REALVIEW_SYS_LED_OFFSET)

void realview_leds_event(led_event_t ledevt)
{
	unsigned long flags;
	u32 val;
	u32 led = 1 << smp_processor_id();

	local_irq_save(flags);
	val = readl(VA_LEDS_BASE);

	switch (ledevt) {
	case led_idle_start:
		val = val & ~led;
		break;

	case led_idle_end:
		val = val | led;
		break;

	case led_timer:
		val = val ^ REALVIEW_SYS_LED7;
		break;

	case led_halted:
		val = 0;
		break;

	default:
		break;
	}

	writel(val, VA_LEDS_BASE);
	local_irq_restore(flags);
}
#endif	/* CONFIG_LEDS */

/*
 * Where is the timer (VA)?
 */
void __iomem *timer0_va_base;
void __iomem *timer1_va_base;
void __iomem *timer2_va_base;
void __iomem *timer3_va_base;

/*
 * How long is the timer interval?
 */
#define TIMER_INTERVAL	(TICKS_PER_uSEC * mSEC_10)
#if TIMER_INTERVAL >= 0x100000
#define TIMER_RELOAD	(TIMER_INTERVAL >> 8)
#define TIMER_DIVISOR	(TIMER_CTRL_DIV256)
#define TICKS2USECS(x)	(256 * (x) / TICKS_PER_uSEC)
#elif TIMER_INTERVAL >= 0x10000
#define TIMER_RELOAD	(TIMER_INTERVAL >> 4)		/* Divide by 16 */
#define TIMER_DIVISOR	(TIMER_CTRL_DIV16)
#define TICKS2USECS(x)	(16 * (x) / TICKS_PER_uSEC)
#else
#define TIMER_RELOAD	(TIMER_INTERVAL)
#define TIMER_DIVISOR	(TIMER_CTRL_DIV1)
#define TICKS2USECS(x)	((x) / TICKS_PER_uSEC)
#endif

static void timer_set_mode(enum clock_event_mode mode,
			   struct clock_event_device *clk)
{
	unsigned long ctrl;

	switch(mode) {
	case CLOCK_EVT_MODE_PERIODIC:
		writel(TIMER_RELOAD, timer0_va_base + TIMER_LOAD);

		ctrl = TIMER_CTRL_PERIODIC;
		ctrl |= TIMER_CTRL_32BIT | TIMER_CTRL_IE | TIMER_CTRL_ENABLE;
		break;
	case CLOCK_EVT_MODE_ONESHOT:
		/* period set, and timer enabled in 'next_event' hook */
		ctrl = TIMER_CTRL_ONESHOT;
		ctrl |= TIMER_CTRL_32BIT | TIMER_CTRL_IE;
		break;
	case CLOCK_EVT_MODE_UNUSED:
	case CLOCK_EVT_MODE_SHUTDOWN:
	default:
		ctrl = 0;
	}

	writel(ctrl, timer0_va_base + TIMER_CTRL);
}

static int timer_set_next_event(unsigned long evt,
				struct clock_event_device *unused)
{
	unsigned long ctrl = readl(timer0_va_base + TIMER_CTRL);

	writel(evt, timer0_va_base + TIMER_LOAD);
	writel(ctrl | TIMER_CTRL_ENABLE, timer0_va_base + TIMER_CTRL);

	return 0;
}

static struct clock_event_device timer0_clockevent =	 {
	.name		= "timer0",
	.shift		= 32,
	.features       = CLOCK_EVT_FEAT_PERIODIC | CLOCK_EVT_FEAT_ONESHOT,
	.set_mode	= timer_set_mode,
	.set_next_event	= timer_set_next_event,
	.rating		= 300,
	.cpumask	= cpu_all_mask,
};

static void __init realview_clockevents_init(unsigned int timer_irq)
{
	timer0_clockevent.irq = timer_irq;
	timer0_clockevent.mult =
		div_sc(1000000, NSEC_PER_SEC, timer0_clockevent.shift);
	timer0_clockevent.max_delta_ns =
		clockevent_delta2ns(0xffffffff, &timer0_clockevent);
	timer0_clockevent.min_delta_ns =
		clockevent_delta2ns(0xf, &timer0_clockevent);

	clockevents_register_device(&timer0_clockevent);
}

/*
 * IRQ handler for the timer
 */
static irqreturn_t realview_timer_interrupt(int irq, void *dev_id)
{
	struct clock_event_device *evt = &timer0_clockevent;

	/* clear the interrupt */
	writel(1, timer0_va_base + TIMER_INTCLR);

	evt->event_handler(evt);

	return IRQ_HANDLED;
}

static struct irqaction realview_timer_irq = {
	.name		= "RealView Timer Tick",
	.flags		= IRQF_DISABLED | IRQF_TIMER | IRQF_IRQPOLL,
	.handler	= realview_timer_interrupt,
};

static cycle_t realview_get_cycles(void)
{
	return ~readl(timer3_va_base + TIMER_VALUE);
}

static struct clocksource clocksource_realview = {
	.name	= "timer3",
	.rating	= 200,
	.read	= realview_get_cycles,
	.mask	= CLOCKSOURCE_MASK(32),
	.shift	= 20,
	.flags	= CLOCK_SOURCE_IS_CONTINUOUS,
};

static void __init realview_clocksource_init(void)
{
	/* setup timer 0 as free-running clocksource */
	writel(0, timer3_va_base + TIMER_CTRL);
	writel(0xffffffff, timer3_va_base + TIMER_LOAD);
	writel(0xffffffff, timer3_va_base + TIMER_VALUE);
	writel(TIMER_CTRL_32BIT | TIMER_CTRL_ENABLE | TIMER_CTRL_PERIODIC,
		timer3_va_base + TIMER_CTRL);

	clocksource_realview.mult =
		clocksource_khz2mult(1000, clocksource_realview.shift);
	clocksource_register(&clocksource_realview);
}

/*
 * Set up the clock source and clock events devices
 */
void __init realview_timer_init(unsigned int timer_irq)
{
	u32 val;

<<<<<<< HEAD
#ifdef CONFIG_GENERIC_CLOCKEVENTS_BROADCAST
	/*
	 * The dummy clock device has to be registered before the main device
	 * so that the latter will broadcast the clock events
	 */
	local_timer_setup();
#endif

=======
>>>>>>> 74ece405
	/* 
	 * set clock frequency: 
	 *	REALVIEW_REFCLK is 32KHz
	 *	REALVIEW_TIMCLK is 1MHz
	 */
	val = readl(__io_address(REALVIEW_SCTL_BASE));
	writel((REALVIEW_TIMCLK << REALVIEW_TIMER1_EnSel) |
	       (REALVIEW_TIMCLK << REALVIEW_TIMER2_EnSel) | 
	       (REALVIEW_TIMCLK << REALVIEW_TIMER3_EnSel) |
	       (REALVIEW_TIMCLK << REALVIEW_TIMER4_EnSel) | val,
	       __io_address(REALVIEW_SCTL_BASE));

	/*
	 * Initialise to a known state (all timers off)
	 */
	writel(0, timer0_va_base + TIMER_CTRL);
	writel(0, timer1_va_base + TIMER_CTRL);
	writel(0, timer2_va_base + TIMER_CTRL);
	writel(0, timer3_va_base + TIMER_CTRL);

	/* 
	 * Make irqs happen for the system timer
	 */
	setup_irq(timer_irq, &realview_timer_irq);

	realview_clocksource_init();
	realview_clockevents_init(timer_irq);
}

/*
 * Setup the memory banks.
 */
void realview_fixup(struct machine_desc *mdesc, struct tag *tags, char **from,
		    struct meminfo *meminfo)
{
	/*
	 * Most RealView platforms have 512MB contiguous RAM at 0x70000000.
	 * Half of this is mirrored at 0.
	 */
#ifdef CONFIG_REALVIEW_HIGH_PHYS_OFFSET
	meminfo->bank[0].start = 0x70000000;
	meminfo->bank[0].size = SZ_512M;
	meminfo->nr_banks = 1;
#else
	meminfo->bank[0].start = 0;
	meminfo->bank[0].size = SZ_256M;
	meminfo->nr_banks = 1;
#endif
}<|MERGE_RESOLUTION|>--- conflicted
+++ resolved
@@ -28,20 +28,11 @@
 #include <linux/clocksource.h>
 #include <linux/clockchips.h>
 #include <linux/io.h>
-<<<<<<< HEAD
-#include <linux/smc911x.h>
-=======
-#include <linux/smsc911x.h>
-#include <linux/ata_platform.h>
-#include <linux/delay.h>
->>>>>>> 74ece405
-
-#include <asm/clkdev.h>
+
 #include <asm/system.h>
 #include <mach/hardware.h>
 #include <asm/irq.h>
 #include <asm/leds.h>
-#include <asm/mach-types.h>
 #include <asm/hardware/arm_timer.h>
 #include <asm/hardware/icst307.h>
 
@@ -58,27 +49,8 @@
 
 #define REALVIEW_REFCOUNTER	(__io_address(REALVIEW_SYS_BASE) + REALVIEW_SYS_24MHz_OFFSET)
 
-/* used by entry-macro.S and platsmp.c */
+/* used by entry-macro.S */
 void __iomem *gic_cpu_base_addr;
-
-#ifdef CONFIG_ZONE_DMA
-/*
- * Adjust the zones if there are restrictions for DMA access.
- */
-void __init realview_adjust_zones(int node, unsigned long *size,
-				  unsigned long *hole)
-{
-	unsigned long dma_size = SZ_256M >> PAGE_SHIFT;
-
-	if (!machine_is_realview_pbx() || node || (size[0] <= dma_size))
-		return;
-
-	size[ZONE_NORMAL] = size[0] - dma_size;
-	size[ZONE_DMA] = dma_size;
-	hole[ZONE_NORMAL] = hole[0];
-	hole[ZONE_DMA] = 0;
-}
-#endif
 
 /*
  * This is the RealView sched_clock implementation.  This has
@@ -152,87 +124,6 @@
 	return platform_device_register(&realview_flash_device);
 }
 
-<<<<<<< HEAD
-static struct smc911x_platdata realview_smc911x_platdata = {
-	.flags		= SMC911X_USE_32BIT,
-	.irq_flags	= IRQF_SHARED,
-	.irq_polarity	= 1,
-};
-
-static struct platform_device realview_eth_device = {
-	.name		= "smc911x",
-=======
-static struct smsc911x_platform_config smsc911x_config = {
-	.flags		= SMSC911X_USE_32BIT,
-	.irq_polarity	= SMSC911X_IRQ_POLARITY_ACTIVE_HIGH,
-	.irq_type	= SMSC911X_IRQ_TYPE_PUSH_PULL,
-	.phy_interface	= PHY_INTERFACE_MODE_MII,
-};
-
-static struct platform_device realview_eth_device = {
-	.name		= "smsc911x",
->>>>>>> 74ece405
-	.id		= 0,
-	.num_resources	= 2,
-};
-
-int realview_eth_register(const char *name, struct resource *res)
-{
-	if (name)
-		realview_eth_device.name = name;
-	realview_eth_device.resource = res;
-<<<<<<< HEAD
-	if (strcmp(realview_eth_device.name, "smc911x") == 0)
-		realview_eth_device.dev.platform_data = &realview_smc911x_platdata;
-=======
-	if (strcmp(realview_eth_device.name, "smsc911x") == 0)
-		realview_eth_device.dev.platform_data = &smsc911x_config;
->>>>>>> 74ece405
-
-	return platform_device_register(&realview_eth_device);
-}
-
-<<<<<<< HEAD
-=======
-struct platform_device realview_usb_device = {
-	.name			= "isp1760",
-	.num_resources		= 2,
-};
-
-int realview_usb_register(struct resource *res)
-{
-	realview_usb_device.resource = res;
-	return platform_device_register(&realview_usb_device);
-}
-
-static struct pata_platform_info pata_platform_data = {
-	.ioport_shift		= 1,
-};
-
-static struct resource pata_resources[] = {
-	[0] = {
-		.start		= REALVIEW_CF_BASE,
-		.end		= REALVIEW_CF_BASE + 0xff,
-		.flags		= IORESOURCE_MEM,
-	},
-	[1] = {
-		.start		= REALVIEW_CF_BASE + 0x100,
-		.end		= REALVIEW_CF_BASE + SZ_4K - 1,
-		.flags		= IORESOURCE_MEM,
-	},
-};
-
-struct platform_device realview_cf_device = {
-	.name			= "pata_platform",
-	.id			= -1,
-	.num_resources		= ARRAY_SIZE(pata_resources),
-	.resource		= pata_resources,
-	.dev			= {
-		.platform_data	= &pata_platform_data,
-	},
-};
-
->>>>>>> 74ece405
 static struct resource realview_i2c_resource = {
 	.start		= REALVIEW_I2C_BASE,
 	.end		= REALVIEW_I2C_BASE + SZ_4K - 1,
@@ -241,48 +132,24 @@
 
 struct platform_device realview_i2c_device = {
 	.name		= "versatile-i2c",
-	.id		= 0,
+	.id		= -1,
 	.num_resources	= 1,
 	.resource	= &realview_i2c_resource,
 };
 
-static struct i2c_board_info realview_i2c_board_info[] = {
-	{
-		I2C_BOARD_INFO("rtc-ds1307", 0xd0 >> 1),
-		.type = "ds1338",
-	},
-};
-
-static int __init realview_i2c_init(void)
-{
-	return i2c_register_board_info(0, realview_i2c_board_info,
-				       ARRAY_SIZE(realview_i2c_board_info));
-}
-arch_initcall(realview_i2c_init);
-
-/*
- * All boards except RealView/PB1176 use MCI for the MMC/SD card detect.
- * PB1176 has to use GPIO.
- */
+#define REALVIEW_SYSMCI	(__io_address(REALVIEW_SYS_BASE) + REALVIEW_SYS_MCI_OFFSET)
+
 static unsigned int realview_mmc_status(struct device *dev)
 {
 	struct amba_device *adev = container_of(dev, struct amba_device, dev);
 	u32 mask;
-	void __iomem *mmc_detect;
-
-	if (machine_is_realview_pb1176()) {
-		mmc_detect = __io_address(REALVIEW_GPIO2_BASE + 0x04);
+
+	if (adev->res.start == REALVIEW_MMCI0_BASE)
 		mask = 1;
-	} else {
-		mmc_detect =__io_address(REALVIEW_SYS_BASE) +
-			REALVIEW_SYS_MCI_OFFSET;
-		if (adev->res.start == REALVIEW_MMCI0_BASE)
-			mask = 1;
-		else
-			mask = 2;
-	}
-
-	return readl(mmc_detect) & mask;
+	else
+		mask = 2;
+
+	return readl(REALVIEW_SYSMCI) & mask;
 }
 
 struct mmc_platform_data realview_mmc0_plat_data = {
@@ -310,13 +177,8 @@
 static void realview_oscvco_set(struct clk *clk, struct icst307_vco vco)
 {
 	void __iomem *sys_lock = __io_address(REALVIEW_SYS_BASE) + REALVIEW_SYS_LOCK_OFFSET;
-	void __iomem *sys_osc;
-	u32 val;
-
-	if (machine_is_realview_pb1176())
-		sys_osc = __io_address(REALVIEW_SYS_BASE) + REALVIEW_SYS_OSC0_OFFSET;
-	else
-		sys_osc = __io_address(REALVIEW_SYS_BASE) + REALVIEW_SYS_OSC4_OFFSET;
+	void __iomem *sys_osc = __io_address(REALVIEW_SYS_BASE) + REALVIEW_SYS_OSC4_OFFSET;
+	u32 val;
 
 	val = readl(sys_osc) & ~0x7ffff;
 	val |= vco.v | (vco.r << 9) | (vco.s << 16);
@@ -326,58 +188,11 @@
 	writel(0, sys_lock);
 }
 
-static struct clk oscvco_clk = {
+struct clk realview_clcd_clk = {
+	.name	= "CLCDCLK",
 	.params	= &realview_oscvco_params,
 	.setvco = realview_oscvco_set,
 };
-
-/*
- * These are fixed clocks.
- */
-static struct clk ref24_clk = {
-	.rate	= 24000000,
-};
-
-static struct clk_lookup lookups[] = {
-	{	/* UART0 */
-		.dev_id		= "dev:f1",
-		.clk		= &ref24_clk,
-	}, {	/* UART1 */
-		.dev_id		= "dev:f2",
-		.clk		= &ref24_clk,
-	}, {	/* UART2 */
-		.dev_id		= "dev:f3",
-		.clk		= &ref24_clk,
-	}, {	/* UART3 */
-		.dev_id		= "fpga:09",
-		.clk		= &ref24_clk,
-	}, {	/* KMI0 */
-		.dev_id		= "fpga:06",
-		.clk		= &ref24_clk,
-	}, {	/* KMI1 */
-		.dev_id		= "fpga:07",
-		.clk		= &ref24_clk,
-	}, {	/* MMC0 */
-		.dev_id		= "fpga:05",
-		.clk		= &ref24_clk,
-	}, {	/* EB:CLCD */
-		.dev_id		= "dev:20",
-		.clk		= &oscvco_clk,
-	}, {	/* PB:CLCD */
-		.dev_id		= "issp:20",
-		.clk		= &oscvco_clk,
-	}
-};
-
-static int __init clk_init(void)
-{
-	int i;
-
-	for (i = 0; i < ARRAY_SIZE(lookups); i++)
-		clkdev_add(&lookups[i]);
-	return 0;
-}
-arch_initcall(clk_init);
 
 /*
  * CLCD support.
@@ -399,68 +214,19 @@
 		.xres		= 640,
 		.yres		= 480,
 		.pixclock	= 39721,
-		.left_margin	= 64,
-		.right_margin	= 16,
-		.upper_margin	= 13,
-		.lower_margin	= 3,
-		.hsync_len	= 80,
-		.vsync_len	= 4,
+		.left_margin	= 40,
+		.right_margin	= 24,
+		.upper_margin	= 32,
+		.lower_margin	= 11,
+		.hsync_len	= 96,
+		.vsync_len	= 2,
 		.sync		= 0,
 		.vmode		= FB_VMODE_NONINTERLACED,
 	},
 	.width		= -1,
 	.height		= -1,
 	.tim2		= TIM2_BCD | TIM2_IPC,
-	.cntl		= CNTL_LCDTFT | CNTL_BGR | CNTL_LCDVCOMP(1),
-	.bpp		= 16,
-};
-
-static struct clcd_panel xvga = {
-	.mode		= {
-		.name		= "XVGA",
-		.refresh	= 60,
-		.xres		= 1024,
-		.yres		= 768,
-		.pixclock	= 15748,
-		.left_margin	= 152,
-		.right_margin	= 48,
-		.upper_margin	= 23,
-		.lower_margin	= 3,
-		.hsync_len	= 104,
-		.vsync_len	= 4,
-		.sync		= 0,
-		.vmode		= FB_VMODE_NONINTERLACED,
-	},
-	.width		= -1,
-	.height		= -1,
-	.tim2		= TIM2_BCD | TIM2_IPC,
-	.cntl		= CNTL_LCDTFT | CNTL_BGR | CNTL_LCDVCOMP(1),
-<<<<<<< HEAD
-	.bpp		= 16,
-};
-
-static struct clcd_panel xvga = {
-	.mode		= {
-		.name		= "XVGA",
-		.refresh	= 60,
-		.xres		= 1024,
-		.yres		= 768,
-		.pixclock	= 15748,
-		.left_margin	= 152,
-		.right_margin	= 48,
-		.upper_margin	= 23,
-		.lower_margin	= 3,
-		.hsync_len	= 104,
-		.vsync_len	= 4,
-		.sync		= 0,
-		.vmode		= FB_VMODE_NONINTERLACED,
-	},
-	.width		= -1,
-	.height		= -1,
-	.tim2		= TIM2_BCD | TIM2_IPC,
-	.cntl		= CNTL_LCDTFT | CNTL_BGR | CNTL_LCDVCOMP(1),
-=======
->>>>>>> 74ece405
+	.cntl		= CNTL_LCDTFT | CNTL_LCDVCOMP(1),
 	.bpp		= 16,
 };
 
@@ -483,7 +249,7 @@
 	.width		= -1,
 	.height		= -1,
 	.tim2		= TIM2_BCD,
-	.cntl		= CNTL_LCDTFT | CNTL_BGR | CNTL_LCDVCOMP(1),
+	.cntl		= CNTL_LCDTFT | CNTL_LCDVCOMP(1),
 	.bpp		= 16,
 };
 
@@ -506,7 +272,7 @@
 	.width		= -1,
 	.height		= -1,
 	.tim2		= TIM2_IVS | TIM2_IHS | TIM2_IPC,
-	.cntl		= CNTL_LCDTFT | CNTL_BGR | CNTL_LCDVCOMP(1),
+	.cntl		= CNTL_LCDTFT | CNTL_LCDVCOMP(1),
 	.bpp		= 16,
 };
 
@@ -529,7 +295,7 @@
 	.width		= -1,
 	.height		= -1,
 	.tim2		= TIM2_BCD | TIM2_IPC,
-	.cntl		= CNTL_LCDTFT | CNTL_BGR | CNTL_LCDVCOMP(1),
+	.cntl		= CNTL_LCDTFT | CNTL_LCDVCOMP(1),
 	.bpp		= 16,
 };
 
@@ -542,14 +308,8 @@
 static struct clcd_panel *realview_clcd_panel(void)
 {
 	void __iomem *sys_clcd = __io_address(REALVIEW_SYS_BASE) + REALVIEW_SYS_CLCD_OFFSET;
-	struct clcd_panel *vga_panel;
-	struct clcd_panel *panel;
-	u32 val;
-
-	if (machine_is_realview_eb())
-		vga_panel = &vga;
-	else
-		vga_panel = &xvga;
+	struct clcd_panel *panel = &vga;
+	u32 val;
 
 	val = readl(sys_clcd) & SYS_CLCD_ID_MASK;
 	if (val == SYS_CLCD_ID_SANYO_3_8)
@@ -559,11 +319,11 @@
 	else if (val == SYS_CLCD_ID_EPSON_2_2)
 		panel = &epson_2_2_in;
 	else if (val == SYS_CLCD_ID_VGA)
-		panel = vga_panel;
+		panel = &vga;
 	else {
 		printk(KERN_ERR "CLCD: unknown LCD panel ID 0x%08x, using VGA\n",
 			val);
-		panel = vga_panel;
+		panel = &vga;
 	}
 
 	return panel;
@@ -598,29 +358,16 @@
 	writel(val, sys_clcd);
 }
 
+static unsigned long framesize = SZ_1M;
+
 static int realview_clcd_setup(struct clcd_fb *fb)
 {
-	unsigned long framesize;
 	dma_addr_t dma;
 
-<<<<<<< HEAD
-=======
-	if (machine_is_realview_pb1176())
-		/* delay required on PB1176 */
-		mdelay(100);
-
->>>>>>> 74ece405
-	if (machine_is_realview_eb())
-		/* VGA, 16bpp */
-		framesize = 640 * 480 * 2;
-	else
-		/* XVGA, 16bpp */
-		framesize = 1024 * 768 * 2;
-
 	fb->panel		= realview_clcd_panel();
 
 	fb->fb.screen_base = dma_alloc_writecombine(&fb->dev->dev, framesize,
-						    &dma, GFP_KERNEL | GFP_DMA);
+						    &dma, GFP_KERNEL);
 	if (!fb->fb.screen_base) {
 		printk(KERN_ERR "CLCD: unable to map framebuffer\n");
 		return -ENOMEM;
@@ -664,22 +411,21 @@
 {
 	unsigned long flags;
 	u32 val;
-	u32 led = 1 << smp_processor_id();
 
 	local_irq_save(flags);
 	val = readl(VA_LEDS_BASE);
 
 	switch (ledevt) {
 	case led_idle_start:
-		val = val & ~led;
+		val = val & ~REALVIEW_SYS_LED0;
 		break;
 
 	case led_idle_end:
-		val = val | led;
+		val = val | REALVIEW_SYS_LED0;
 		break;
 
 	case led_timer:
-		val = val ^ REALVIEW_SYS_LED7;
+		val = val ^ REALVIEW_SYS_LED1;
 		break;
 
 	case led_halted:
@@ -765,7 +511,7 @@
 	.set_mode	= timer_set_mode,
 	.set_next_event	= timer_set_next_event,
 	.rating		= 300,
-	.cpumask	= cpu_all_mask,
+	.cpumask	= CPU_MASK_ALL,
 };
 
 static void __init realview_clockevents_init(unsigned int timer_irq)
@@ -837,17 +583,14 @@
 {
 	u32 val;
 
-<<<<<<< HEAD
 #ifdef CONFIG_GENERIC_CLOCKEVENTS_BROADCAST
 	/*
 	 * The dummy clock device has to be registered before the main device
 	 * so that the latter will broadcast the clock events
 	 */
-	local_timer_setup();
+	local_timer_setup(smp_processor_id());
 #endif
 
-=======
->>>>>>> 74ece405
 	/* 
 	 * set clock frequency: 
 	 *	REALVIEW_REFCLK is 32KHz
@@ -875,25 +618,4 @@
 
 	realview_clocksource_init();
 	realview_clockevents_init(timer_irq);
-}
-
-/*
- * Setup the memory banks.
- */
-void realview_fixup(struct machine_desc *mdesc, struct tag *tags, char **from,
-		    struct meminfo *meminfo)
-{
-	/*
-	 * Most RealView platforms have 512MB contiguous RAM at 0x70000000.
-	 * Half of this is mirrored at 0.
-	 */
-#ifdef CONFIG_REALVIEW_HIGH_PHYS_OFFSET
-	meminfo->bank[0].start = 0x70000000;
-	meminfo->bank[0].size = SZ_512M;
-	meminfo->nr_banks = 1;
-#else
-	meminfo->bank[0].start = 0;
-	meminfo->bank[0].size = SZ_256M;
-	meminfo->nr_banks = 1;
-#endif
 }