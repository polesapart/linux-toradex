--- conflicted
+++ resolved
@@ -12,21 +12,17 @@
 #include <linux/errno.h>
 #include <linux/delay.h>
 #include <linux/device.h>
-#include <linux/jiffies.h>
 #include <linux/smp.h>
 #include <linux/io.h>
 
 #include <asm/cacheflush.h>
 #include <mach/hardware.h>
 #include <asm/mach-types.h>
-#include <asm/unified.h>
 
 #include <mach/board-eb.h>
 #include <mach/board-pb11mp.h>
 #include <mach/scu.h>
 
-#include "core.h"
-
 extern void realview_secondary_startup(void);
 
 /*
@@ -35,26 +31,15 @@
  */
 volatile int __cpuinitdata pen_release = -1;
 
-static void __iomem *scu_base_addr(void)
-{
-	if (machine_is_realview_eb_mp())
-		return __io_address(REALVIEW_EB11MP_SCU_BASE);
+static unsigned int __init get_core_count(void)
+{
+	unsigned int ncores;
+	void __iomem *scu_base = 0;
+
+	if (machine_is_realview_eb() && core_tile_eb11mp())
+		scu_base = __io_address(REALVIEW_EB11MP_SCU_BASE);
 	else if (machine_is_realview_pb11mp())
-		return __io_address(REALVIEW_TC11MP_SCU_BASE);
-<<<<<<< HEAD
-=======
-	else if (machine_is_realview_pbx() &&
-		 (core_tile_pbx11mp() || core_tile_pbxa9mp()))
-		return __io_address(REALVIEW_PBX_TILE_SCU_BASE);
->>>>>>> 74ece405
-	else
-		return (void __iomem *)0;
-}
-
-static unsigned int __init get_core_count(void)
-{
-	unsigned int ncores;
-	void __iomem *scu_base = scu_base_addr();
+		scu_base = __io_address(REALVIEW_TC11MP_SCU_BASE);
 
 	if (scu_base) {
 		ncores = __raw_readl(scu_base + SCU_CONFIG);
@@ -71,14 +56,18 @@
 static void scu_enable(void)
 {
 	u32 scu_ctrl;
-	void __iomem *scu_base = scu_base_addr();
+	void __iomem *scu_base;
+
+	if (machine_is_realview_eb() && core_tile_eb11mp())
+		scu_base = __io_address(REALVIEW_EB11MP_SCU_BASE);
+	else if (machine_is_realview_pb11mp())
+		scu_base = __io_address(REALVIEW_TC11MP_SCU_BASE);
+	else
+		BUG();
 
 	scu_ctrl = __raw_readl(scu_base + SCU_CTRL);
-	if (!(scu_ctrl & 1)) {
-		/* not enabled yet */
-		scu_ctrl |= 1;
-		__raw_writel(scu_ctrl, scu_base + SCU_CTRL);
-	}
+	scu_ctrl |= 1;
+	__raw_writel(scu_ctrl, scu_base + SCU_CTRL);
 }
 
 static DEFINE_SPINLOCK(boot_lock);
@@ -99,7 +88,10 @@
 	 * core (e.g. timer irq), then they will not have been enabled
 	 * for us: do so
 	 */
-	gic_cpu_init(0, gic_cpu_base_addr);
+	if (machine_is_realview_eb() && core_tile_eb11mp())
+		gic_cpu_init(0, __io_address(REALVIEW_EB11MP_GIC_CPU_BASE));
+	else if (machine_is_realview_pb11mp())
+		gic_cpu_init(0, __io_address(REALVIEW_TC11MP_GIC_CPU_BASE));
 
 	/*
 	 * let the primary processor know we're out of the
@@ -133,11 +125,8 @@
 	 * Note that "pen_release" is the hardware CPU ID, whereas
 	 * "cpu" is Linux's internal ID.
 	 */
-	flush_cache_all();
-	outer_clean_range(__pa(&secondary_data), __pa(&secondary_data + 1));
 	pen_release = cpu;
 	flush_cache_all();
-	outer_clean_range(__pa(&pen_release), __pa(&pen_release + 1));
 
 	/*
 	 * XXX
@@ -171,16 +160,26 @@
 
 static void __init poke_milo(void)
 {
+	extern void secondary_startup(void);
+
 	/* nobody is to be released from the pen yet */
 	pen_release = -1;
 
 	/*
-	 * Write the address of secondary startup into the system-wide flags
-	 * register. The BootMonitor waits for this register to become
-	 * non-zero.
-	 */
-	__raw_writel(BSYM(virt_to_phys(realview_secondary_startup)),
-		     __io_address(REALVIEW_SYS_FLAGSSET));
+	 * write the address of secondary startup into the system-wide
+	 * flags register, then clear the bottom two bits, which is what
+	 * BootMonitor is waiting for
+	 */
+#if 1
+#define REALVIEW_SYS_FLAGSS_OFFSET 0x30
+	__raw_writel(virt_to_phys(realview_secondary_startup),
+		     __io_address(REALVIEW_SYS_BASE) +
+		     REALVIEW_SYS_FLAGSS_OFFSET);
+#define REALVIEW_SYS_FLAGSC_OFFSET 0x34
+	__raw_writel(3,
+		     __io_address(REALVIEW_SYS_BASE) +
+		     REALVIEW_SYS_FLAGSC_OFFSET);
+#endif
 
 	mb();
 }
@@ -227,11 +226,15 @@
 	if (max_cpus > ncores)
 		max_cpus = ncores;
 
-#if defined(CONFIG_LOCAL_TIMERS) || defined(CONFIG_GENERIC_CLOCKEVENTS_BROADCAST)
-	/*
-	 * Enable the local timer or broadcast device for the boot CPU.
-	 */
-	local_timer_setup();
+#ifdef CONFIG_LOCAL_TIMERS
+	/*
+	 * Enable the local timer for primary CPU. If the device is
+	 * dummy (!CONFIG_LOCAL_TIMERS), it was already registers in
+	 * realview_timer_init
+	 */
+	if ((machine_is_realview_eb() && core_tile_eb11mp()) ||
+	    machine_is_realview_pb11mp())
+		local_timer_setup(cpu);
 #endif
 
 	/*
@@ -250,11 +253,6 @@
 	 */
 	if (max_cpus > 1) {
 		scu_enable();
-		/*
-		 * Ensure that the data accessed by CPU0 before the SCU was
-		 * initialised is visible to the other CPUs.
-		 */
-		flush_cache_all();
 		poke_milo();
 	}
 }