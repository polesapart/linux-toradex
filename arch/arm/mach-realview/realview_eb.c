/*
 *  linux/arch/arm/mach-realview/realview_eb.c
 *
 *  Copyright (C) 2004 ARM Limited
 *  Copyright (C) 2000 Deep Blue Solutions Ltd
 *
 * This program is free software; you can redistribute it and/or modify
 * it under the terms of the GNU General Public License as published by
 * the Free Software Foundation; either version 2 of the License, or
 * (at your option) any later version.
 *
 * This program is distributed in the hope that it will be useful,
 * but WITHOUT ANY WARRANTY; without even the implied warranty of
 * MERCHANTABILITY or FITNESS FOR A PARTICULAR PURPOSE.  See the
 * GNU General Public License for more details.
 *
 * You should have received a copy of the GNU General Public License
 * along with this program; if not, write to the Free Software
 * Foundation, Inc., 59 Temple Place, Suite 330, Boston, MA  02111-1307  USA
 */

#include <linux/init.h>
#include <linux/platform_device.h>
#include <linux/sysdev.h>
#include <linux/amba/bus.h>
#include <linux/io.h>

#include <mach/hardware.h>
#include <asm/irq.h>
#include <asm/leds.h>
#include <asm/mach-types.h>
#include <asm/hardware/gic.h>
#include <asm/hardware/icst307.h>
#include <asm/hardware/cache-l2x0.h>

#include <asm/mach/arch.h>
#include <asm/mach/map.h>
#include <asm/mach/mmc.h>
#include <asm/mach/time.h>

#include <mach/board-eb.h>
#include <mach/irqs.h>

#include "core.h"
#include "clock.h"

static struct map_desc realview_eb_io_desc[] __initdata = {
	{
		.virtual	= IO_ADDRESS(REALVIEW_SYS_BASE),
		.pfn		= __phys_to_pfn(REALVIEW_SYS_BASE),
		.length		= SZ_4K,
		.type		= MT_DEVICE,
	}, {
		.virtual	= IO_ADDRESS(REALVIEW_EB_GIC_CPU_BASE),
		.pfn		= __phys_to_pfn(REALVIEW_EB_GIC_CPU_BASE),
		.length		= SZ_4K,
		.type		= MT_DEVICE,
	}, {
		.virtual	= IO_ADDRESS(REALVIEW_EB_GIC_DIST_BASE),
		.pfn		= __phys_to_pfn(REALVIEW_EB_GIC_DIST_BASE),
		.length		= SZ_4K,
		.type		= MT_DEVICE,
	}, {
		.virtual	= IO_ADDRESS(REALVIEW_SCTL_BASE),
		.pfn		= __phys_to_pfn(REALVIEW_SCTL_BASE),
		.length		= SZ_4K,
		.type		= MT_DEVICE,
	}, {
		.virtual	= IO_ADDRESS(REALVIEW_EB_TIMER0_1_BASE),
		.pfn		= __phys_to_pfn(REALVIEW_EB_TIMER0_1_BASE),
		.length		= SZ_4K,
		.type		= MT_DEVICE,
	}, {
		.virtual	= IO_ADDRESS(REALVIEW_EB_TIMER2_3_BASE),
		.pfn		= __phys_to_pfn(REALVIEW_EB_TIMER2_3_BASE),
		.length		= SZ_4K,
		.type		= MT_DEVICE,
	},
#ifdef CONFIG_DEBUG_LL
	{
		.virtual	= IO_ADDRESS(REALVIEW_EB_UART0_BASE),
		.pfn		= __phys_to_pfn(REALVIEW_EB_UART0_BASE),
		.length		= SZ_4K,
		.type		= MT_DEVICE,
	}
#endif
};

static struct map_desc realview_eb11mp_io_desc[] __initdata = {
	{
		.virtual	= IO_ADDRESS(REALVIEW_EB11MP_GIC_CPU_BASE),
		.pfn		= __phys_to_pfn(REALVIEW_EB11MP_GIC_CPU_BASE),
		.length		= SZ_4K,
		.type		= MT_DEVICE,
	}, {
		.virtual	= IO_ADDRESS(REALVIEW_EB11MP_GIC_DIST_BASE),
		.pfn		= __phys_to_pfn(REALVIEW_EB11MP_GIC_DIST_BASE),
		.length		= SZ_4K,
		.type		= MT_DEVICE,
	}, {
		.virtual	= IO_ADDRESS(REALVIEW_EB11MP_L220_BASE),
		.pfn		= __phys_to_pfn(REALVIEW_EB11MP_L220_BASE),
		.length		= SZ_8K,
		.type		= MT_DEVICE,
	}
};

static void __init realview_eb_map_io(void)
{
	iotable_init(realview_eb_io_desc, ARRAY_SIZE(realview_eb_io_desc));
	if (core_tile_eb11mp() || core_tile_a9mp())
		iotable_init(realview_eb11mp_io_desc, ARRAY_SIZE(realview_eb11mp_io_desc));
}

/*
 * RealView EB AMBA devices
 */

/*
 * These devices are connected via the core APB bridge
 */
#define GPIO2_IRQ	{ IRQ_EB_GPIO2, NO_IRQ }
#define GPIO2_DMA	{ 0, 0 }
#define GPIO3_IRQ	{ IRQ_EB_GPIO3, NO_IRQ }
#define GPIO3_DMA	{ 0, 0 }

#define AACI_IRQ	{ IRQ_EB_AACI, NO_IRQ }
#define AACI_DMA	{ 0x80, 0x81 }
#define MMCI0_IRQ	{ IRQ_EB_MMCI0A, IRQ_EB_MMCI0B }
#define MMCI0_DMA	{ 0x84, 0 }
#define KMI0_IRQ	{ IRQ_EB_KMI0, NO_IRQ }
#define KMI0_DMA	{ 0, 0 }
#define KMI1_IRQ	{ IRQ_EB_KMI1, NO_IRQ }
#define KMI1_DMA	{ 0, 0 }

/*
 * These devices are connected directly to the multi-layer AHB switch
 */
#define EB_SMC_IRQ	{ NO_IRQ, NO_IRQ }
#define EB_SMC_DMA	{ 0, 0 }
#define MPMC_IRQ	{ NO_IRQ, NO_IRQ }
#define MPMC_DMA	{ 0, 0 }
#define EB_CLCD_IRQ	{ IRQ_EB_CLCD, NO_IRQ }
#define EB_CLCD_DMA	{ 0, 0 }
#define DMAC_IRQ	{ IRQ_EB_DMA, NO_IRQ }
#define DMAC_DMA	{ 0, 0 }

/*
 * These devices are connected via the core APB bridge
 */
#define SCTL_IRQ	{ NO_IRQ, NO_IRQ }
#define SCTL_DMA	{ 0, 0 }
#define EB_WATCHDOG_IRQ	{ IRQ_EB_WDOG, NO_IRQ }
#define EB_WATCHDOG_DMA	{ 0, 0 }
#define EB_GPIO0_IRQ	{ IRQ_EB_GPIO0, NO_IRQ }
#define EB_GPIO0_DMA	{ 0, 0 }
#define GPIO1_IRQ	{ IRQ_EB_GPIO1, NO_IRQ }
#define GPIO1_DMA	{ 0, 0 }
#define EB_RTC_IRQ	{ IRQ_EB_RTC, NO_IRQ }
#define EB_RTC_DMA	{ 0, 0 }

/*
 * These devices are connected via the DMA APB bridge
 */
#define SCI_IRQ		{ IRQ_EB_SCI, NO_IRQ }
#define SCI_DMA		{ 7, 6 }
#define EB_UART0_IRQ	{ IRQ_EB_UART0, NO_IRQ }
#define EB_UART0_DMA	{ 15, 14 }
#define EB_UART1_IRQ	{ IRQ_EB_UART1, NO_IRQ }
#define EB_UART1_DMA	{ 13, 12 }
#define EB_UART2_IRQ	{ IRQ_EB_UART2, NO_IRQ }
#define EB_UART2_DMA	{ 11, 10 }
#define EB_UART3_IRQ	{ IRQ_EB_UART3, NO_IRQ }
#define EB_UART3_DMA	{ 0x86, 0x87 }
#define EB_SSP_IRQ	{ IRQ_EB_SSP, NO_IRQ }
#define EB_SSP_DMA	{ 9, 8 }

/* FPGA Primecells */
AMBA_DEVICE(aaci,  "fpga:04", AACI,     NULL);
AMBA_DEVICE(mmc0,  "fpga:05", MMCI0,    &realview_mmc0_plat_data);
AMBA_DEVICE(kmi0,  "fpga:06", KMI0,     NULL);
AMBA_DEVICE(kmi1,  "fpga:07", KMI1,     NULL);
AMBA_DEVICE(uart3, "fpga:09", EB_UART3, NULL);

/* DevChip Primecells */
AMBA_DEVICE(smc,   "dev:00",  EB_SMC,   NULL);
AMBA_DEVICE(clcd,  "dev:20",  EB_CLCD,  &clcd_plat_data);
AMBA_DEVICE(dmac,  "dev:30",  DMAC,     NULL);
AMBA_DEVICE(sctl,  "dev:e0",  SCTL,     NULL);
AMBA_DEVICE(wdog,  "dev:e1",  EB_WATCHDOG, NULL);
AMBA_DEVICE(gpio0, "dev:e4",  EB_GPIO0, NULL);
AMBA_DEVICE(gpio1, "dev:e5",  GPIO1,    NULL);
AMBA_DEVICE(gpio2, "dev:e6",  GPIO2,    NULL);
AMBA_DEVICE(rtc,   "dev:e8",  EB_RTC,   NULL);
AMBA_DEVICE(sci0,  "dev:f0",  SCI,      NULL);
AMBA_DEVICE(uart0, "dev:f1",  EB_UART0, NULL);
AMBA_DEVICE(uart1, "dev:f2",  EB_UART1, NULL);
AMBA_DEVICE(uart2, "dev:f3",  EB_UART2, NULL);
AMBA_DEVICE(ssp0,  "dev:f4",  EB_SSP,   NULL);

static struct amba_device *amba_devs[] __initdata = {
	&dmac_device,
	&uart0_device,
	&uart1_device,
	&uart2_device,
	&uart3_device,
	&smc_device,
	&clcd_device,
	&sctl_device,
	&wdog_device,
	&gpio0_device,
	&gpio1_device,
	&gpio2_device,
	&rtc_device,
	&sci0_device,
	&ssp0_device,
	&aaci_device,
	&mmc0_device,
	&kmi0_device,
	&kmi1_device,
};

/*
 * RealView EB platform devices
 */
static struct resource realview_eb_flash_resource = {
	.start			= REALVIEW_EB_FLASH_BASE,
	.end			= REALVIEW_EB_FLASH_BASE + REALVIEW_EB_FLASH_SIZE - 1,
	.flags			= IORESOURCE_MEM,
};

static struct resource realview_eb_eth_resources[] = {
	[0] = {
		.start		= REALVIEW_EB_ETH_BASE,
		.end		= REALVIEW_EB_ETH_BASE + SZ_64K - 1,
		.flags		= IORESOURCE_MEM,
	},
	[1] = {
		.start		= IRQ_EB_ETH,
		.end		= IRQ_EB_ETH,
		.flags		= IORESOURCE_IRQ,
	},
};

/*
 * Detect and register the correct Ethernet device. RealView/EB rev D
 * platforms use the newer SMSC LAN9118 Ethernet chip
 */
static int eth_device_register(void)
{
	void __iomem *eth_addr = ioremap(REALVIEW_EB_ETH_BASE, SZ_4K);
	const char *name = NULL;
	u32 idrev;

	if (!eth_addr)
		return -ENOMEM;

	idrev = readl(eth_addr + 0x50);
	if ((idrev & 0xFFFF0000) != 0x01180000)
		/* SMSC LAN9118 not present, use LAN91C111 instead */
		name = "smc91x";

	iounmap(eth_addr);
	return realview_eth_register(name, realview_eb_eth_resources);
}

static struct resource realview_eb_isp1761_resources[] = {
	[0] = {
		.start		= REALVIEW_EB_USB_BASE,
		.end		= REALVIEW_EB_USB_BASE + SZ_128K - 1,
		.flags		= IORESOURCE_MEM,
	},
	[1] = {
		.start		= IRQ_EB_USB,
		.end		= IRQ_EB_USB,
		.flags		= IORESOURCE_IRQ,
	},
};

static void __init gic_init_irq(void)
{
	if (core_tile_eb11mp() || core_tile_a9mp()) {
		unsigned int pldctrl;

		/* new irq mode */
		writel(0x0000a05f, __io_address(REALVIEW_SYS_LOCK));
		pldctrl = readl(__io_address(REALVIEW_SYS_BASE)	+ REALVIEW_EB11MP_SYS_PLD_CTRL1);
		pldctrl |= 0x00800000;
		writel(pldctrl, __io_address(REALVIEW_SYS_BASE) + REALVIEW_EB11MP_SYS_PLD_CTRL1);
		writel(0x00000000, __io_address(REALVIEW_SYS_LOCK));

		/* core tile GIC, primary */
		gic_cpu_base_addr = __io_address(REALVIEW_EB11MP_GIC_CPU_BASE);
		gic_dist_init(0, __io_address(REALVIEW_EB11MP_GIC_DIST_BASE), 29);
		gic_cpu_init(0, gic_cpu_base_addr);

#ifndef CONFIG_REALVIEW_EB_ARM11MP_REVB
		/* board GIC, secondary */
		gic_dist_init(1, __io_address(REALVIEW_EB_GIC_DIST_BASE), 64);
		gic_cpu_init(1, __io_address(REALVIEW_EB_GIC_CPU_BASE));
		gic_cascade_irq(1, IRQ_EB11MP_EB_IRQ1);
#endif
	} else {
		/* board GIC, primary */
		gic_cpu_base_addr = __io_address(REALVIEW_EB_GIC_CPU_BASE);
		gic_dist_init(0, __io_address(REALVIEW_EB_GIC_DIST_BASE), 29);
		gic_cpu_init(0, gic_cpu_base_addr);
	}
}

/*
 * Fix up the IRQ numbers for the RealView EB/ARM11MPCore tile
 */
static void realview_eb11mp_fixup(void)
{
	/* AMBA devices */
	dmac_device.irq[0]	= IRQ_EB11MP_DMA;
	uart0_device.irq[0]	= IRQ_EB11MP_UART0;
	uart1_device.irq[0]	= IRQ_EB11MP_UART1;
	uart2_device.irq[0]	= IRQ_EB11MP_UART2;
	uart3_device.irq[0]	= IRQ_EB11MP_UART3;
	clcd_device.irq[0]	= IRQ_EB11MP_CLCD;
	wdog_device.irq[0]	= IRQ_EB11MP_WDOG;
	gpio0_device.irq[0]	= IRQ_EB11MP_GPIO0;
	gpio1_device.irq[0]	= IRQ_EB11MP_GPIO1;
	gpio2_device.irq[0]	= IRQ_EB11MP_GPIO2;
	rtc_device.irq[0]	= IRQ_EB11MP_RTC;
	sci0_device.irq[0]	= IRQ_EB11MP_SCI;
	ssp0_device.irq[0]	= IRQ_EB11MP_SSP;
	aaci_device.irq[0]	= IRQ_EB11MP_AACI;
	mmc0_device.irq[0]	= IRQ_EB11MP_MMCI0A;
	mmc0_device.irq[1]	= IRQ_EB11MP_MMCI0B;
	kmi0_device.irq[0]	= IRQ_EB11MP_KMI0;
	kmi1_device.irq[0]	= IRQ_EB11MP_KMI1;

	/* platform devices */
	realview_eb_eth_resources[1].start	= IRQ_EB11MP_ETH;
	realview_eb_eth_resources[1].end	= IRQ_EB11MP_ETH;
	realview_eb_isp1761_resources[1].start	= IRQ_EB11MP_USB;
	realview_eb_isp1761_resources[1].end	= IRQ_EB11MP_USB;
}

static void __init realview_eb_timer_init(void)
{
	unsigned int timer_irq;

	timer0_va_base = __io_address(REALVIEW_EB_TIMER0_1_BASE);
	timer1_va_base = __io_address(REALVIEW_EB_TIMER0_1_BASE) + 0x20;
	timer2_va_base = __io_address(REALVIEW_EB_TIMER2_3_BASE);
	timer3_va_base = __io_address(REALVIEW_EB_TIMER2_3_BASE) + 0x20;

	if (core_tile_eb11mp() || core_tile_a9mp()) {
#ifdef CONFIG_LOCAL_TIMERS
		twd_base = __io_address(REALVIEW_EB11MP_TWD_BASE);
#endif
		timer_irq = IRQ_EB11MP_TIMER0_1;
	} else
		timer_irq = IRQ_EB_TIMER0_1;

	realview_timer_init(timer_irq);
}

static struct sys_timer realview_eb_timer = {
	.init		= realview_eb_timer_init,
};

#ifdef CONFIG_CACHE_L2X0
static int __init realview_eb_l2x0_init(void)
{
	if (machine_is_realview_eb_mp())
		/*
		 * 1MB (128KB/way), 8-way associativity, evmon/parity/share
		 * Bits:  .... ...0 0111 1001 0000 .... .... ....
		 */
		l2x0_init(__io_address(REALVIEW_EB11MP_L220_BASE),
			  0x00790000, 0xfe000fff);
	return 0;
}
early_initcall(realview_eb_l2x0_init);
#endif

static void __init realview_eb_init(void)
{
	int i;

<<<<<<< HEAD
	if (core_tile_eb11mp() || core_tile_a9mp()) {
		realview_eb11mp_fixup();

#ifdef CONFIG_CACHE_L2X0
		/* 1MB (128KB/way), 8-way associativity, evmon/parity/share enabled
		 * Bits:  .... ...0 0111 1001 0000 .... .... .... */
		l2x0_init(__io_address(REALVIEW_EB11MP_L220_BASE), 0x00790000, 0xfe000fff);
#endif
	}
=======
	if (core_tile_eb11mp() || core_tile_a9mp())
		realview_eb11mp_fixup();

	clk_register(&realview_clcd_clk);
>>>>>>> 74ece405

	realview_flash_register(&realview_eb_flash_resource, 1);
	platform_device_register(&realview_i2c_device);
	eth_device_register();
	realview_usb_register(realview_eb_isp1761_resources);

	for (i = 0; i < ARRAY_SIZE(amba_devs); i++) {
		struct amba_device *d = amba_devs[i];
		amba_device_register(d, &iomem_resource);
	}

#ifdef CONFIG_LEDS
	leds_event = realview_leds_event;
#endif
}

MACHINE_START(REALVIEW_EB, "ARM-RealView EB")
	/* Maintainer: ARM Ltd/Deep Blue Solutions Ltd */
	.phys_io	= REALVIEW_EB_UART0_BASE,
	.io_pg_offst	= (IO_ADDRESS(REALVIEW_EB_UART0_BASE) >> 18) & 0xfffc,
	.boot_params	= PHYS_OFFSET + 0x00000100,
<<<<<<< HEAD
=======
	.fixup		= realview_fixup,
>>>>>>> 74ece405
	.map_io		= realview_eb_map_io,
	.init_irq	= gic_init_irq,
	.timer		= &realview_eb_timer,
	.init_machine	= realview_eb_init,
MACHINE_END<|MERGE_RESOLUTION|>--- conflicted
+++ resolved
@@ -108,7 +108,7 @@
 static void __init realview_eb_map_io(void)
 {
 	iotable_init(realview_eb_io_desc, ARRAY_SIZE(realview_eb_io_desc));
-	if (core_tile_eb11mp() || core_tile_a9mp())
+	if (core_tile_eb11mp())
 		iotable_init(realview_eb11mp_io_desc, ARRAY_SIZE(realview_eb11mp_io_desc));
 }
 
@@ -242,6 +242,12 @@
 	},
 };
 
+static struct platform_device realview_eb_eth_device = {
+	.id		= 0,
+	.num_resources	= ARRAY_SIZE(realview_eb_eth_resources),
+	.resource	= realview_eb_eth_resources,
+};
+
 /*
  * Detect and register the correct Ethernet device. RealView/EB rev D
  * platforms use the newer SMSC LAN9118 Ethernet chip
@@ -249,37 +255,26 @@
 static int eth_device_register(void)
 {
 	void __iomem *eth_addr = ioremap(REALVIEW_EB_ETH_BASE, SZ_4K);
-	const char *name = NULL;
 	u32 idrev;
 
 	if (!eth_addr)
 		return -ENOMEM;
 
 	idrev = readl(eth_addr + 0x50);
-	if ((idrev & 0xFFFF0000) != 0x01180000)
-		/* SMSC LAN9118 not present, use LAN91C111 instead */
-		name = "smc91x";
+	if ((idrev & 0xFFFF0000) == 0x01180000)
+		/* SMSC LAN9118 chip present */
+		realview_eb_eth_device.name = "smc911x";
+	else
+		/* SMSC 91C111 chip present */
+		realview_eb_eth_device.name = "smc91x";
 
 	iounmap(eth_addr);
-	return realview_eth_register(name, realview_eb_eth_resources);
-}
-
-static struct resource realview_eb_isp1761_resources[] = {
-	[0] = {
-		.start		= REALVIEW_EB_USB_BASE,
-		.end		= REALVIEW_EB_USB_BASE + SZ_128K - 1,
-		.flags		= IORESOURCE_MEM,
-	},
-	[1] = {
-		.start		= IRQ_EB_USB,
-		.end		= IRQ_EB_USB,
-		.flags		= IORESOURCE_IRQ,
-	},
-};
+	return platform_device_register(&realview_eb_eth_device);
+}
 
 static void __init gic_init_irq(void)
 {
-	if (core_tile_eb11mp() || core_tile_a9mp()) {
+	if (core_tile_eb11mp()) {
 		unsigned int pldctrl;
 
 		/* new irq mode */
@@ -336,8 +331,6 @@
 	/* platform devices */
 	realview_eb_eth_resources[1].start	= IRQ_EB11MP_ETH;
 	realview_eb_eth_resources[1].end	= IRQ_EB11MP_ETH;
-	realview_eb_isp1761_resources[1].start	= IRQ_EB11MP_USB;
-	realview_eb_isp1761_resources[1].end	= IRQ_EB11MP_USB;
 }
 
 static void __init realview_eb_timer_init(void)
@@ -349,9 +342,10 @@
 	timer2_va_base = __io_address(REALVIEW_EB_TIMER2_3_BASE);
 	timer3_va_base = __io_address(REALVIEW_EB_TIMER2_3_BASE) + 0x20;
 
-	if (core_tile_eb11mp() || core_tile_a9mp()) {
+	if (core_tile_eb11mp()) {
 #ifdef CONFIG_LOCAL_TIMERS
-		twd_base = __io_address(REALVIEW_EB11MP_TWD_BASE);
+		twd_base_addr = __io_address(REALVIEW_EB11MP_TWD_BASE);
+		twd_size = REALVIEW_EB11MP_TWD_SIZE;
 #endif
 		timer_irq = IRQ_EB11MP_TIMER0_1;
 	} else
@@ -364,27 +358,11 @@
 	.init		= realview_eb_timer_init,
 };
 
-#ifdef CONFIG_CACHE_L2X0
-static int __init realview_eb_l2x0_init(void)
-{
-	if (machine_is_realview_eb_mp())
-		/*
-		 * 1MB (128KB/way), 8-way associativity, evmon/parity/share
-		 * Bits:  .... ...0 0111 1001 0000 .... .... ....
-		 */
-		l2x0_init(__io_address(REALVIEW_EB11MP_L220_BASE),
-			  0x00790000, 0xfe000fff);
-	return 0;
-}
-early_initcall(realview_eb_l2x0_init);
-#endif
-
 static void __init realview_eb_init(void)
 {
 	int i;
 
-<<<<<<< HEAD
-	if (core_tile_eb11mp() || core_tile_a9mp()) {
+	if (core_tile_eb11mp()) {
 		realview_eb11mp_fixup();
 
 #ifdef CONFIG_CACHE_L2X0
@@ -393,17 +371,12 @@
 		l2x0_init(__io_address(REALVIEW_EB11MP_L220_BASE), 0x00790000, 0xfe000fff);
 #endif
 	}
-=======
-	if (core_tile_eb11mp() || core_tile_a9mp())
-		realview_eb11mp_fixup();
 
 	clk_register(&realview_clcd_clk);
->>>>>>> 74ece405
 
 	realview_flash_register(&realview_eb_flash_resource, 1);
 	platform_device_register(&realview_i2c_device);
 	eth_device_register();
-	realview_usb_register(realview_eb_isp1761_resources);
 
 	for (i = 0; i < ARRAY_SIZE(amba_devs); i++) {
 		struct amba_device *d = amba_devs[i];
@@ -419,11 +392,7 @@
 	/* Maintainer: ARM Ltd/Deep Blue Solutions Ltd */
 	.phys_io	= REALVIEW_EB_UART0_BASE,
 	.io_pg_offst	= (IO_ADDRESS(REALVIEW_EB_UART0_BASE) >> 18) & 0xfffc,
-	.boot_params	= PHYS_OFFSET + 0x00000100,
-<<<<<<< HEAD
-=======
-	.fixup		= realview_fixup,
->>>>>>> 74ece405
+	.boot_params	= 0x00000100,
 	.map_io		= realview_eb_map_io,
 	.init_irq	= gic_init_irq,
 	.timer		= &realview_eb_timer,
