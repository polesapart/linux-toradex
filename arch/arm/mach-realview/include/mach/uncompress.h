--- conflicted
+++ resolved
@@ -23,11 +23,6 @@
 #include <mach/board-eb.h>
 #include <mach/board-pb11mp.h>
 #include <mach/board-pb1176.h>
-#include <mach/board-pba8.h>
-<<<<<<< HEAD
-=======
-#include <mach/board-pbx.h>
->>>>>>> 74ece405
 
 #define AMBA_UART_DR(base)	(*(volatile unsigned char *)((base) + 0x00))
 #define AMBA_UART_LCRH(base)	(*(volatile unsigned char *)((base) + 0x2c))
@@ -45,13 +40,6 @@
 		return REALVIEW_PB11MP_UART0_BASE;
 	else if (machine_is_realview_pb1176())
 		return REALVIEW_PB1176_UART0_BASE;
-	else if (machine_is_realview_pba8())
-		return REALVIEW_PBA8_UART0_BASE;
-<<<<<<< HEAD
-=======
-	else if (machine_is_realview_pbx())
-		return REALVIEW_PBX_UART0_BASE;
->>>>>>> 74ece405
 	else
 		return 0;
 }
