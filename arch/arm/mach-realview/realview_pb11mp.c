--- conflicted
+++ resolved
@@ -230,21 +230,36 @@
 	},
 };
 
-<<<<<<< HEAD
+static struct platform_device realview_pb11mp_smsc911x_device = {
+	.name		= "smc911x",
+	.id		= 0,
+	.num_resources	= ARRAY_SIZE(realview_pb11mp_smsc911x_resources),
+	.resource	= realview_pb11mp_smsc911x_resources,
+};
+
 struct resource realview_pb11mp_cf_resources[] = {
-=======
-static struct resource realview_pb11mp_isp1761_resources[] = {
->>>>>>> 74ece405
 	[0] = {
-		.start		= REALVIEW_PB11MP_USB_BASE,
-		.end		= REALVIEW_PB11MP_USB_BASE + SZ_128K - 1,
+		.start		= REALVIEW_PB11MP_CF_BASE,
+		.end		= REALVIEW_PB11MP_CF_BASE + SZ_4K - 1,
 		.flags		= IORESOURCE_MEM,
 	},
 	[1] = {
-		.start		= IRQ_TC11MP_USB,
-		.end		= IRQ_TC11MP_USB,
+		.start		= REALVIEW_PB11MP_CF_MEM_BASE,
+		.end		= REALVIEW_PB11MP_CF_MEM_BASE + SZ_4K - 1,
+		.flags		= IORESOURCE_MEM,
+	},
+	[2] = {
+		.start		= -1,		/* FIXME: Find correct irq */
+		.end		= -1,
 		.flags		= IORESOURCE_IRQ,
 	},
+};
+
+struct platform_device realview_pb11mp_cf_device = {
+	.name		= "compactflash",
+	.id		= 0,
+	.num_resources	= ARRAY_SIZE(realview_pb11mp_cf_resources),
+	.resource	= realview_pb11mp_cf_resources,
 };
 
 static void __init gic_init_irq(void)
@@ -277,7 +292,8 @@
 	timer3_va_base = __io_address(REALVIEW_PB11MP_TIMER2_3_BASE) + 0x20;
 
 #ifdef CONFIG_LOCAL_TIMERS
-	twd_base = __io_address(REALVIEW_TC11MP_TWD_BASE);
+	twd_base_addr = __io_address(REALVIEW_TC11MP_TWD_BASE);
+	twd_size = REALVIEW_TC11MP_TWD_SIZE;
 #endif
 	realview_timer_init(IRQ_TC11MP_TIMER0_1);
 }
@@ -286,42 +302,23 @@
 	.init		= realview_pb11mp_timer_init,
 };
 
-#ifdef CONFIG_CACHE_L2X0
-static int __init realview_pb11mp_l2x0_init(void)
-{
-	if (machine_is_realview_pb11mp()) {
-		/*
-		 * 1MB (128KB/way), 8-way associativity, evmon/parity/share
-		 * Bits:  .... ...0 0111 1001 0000 .... .... ....
-		 */
-		l2x0_init(__io_address(REALVIEW_TC11MP_L220_BASE),
-			  0x00790000, 0xfe000fff);
-	}
-	return 0;
-}
-early_initcall(realview_pb11mp_l2x0_init);
-#endif
-
 static void __init realview_pb11mp_init(void)
 {
 	int i;
 
-<<<<<<< HEAD
 #ifdef CONFIG_CACHE_L2X0
 	/* 1MB (128KB/way), 8-way associativity, evmon/parity/share enabled
 	 * Bits:  .... ...0 0111 1001 0000 .... .... .... */
 	l2x0_init(__io_address(REALVIEW_TC11MP_L220_BASE), 0x00790000, 0xfe000fff);
 #endif
-=======
+
 	clk_register(&realview_clcd_clk);
->>>>>>> 74ece405
 
 	realview_flash_register(realview_pb11mp_flash_resource,
 				ARRAY_SIZE(realview_pb11mp_flash_resource));
-	realview_eth_register(NULL, realview_pb11mp_smsc911x_resources);
+	platform_device_register(&realview_pb11mp_smsc911x_device);
 	platform_device_register(&realview_i2c_device);
-	platform_device_register(&realview_cf_device);
-	realview_usb_register(realview_pb11mp_isp1761_resources);
+	platform_device_register(&realview_pb11mp_cf_device);
 
 	for (i = 0; i < ARRAY_SIZE(amba_devs); i++) {
 		struct amba_device *d = amba_devs[i];
@@ -337,11 +334,7 @@
 	/* Maintainer: ARM Ltd/Deep Blue Solutions Ltd */
 	.phys_io	= REALVIEW_PB11MP_UART0_BASE,
 	.io_pg_offst	= (IO_ADDRESS(REALVIEW_PB11MP_UART0_BASE) >> 18) & 0xfffc,
-	.boot_params	= PHYS_OFFSET + 0x00000100,
-<<<<<<< HEAD
-=======
-	.fixup		= realview_fixup,
->>>>>>> 74ece405
+	.boot_params	= 0x00000100,
 	.map_io		= realview_pb11mp_map_io,
 	.init_irq	= gic_init_irq,
 	.timer		= &realview_pb11mp_timer,
