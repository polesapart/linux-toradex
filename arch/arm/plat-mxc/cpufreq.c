/*
 * Copyright (C) 2010-2012 Freescale Semiconductor, Inc. All Rights Reserved.
 */

/*
 * The code contained herein is licensed under the GNU General Public
 * License. You may obtain a copy of the GNU General Public License
 * Version 2 or later at the following locations:
 *
 * http://www.opensource.org/licenses/gpl-license.html
 * http://www.gnu.org/copyleft/gpl.html
 */

/*
 * A driver for the Freescale Semiconductor i.MXC CPUfreq module.
 * The CPUFREQ driver is for controlling CPU frequency. It allows you to change
 * the CPU clock speed on the fly.
 */
#include <linux/cpufreq.h>
#include <linux/clk.h>
#include <linux/err.h>
#include <linux/slab.h>
#include <linux/regulator/consumer.h>
#include <linux/delay.h>
#include <linux/io.h>
#include <linux/suspend.h>
#include <asm/smp_plat.h>
#include <asm/cpu.h>

#include <mach/hardware.h>
#include <mach/clock.h>

#define CLK32_FREQ	32768
#define NANOSECOND	(1000 * 1000 * 1000)


static int cpu_freq_khz_min;
static int cpu_freq_khz_max;

static struct clk *cpu_clk;
static struct cpufreq_frequency_table *imx_freq_table;

static int cpu_op_nr;
static struct cpu_op *cpu_op_tbl;
#ifndef CONFIG_ARCH_MX5
static u32 pre_suspend_rate;
<<<<<<< HEAD
#endif
#ifdef CONFIG_ARCH_MX5
int cpufreq_suspended;
#endif
=======
static bool cpufreq_suspend;
static struct mutex set_cpufreq_lock;
>>>>>>> 57ade285

extern struct regulator *cpu_regulator;
extern struct regulator *soc_regulator;
extern struct regulator *pu_regulator;
extern int dvfs_core_is_active;
extern struct cpu_op *(*get_cpu_op)(int *op);
extern void bus_freq_update(struct clk *clk, bool flag);
extern void mx6_arm_regulator_bypass(void);
extern void mx6_soc_pu_regulator_bypass(void);

int set_cpu_freq(int freq)
{
	int i, ret = 0;
	int org_cpu_rate;
	int gp_volt = 0, org_gp_volt = 0;
	int soc_volt = 0, org_soc_volt = 0;
	int pu_volt = 0, org_pu_volt = 0;

	org_cpu_rate = clk_get_rate(cpu_clk);
	if (org_cpu_rate == freq)
		return ret;

	for (i = 0; i < cpu_op_nr; i++) {
		if (freq == cpu_op_tbl[i].cpu_rate) {
			gp_volt = cpu_op_tbl[i].cpu_voltage;
			soc_volt = cpu_op_tbl[i].soc_voltage;
			pu_volt = cpu_op_tbl[i].pu_voltage;
		}
		if (org_cpu_rate == cpu_op_tbl[i].cpu_rate) {
			org_gp_volt = cpu_op_tbl[i].cpu_voltage;
			org_soc_volt = cpu_op_tbl[i].soc_voltage;
			org_pu_volt = cpu_op_tbl[i].pu_voltage;
		}
	}
	if (gp_volt == 0)
		return ret;
	/*Set the voltage for the GP domain. */
	if (freq > org_cpu_rate) {
		/* Check if the bus freq needs to be increased first */
		bus_freq_update(cpu_clk, true);

		if (!IS_ERR(soc_regulator)) {
			ret = regulator_set_voltage(soc_regulator, soc_volt,
							soc_volt);
			if (ret < 0) {
				printk(KERN_ERR
					"COULD NOT SET SOC VOLTAGE!!!!\n");
				goto err1;
			}
		}
		/*if pu_regulator is enabled, it will be tracked with VDDARM*/
		if (!IS_ERR(pu_regulator) &&
			regulator_is_enabled(pu_regulator)) {
			ret = regulator_set_voltage(pu_regulator, pu_volt,
							pu_volt);
			if (ret < 0) {
				printk(KERN_ERR
					"COULD NOT SET PU VOLTAGE!!!!\n");
				goto err2;
			}
		}
		ret = regulator_set_voltage(cpu_regulator, gp_volt,
					    gp_volt);
		if (ret < 0) {
			printk(KERN_ERR "COULD NOT SET GP VOLTAGE!!!!\n");
			goto err3;
		}
		udelay(50);
	}
	ret = clk_set_rate(cpu_clk, freq);
	if (ret != 0) {
		printk(KERN_ERR "cannot set CPU clock rate\n");
		goto err4;
	}

	if (freq < org_cpu_rate) {
		ret = regulator_set_voltage(cpu_regulator, gp_volt,
					    gp_volt);
		if (ret < 0) {
			printk(KERN_ERR "COULD NOT SET GP VOLTAGE!!!!\n");
			goto err5;
		}
		if (!IS_ERR(soc_regulator)) {
			ret = regulator_set_voltage(soc_regulator, soc_volt,
							soc_volt);
			if (ret < 0) {
				printk(KERN_ERR
					"COULD NOT SET SOC VOLTAGE BACK!!!!\n");
				goto err6;
			}
		}
		/*if pu_regulator is enabled, it will be tracked with VDDARM*/
		if (!IS_ERR(pu_regulator) &&
			regulator_is_enabled(pu_regulator)) {
			ret = regulator_set_voltage(pu_regulator, pu_volt,
							pu_volt);
			if (ret < 0) {
				printk(KERN_ERR
					"COULD NOT SET PU VOLTAGE!!!!\n");
				goto err7;
			}
		}
		/* Check if the bus freq can be decreased.*/
		bus_freq_update(cpu_clk, false);
	}

	return ret;
	/*Restore back if any regulator or clock rate set fail.*/
err7:
	ret = regulator_set_voltage(soc_regulator, org_soc_volt,
							org_soc_volt);
	if (ret < 0) {
		printk(KERN_ERR "COULD NOT RESTORE SOC VOLTAGE!!!!\n");
		goto err7;
	}

err6:
	ret = regulator_set_voltage(cpu_regulator, org_gp_volt, org_gp_volt);
	if (ret < 0) {
		printk(KERN_ERR "COULD NOT RESTORE GP VOLTAGE!!!!\n");
		goto err6;
	}

err5:
	ret = clk_set_rate(cpu_clk, org_cpu_rate);
	if (ret != 0) {
		printk(KERN_ERR "cannot restore CPU clock rate\n");
		goto err5;
	}
	return -1;

err4:
	ret = regulator_set_voltage(cpu_regulator, org_gp_volt, org_gp_volt);
	if (ret < 0) {
		printk(KERN_ERR "COULD NOT RESTORE GP VOLTAGE!!!!\n");
		goto err4;
	}

err3:
	if (!IS_ERR(pu_regulator) &&
		regulator_is_enabled(pu_regulator)) {
		ret = regulator_set_voltage(pu_regulator, org_pu_volt, org_pu_volt);
		if (ret < 0) {
			printk(KERN_ERR "COULD NOT RESTORE PU VOLTAGE!!!!\n");
			goto err3;
		}
	}
err2:
	ret = regulator_set_voltage(soc_regulator, org_soc_volt,
							org_soc_volt);
	if (ret < 0) {
		printk(KERN_ERR "COULD NOT RESTORE SOC VOLTAGE!!!!\n");
		goto err2;
	}
err1:
	return -1;

}

static int mxc_verify_speed(struct cpufreq_policy *policy)
{
	if (policy->cpu > num_possible_cpus())
		return -EINVAL;

	return cpufreq_frequency_table_verify(policy, imx_freq_table);
}

static unsigned int mxc_get_speed(unsigned int cpu)
{
	if (cpu > num_possible_cpus())
		return 0;

	return clk_get_rate(cpu_clk) / 1000;
}

static int mxc_set_target(struct cpufreq_policy *policy,
			  unsigned int target_freq, unsigned int relation)
{
	struct cpufreq_freqs freqs;
	int freq_Hz;
	int ret = 0;
	unsigned int index;
	int i, num_cpus;

	num_cpus = num_possible_cpus();
	if (policy->cpu > num_cpus)
		return 0;
<<<<<<< HEAD

	if (dvfs_core_is_active
#ifdef CONFIG_ARCH_MX5
		|| cpufreq_suspended
#endif
		) {
=======
	if (dvfs_core_is_active) {
>>>>>>> 57ade285
		struct cpufreq_freqs freqs;

		freqs.old = policy->cur;
		freqs.new = clk_get_rate(cpu_clk) / 1000;
		freqs.cpu = policy->cpu;
		freqs.flags = 0;
		cpufreq_notify_transition(&freqs, CPUFREQ_PRECHANGE);
		cpufreq_notify_transition(&freqs, CPUFREQ_POSTCHANGE);

		pr_debug("DVFS core is active, cannot change FREQ using CPUFREQ\n");
		return ret;
	}

	mutex_lock(&set_cpufreq_lock);
	if (cpufreq_suspend) {
		mutex_unlock(&set_cpufreq_lock);
		return ret;
	}
	cpufreq_frequency_table_target(policy, imx_freq_table,
			target_freq, relation, &index);
	freq_Hz = imx_freq_table[index].frequency * 1000;

	freqs.old = clk_get_rate(cpu_clk) / 1000;
	freqs.new = freq_Hz / 1000;
	freqs.cpu = policy->cpu;
	freqs.flags = 0;
	for (i = 0; i < num_cpus; i++) {
		freqs.cpu = i;
		cpufreq_notify_transition(&freqs, CPUFREQ_PRECHANGE);
	}
	ret = set_cpu_freq(freq_Hz);
	if (ret) {
		/*restore cpufreq and tell cpufreq core if set fail*/
		freqs.old = clk_get_rate(cpu_clk) / 1000;
		freqs.new = freqs.old;
		freqs.cpu = policy->cpu;
		freqs.flags = 0;
		for (i = 0; i < num_cpus; i++) {
			freqs.cpu = i;
			cpufreq_notify_transition(&freqs, CPUFREQ_PRECHANGE);
		}
		goto  Set_finish;
	}
#ifdef CONFIG_SMP
	/* Loops per jiffy is not updated by the CPUFREQ driver for SMP systems.
	  * So update it for all CPUs.
	  */

	for_each_possible_cpu(i)
		per_cpu(cpu_data, i).loops_per_jiffy =
		cpufreq_scale(per_cpu(cpu_data, i).loops_per_jiffy,
					freqs.old, freqs.new);
	/* Update global loops_per_jiffy to cpu0's loops_per_jiffy,
	 * as all CPUs are running at same freq */
	loops_per_jiffy = per_cpu(cpu_data, 0).loops_per_jiffy;
#endif
Set_finish:
	for (i = 0; i < num_cpus; i++) {
		freqs.cpu = i;
		cpufreq_notify_transition(&freqs, CPUFREQ_POSTCHANGE);
	}
	mutex_unlock(&set_cpufreq_lock);

	return ret;
}

<<<<<<< HEAD
void mxc_cpufreq_resume(void)
{
	mutex_lock(&set_cpufreq_lock);
	cpu_freq_suspend_in = 1;
	if (clk_get_rate(cpu_clk) != pre_suspend_rate) {
		set_cpu_freq(pre_suspend_rate);
		loops_per_jiffy = cpufreq_scale(loops_per_jiffy,
			imx_freq_table[0].frequency, pre_suspend_rate / 1000);
	}
	cpu_freq_suspend_in = 0;
	mutex_unlock(&set_cpufreq_lock);
}


#else
static int mxc_cpufreq_suspend(struct cpufreq_policy *policy)
{
#ifndef CONFIG_ARCH_MX5
	pre_suspend_rate = clk_get_rate(cpu_clk);
	if (pre_suspend_rate != (imx_freq_table[0].frequency * 1000)) {
		set_cpu_freq(imx_freq_table[0].frequency * 1000);
		loops_per_jiffy = cpufreq_scale(loops_per_jiffy,
			pre_suspend_rate / 1000, imx_freq_table[0].frequency);
	}
#endif
	return 0;
}

static int mxc_cpufreq_resume(struct cpufreq_policy *policy)
{
#ifndef CONFIG_ARCH_MX5
	if (clk_get_rate(cpu_clk) != pre_suspend_rate) {
		set_cpu_freq(pre_suspend_rate);
		loops_per_jiffy = cpufreq_scale(loops_per_jiffy,
			imx_freq_table[0].frequency, pre_suspend_rate / 1000);
	}
#endif
	return 0;
}
#endif

=======
>>>>>>> 57ade285
static int __devinit mxc_cpufreq_init(struct cpufreq_policy *policy)
{
	int ret;
	int i;

	printk(KERN_INFO "i.MXC CPU frequency driver\n");

	if (policy->cpu >= num_possible_cpus())
		return -EINVAL;

	if (!get_cpu_op)
		return -EINVAL;

	cpu_clk = clk_get(NULL, "cpu_clk");
	if (IS_ERR(cpu_clk)) {
		printk(KERN_ERR "%s: failed to get cpu clock\n", __func__);
		return PTR_ERR(cpu_clk);
	}

	cpu_op_tbl = get_cpu_op(&cpu_op_nr);

	cpu_freq_khz_min = cpu_op_tbl[0].cpu_rate / 1000;
	cpu_freq_khz_max = cpu_op_tbl[0].cpu_rate / 1000;

	if (imx_freq_table == NULL) {
		imx_freq_table = kmalloc(
			sizeof(struct cpufreq_frequency_table) * (cpu_op_nr + 1),
				GFP_KERNEL);
		if (!imx_freq_table) {
			ret = -ENOMEM;
			goto err1;
		}

		for (i = 0; i < cpu_op_nr; i++) {
			imx_freq_table[i].index = i;
			imx_freq_table[i].frequency = cpu_op_tbl[i].cpu_rate / 1000;

			if ((cpu_op_tbl[i].cpu_rate / 1000) < cpu_freq_khz_min)
				cpu_freq_khz_min = cpu_op_tbl[i].cpu_rate / 1000;

			if ((cpu_op_tbl[i].cpu_rate / 1000) > cpu_freq_khz_max)
				cpu_freq_khz_max = cpu_op_tbl[i].cpu_rate / 1000;
		}

		imx_freq_table[i].index = i;
		imx_freq_table[i].frequency = CPUFREQ_TABLE_END;
	}
	policy->cur = clk_get_rate(cpu_clk) / 1000;
	policy->min = policy->cpuinfo.min_freq = cpu_freq_khz_min;
	policy->max = policy->cpuinfo.max_freq = cpu_freq_khz_max;

	/* All processors share the same frequency and voltage.
	  * So all frequencies need to be scaled together.
	  */
	 if (is_smp()) {
		policy->shared_type = CPUFREQ_SHARED_TYPE_ANY;
		cpumask_setall(policy->cpus);
	}

	/* Manual states, that PLL stabilizes in two CLK32 periods */
	policy->cpuinfo.transition_latency = 2 * NANOSECOND / CLK32_FREQ;

	ret = cpufreq_frequency_table_cpuinfo(policy, imx_freq_table);

	if (ret < 0) {
		printk(KERN_ERR "%s: failed to register i.MXC CPUfreq with error code %d\n",
		       __func__, ret);
		goto err;
	}

	cpufreq_frequency_table_get_attr(imx_freq_table, policy->cpu);
	return 0;
err:
	kfree(imx_freq_table);
err1:
	clk_put(cpu_clk);
	return ret;
}

static int mxc_cpufreq_exit(struct cpufreq_policy *policy)
{
	cpufreq_frequency_table_put_attr(policy->cpu);

	if (policy->cpu == 0) {
		set_cpu_freq(cpu_freq_khz_max * 1000);
		clk_put(cpu_clk);
		kfree(imx_freq_table);
	}
	return 0;
}

static struct freq_attr *imx_cpufreq_attr[] = {
	&cpufreq_freq_attr_scaling_available_freqs,
	NULL,
};
static struct cpufreq_driver mxc_driver = {
	.flags = CPUFREQ_STICKY,
	.verify = mxc_verify_speed,
	.target = mxc_set_target,
	.get = mxc_get_speed,
	.init = mxc_cpufreq_init,
	.exit = mxc_cpufreq_exit,
	.name = "imx",
	.attr = imx_cpufreq_attr,
};

static int cpufreq_pm_notify(struct notifier_block *nb, unsigned long event,
	void *dummy)
{
	unsigned int i;
	int num_cpus;
	int ret;
	struct cpufreq_freqs freqs;

	num_cpus = num_possible_cpus();
	mutex_lock(&set_cpufreq_lock);
	if (event == PM_SUSPEND_PREPARE) {
		pre_suspend_rate = clk_get_rate(cpu_clk);
		if (pre_suspend_rate != (imx_freq_table[0].frequency * 1000)) {
			/*notify cpufreq core will raise up cpufreq to highest*/
			freqs.old = pre_suspend_rate / 1000;
			freqs.new = imx_freq_table[0].frequency;
			freqs.flags = 0;
			for (i = 0; i < num_cpus; i++) {
				freqs.cpu = i;
				cpufreq_notify_transition(&freqs, CPUFREQ_PRECHANGE);
			}
			ret = set_cpu_freq(imx_freq_table[0].frequency * 1000);
			/*restore cpufreq and tell cpufreq core if set fail*/
			if (ret) {
				freqs.old =  clk_get_rate(cpu_clk)/1000;
				freqs.new = freqs.old;
				freqs.flags = 0;
				for (i = 0; i < num_cpus; i++) {
					freqs.cpu = i;
					cpufreq_notify_transition(&freqs, CPUFREQ_PRECHANGE);
				}
				goto Notify_finish;/*if update freq error,return*/
			}
#ifdef CONFIG_SMP
			for_each_possible_cpu(i)
				per_cpu(cpu_data, i).loops_per_jiffy =
					cpufreq_scale(per_cpu(cpu_data, i).loops_per_jiffy,
					pre_suspend_rate / 1000, imx_freq_table[0].frequency);
			loops_per_jiffy = per_cpu(cpu_data, 0).loops_per_jiffy;
#else
			loops_per_jiffy = cpufreq_scale(loops_per_jiffy,
				pre_suspend_rate / 1000, imx_freq_table[0].frequency);
#endif
			for (i = 0; i < num_cpus; i++) {
				freqs.cpu = i;
				cpufreq_notify_transition(&freqs, CPUFREQ_POSTCHANGE);
			}
		}
		cpufreq_suspend = true;
	} else if (event == PM_POST_SUSPEND) {
		if (clk_get_rate(cpu_clk) != pre_suspend_rate) {
			/*notify cpufreq core will restore rate before suspend*/
			freqs.old = imx_freq_table[0].frequency;
			freqs.new = pre_suspend_rate / 1000;
			freqs.flags = 0;
			for (i = 0; i < num_cpus; i++) {
				freqs.cpu = i;
				cpufreq_notify_transition(&freqs, CPUFREQ_PRECHANGE);
			}
			ret = set_cpu_freq(pre_suspend_rate);
			/*restore cpufreq and tell cpufreq core if set fail*/
			if (ret) {
				freqs.old =  clk_get_rate(cpu_clk)/1000;
				freqs.new = freqs.old;
				freqs.flags = 0;
				for (i = 0; i < num_cpus; i++) {
					freqs.cpu = i;
					cpufreq_notify_transition(&freqs, CPUFREQ_PRECHANGE);
				}
				goto Notify_finish;/*if update freq error,return*/
			}
#ifdef CONFIG_SMP
			for_each_possible_cpu(i)
				per_cpu(cpu_data, i).loops_per_jiffy =
					cpufreq_scale(per_cpu(cpu_data, i).loops_per_jiffy,
					imx_freq_table[0].frequency, pre_suspend_rate / 1000);
			loops_per_jiffy = per_cpu(cpu_data, 0).loops_per_jiffy;
#else
			loops_per_jiffy = cpufreq_scale(loops_per_jiffy,
				imx_freq_table[0].frequency, pre_suspend_rate / 1000);
#endif
			for (i = 0; i < num_cpus; i++) {
				freqs.cpu = i;
				cpufreq_notify_transition(&freqs, CPUFREQ_POSTCHANGE);
			}
		}
		cpufreq_suspend = false;
	}
	mutex_unlock(&set_cpufreq_lock);
	return NOTIFY_OK;

Notify_finish:
	for (i = 0; i < num_cpus; i++) {
		freqs.cpu = i;
		cpufreq_notify_transition(&freqs, CPUFREQ_POSTCHANGE);
	}
	mutex_unlock(&set_cpufreq_lock);
	return NOTIFY_OK;
}
static struct notifier_block imx_cpufreq_pm_notifier = {
	.notifier_call = cpufreq_pm_notify,
};
extern void mx6_cpu_regulator_init(void);
static int __init mxc_cpufreq_driver_init(void)
{
	mx6_cpu_regulator_init();
	mutex_init(&set_cpufreq_lock);
	register_pm_notifier(&imx_cpufreq_pm_notifier);
	return cpufreq_register_driver(&mxc_driver);
}

static void mxc_cpufreq_driver_exit(void)
{
	cpufreq_unregister_driver(&mxc_driver);
}

module_init(mxc_cpufreq_driver_init);
module_exit(mxc_cpufreq_driver_exit);

MODULE_AUTHOR("Freescale Semiconductor Inc. Yong Shen <yong.shen@linaro.org>");
MODULE_DESCRIPTION("CPUfreq driver for i.MX");
MODULE_LICENSE("GPL");<|MERGE_RESOLUTION|>--- conflicted
+++ resolved
@@ -44,15 +44,12 @@
 static struct cpu_op *cpu_op_tbl;
 #ifndef CONFIG_ARCH_MX5
 static u32 pre_suspend_rate;
-<<<<<<< HEAD
 #endif
 #ifdef CONFIG_ARCH_MX5
 int cpufreq_suspended;
 #endif
-=======
 static bool cpufreq_suspend;
 static struct mutex set_cpufreq_lock;
->>>>>>> 57ade285
 
 extern struct regulator *cpu_regulator;
 extern struct regulator *soc_regulator;
@@ -240,16 +237,12 @@
 	num_cpus = num_possible_cpus();
 	if (policy->cpu > num_cpus)
 		return 0;
-<<<<<<< HEAD
 
 	if (dvfs_core_is_active
 #ifdef CONFIG_ARCH_MX5
 		|| cpufreq_suspended
 #endif
 		) {
-=======
-	if (dvfs_core_is_active) {
->>>>>>> 57ade285
 		struct cpufreq_freqs freqs;
 
 		freqs.old = policy->cur;
@@ -316,50 +309,6 @@
 	return ret;
 }
 
-<<<<<<< HEAD
-void mxc_cpufreq_resume(void)
-{
-	mutex_lock(&set_cpufreq_lock);
-	cpu_freq_suspend_in = 1;
-	if (clk_get_rate(cpu_clk) != pre_suspend_rate) {
-		set_cpu_freq(pre_suspend_rate);
-		loops_per_jiffy = cpufreq_scale(loops_per_jiffy,
-			imx_freq_table[0].frequency, pre_suspend_rate / 1000);
-	}
-	cpu_freq_suspend_in = 0;
-	mutex_unlock(&set_cpufreq_lock);
-}
-
-
-#else
-static int mxc_cpufreq_suspend(struct cpufreq_policy *policy)
-{
-#ifndef CONFIG_ARCH_MX5
-	pre_suspend_rate = clk_get_rate(cpu_clk);
-	if (pre_suspend_rate != (imx_freq_table[0].frequency * 1000)) {
-		set_cpu_freq(imx_freq_table[0].frequency * 1000);
-		loops_per_jiffy = cpufreq_scale(loops_per_jiffy,
-			pre_suspend_rate / 1000, imx_freq_table[0].frequency);
-	}
-#endif
-	return 0;
-}
-
-static int mxc_cpufreq_resume(struct cpufreq_policy *policy)
-{
-#ifndef CONFIG_ARCH_MX5
-	if (clk_get_rate(cpu_clk) != pre_suspend_rate) {
-		set_cpu_freq(pre_suspend_rate);
-		loops_per_jiffy = cpufreq_scale(loops_per_jiffy,
-			imx_freq_table[0].frequency, pre_suspend_rate / 1000);
-	}
-#endif
-	return 0;
-}
-#endif
-
-=======
->>>>>>> 57ade285
 static int __devinit mxc_cpufreq_init(struct cpufreq_policy *policy)
 {
 	int ret;
