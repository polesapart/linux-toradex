--- conflicted
+++ resolved
@@ -95,17 +95,6 @@
 			ret = regulator_set_voltage(soc_regulator, soc_volt,
 							soc_volt);
 			if (ret < 0) {
-<<<<<<< HEAD
-				printk(KERN_DEBUG "COULD NOT SET SOC VOLTAGE!!!!\n");
-				return ret;
-			}
-		}
-		if (!IS_ERR(pu_regulator)) {
-			ret = regulator_set_voltage(pu_regulator, pu_volt,
-							pu_volt);
-			if (ret < 0) {
-				printk(KERN_DEBUG "COULD NOT SET PU VOLTAGE!!!!\n");
-=======
 				printk(KERN_DEBUG
 					"COULD NOT SET SOC VOLTAGE!!!!\n");
 				return ret;
@@ -119,7 +108,6 @@
 			if (ret < 0) {
 				printk(KERN_DEBUG
 					"COULD NOT SET PU VOLTAGE!!!!\n");
->>>>>>> 69336610
 				return ret;
 			}
 		}
@@ -148,17 +136,6 @@
 			ret = regulator_set_voltage(soc_regulator, soc_volt,
 							soc_volt);
 			if (ret < 0) {
-<<<<<<< HEAD
-				printk(KERN_DEBUG "COULD NOT SET SOC VOLTAGE BACK!!!!\n");
-				return ret;
-			}
-		}
-		if (!IS_ERR(pu_regulator)) {
-			ret = regulator_set_voltage(pu_regulator, pu_volt,
-							pu_volt);
-			if (ret < 0) {
-				printk(KERN_DEBUG "COULD NOT SET PU VOLTAGE!!!!\n");
-=======
 				printk(KERN_DEBUG
 					"COULD NOT SET SOC VOLTAGE BACK!!!!\n");
 				return ret;
@@ -172,7 +149,6 @@
 			if (ret < 0) {
 				printk(KERN_DEBUG
 					"COULD NOT SET PU VOLTAGE!!!!\n");
->>>>>>> 69336610
 				return ret;
 			}
 		}
