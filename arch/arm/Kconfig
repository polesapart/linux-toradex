--- conflicted
+++ resolved
@@ -1339,13 +1339,9 @@
 		   ARCH_LUBBOCK || MACH_MAINSTONE || ARCH_NETWINDER || \
 		   ARCH_OMAP || ARCH_P720T || ARCH_PXA_IDP || \
 		   ARCH_SA1100 || ARCH_SHARK || ARCH_VERSATILE || \
-<<<<<<< HEAD
 		   ARCH_AT91 || ARCH_DAVINCI || \
-		   ARCH_KS8695 || MACH_RD88F5182 || ARCH_REALVIEW || ARCH_MXC
-=======
-		   ARCH_AT91 || ARCH_DAVINCI || ARCH_NS9XXX || \
-		   ARCH_KS8695 || MACH_RD88F5182 || ARCH_REALVIEW
->>>>>>> 3225afe4
+		   ARCH_KS8695 || MACH_RD88F5182 || ARCH_REALVIEW || \
+		   ARCH_MXC || ARCH_NS9XXX
 	help
 	  If you say Y here, the LEDs on your machine will be used
 	  to provide useful information about your current system status.
