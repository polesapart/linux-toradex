/*
 * Copyright (C) 2012 Freescale Semiconductor, Inc. All Rights Reserved.
 *
 * This program is free software; you can redistribute it and/or modify
 * it under the terms of the GNU General Public License as published by
 * the Free Software Foundation; either version 2 of the License, or
 * (at your option) any later version.

 * This program is distributed in the hope that it will be useful,
 * but WITHOUT ANY WARRANTY; without even the implied warranty of
 * MERCHANTABILITY or FITNESS FOR A PARTICULAR PURPOSE.  See the
 * GNU General Public License for more details.

 * You should have received a copy of the GNU General Public License along
 * with this program; if not, write to the Free Software Foundation, Inc.,
 * 51 Franklin Street, Fifth Floor, Boston, MA 02110-1301 USA.
 */

#include <linux/types.h>
#include <linux/sched.h>
#include <linux/delay.h>
#include <linux/pm.h>
#include <linux/interrupt.h>
#include <linux/irq.h>
#include <linux/init.h>
#include <linux/input.h>
#include <linux/nodemask.h>
#include <linux/clk.h>
#include <linux/platform_device.h>
#include <linux/fsl_devices.h>
#include <linux/spi/spi.h>
#include <linux/spi/flash.h>
#include <linux/i2c.h>
#include <linux/i2c/pca953x.h>
#include <linux/ata.h>
#include <linux/mtd/mtd.h>
#include <linux/mtd/map.h>
#include <linux/mtd/partitions.h>
#include <linux/regulator/consumer.h>
#include <linux/pmic_external.h>
#include <linux/pmic_status.h>
#include <linux/ipu.h>
#include <linux/mxcfb.h>
#include <linux/pwm_backlight.h>
#include <linux/fec.h>
#include <linux/memblock.h>
#include <linux/gpio.h>
#include <linux/ion.h>
#include <linux/etherdevice.h>
#include <linux/power/sabresd_battery.h>
#include <linux/regulator/anatop-regulator.h>
#include <linux/regulator/consumer.h>
#include <linux/regulator/machine.h>
#include <linux/regulator/fixed.h>
#include <linux/mfd/max17135.h>
#include <linux/mfd/wm8994/pdata.h>
#include <linux/mfd/wm8994/gpio.h>
#include <sound/wm8962.h>

#include <mach/common.h>
#include <mach/hardware.h>
#include <mach/mxc_dvfs.h>
#include <mach/memory.h>
#include <mach/iomux-mx6q.h>
#include <mach/imx-uart.h>
#include <mach/viv_gpu.h>
#include <mach/ahci_sata.h>
#include <mach/ipu-v3.h>
#include <mach/mxc_hdmi.h>
#include <mach/mxc_asrc.h>
#include <mach/mipi_dsi.h>

#include <asm/irq.h>
#include <asm/setup.h>
#include <asm/mach-types.h>
#include <asm/mach/arch.h>
#include <asm/mach/time.h>

#include "usb.h"
#include "devices-imx6q.h"
#include "crm_regs.h"
#include "cpu_op-mx6.h"
#include "board-mx6q_sabresd.h"
#include "board-mx6dl_sabresd.h"

#define SABRESD_USR_DEF_GRN_LED	IMX_GPIO_NR(1, 1)
#define SABRESD_USR_DEF_RED_LED	IMX_GPIO_NR(1, 2)
#define SABRESD_VOLUME_UP	IMX_GPIO_NR(1, 4)
#define SABRESD_VOLUME_DN	IMX_GPIO_NR(1, 5)
#define SABRESD_MICROPHONE_DET	IMX_GPIO_NR(1, 9)
#define SABRESD_CSI0_PWN	IMX_GPIO_NR(1, 16)
#define SABRESD_CSI0_RST	IMX_GPIO_NR(1, 17)
#define SABRESD_ACCL_INT	IMX_GPIO_NR(1, 18)
#define SABRESD_MIPICSI_PWN	IMX_GPIO_NR(1, 19)
#define SABRESD_MIPICSI_RST	IMX_GPIO_NR(1, 20)
#define SABRESD_RGMII_RST	IMX_GPIO_NR(1, 25)
#define SABRESD_RGMII_INT	IMX_GPIO_NR(1, 26)
#define SABRESD_CHARGE_UOK_B	IMX_GPIO_NR(1, 27)
#define SABRESD_USBH1_PWR_EN	IMX_GPIO_NR(1, 29)
#define SABRESD_DISP0_PWR_EN	IMX_GPIO_NR(1, 30)

#define SABRESD_SD3_CD		IMX_GPIO_NR(2, 0)
#define SABRESD_SD3_WP		IMX_GPIO_NR(2, 1)
#define SABRESD_SD2_CD		IMX_GPIO_NR(2, 2)
#define SABRESD_SD2_WP		IMX_GPIO_NR(2, 3)
#define SABRESD_CHARGE_DOK_B	IMX_GPIO_NR(2, 24)
#define SABRESD_GPS_RESET	IMX_GPIO_NR(2, 28)
#define SABRESD_SENSOR_EN	IMX_GPIO_NR(2, 31)

#define SABRESD_GPS_EN	IMX_GPIO_NR(3, 0)
#define SABRESD_DISP0_RST_B	IMX_GPIO_NR(3, 8)
#define SABRESD_ALS_INT		IMX_GPIO_NR(3, 9)
#define SABRESD_CHARGE_CHG_2_B	IMX_GPIO_NR(3, 13)
#define SABRESD_CHARGE_FLT_2_B	IMX_GPIO_NR(3, 14)
#define SABRESD_BAR0_INT	IMX_GPIO_NR(3, 15)
#define SABRESD_eCOMPASS_INT	IMX_GPIO_NR(3, 16)
#define SABRESD_GPS_PPS		IMX_GPIO_NR(3, 18)
#define SABRESD_PCIE_PWR_EN	IMX_GPIO_NR(3, 19)
#define SABRESD_USB_OTG_PWR	IMX_GPIO_NR(3, 22)
#define SABRESD_USB_H1_PWR	IMX_GPIO_NR(1, 29)
#define SABRESD_CHARGE_CHG_1_B	IMX_GPIO_NR(3, 23)
#define SABRESD_TS_INT		IMX_GPIO_NR(3, 26)
#define SABRESD_DISP0_RD	IMX_GPIO_NR(3, 28)
#define SABRESD_POWER_OFF	IMX_GPIO_NR(3, 29)

#define SABRESD_CAN1_STBY	IMX_GPIO_NR(4, 5)
#define SABRESD_ECSPI1_CS0  IMX_GPIO_NR(4, 9)
#define SABRESD_CODEC_PWR_EN	IMX_GPIO_NR(4, 10)
#define SABRESD_HDMI_CEC_IN	IMX_GPIO_NR(4, 11)
#define SABRESD_PCIE_DIS_B	IMX_GPIO_NR(4, 14)

#define SABRESD_DI0_D0_CS	IMX_GPIO_NR(5, 0)
#define SABRESD_CHARGE_FLT_1_B	IMX_GPIO_NR(5, 2)
#define SABRESD_PCIE_WAKE_B	IMX_GPIO_NR(5, 20)

#define SABRESD_CAP_TCH_INT1	IMX_GPIO_NR(6, 7)
#define SABRESD_CAP_TCH_INT0	IMX_GPIO_NR(6, 8)
#define SABRESD_DISP_RST_B	IMX_GPIO_NR(6, 11)
#define SABRESD_DISP_PWR_EN	IMX_GPIO_NR(6, 14)
#define SABRESD_CABC_EN0	IMX_GPIO_NR(6, 15)
#define SABRESD_CABC_EN1	IMX_GPIO_NR(6, 16)
#define SABRESD_AUX_3V15_EN	IMX_GPIO_NR(6, 9)
#define SABRESD_DISP0_WR_REVB	IMX_GPIO_NR(6, 9)
#define SABRESD_AUX_5V_EN	IMX_GPIO_NR(6, 10)
#define SABRESD_DI1_D0_CS	IMX_GPIO_NR(6, 31)

#define SABRESD_HEADPHONE_DET	IMX_GPIO_NR(7, 8)
#define SABRESD_PCIE_RST_B_REVB	IMX_GPIO_NR(7, 12)
#define SABRESD_PMIC_INT_B	IMX_GPIO_NR(7, 13)
#define SABRESD_PFUZE_INT	IMX_GPIO_NR(7, 13)

#define SABRESD_EPDC_SDDO_0	IMX_GPIO_NR(2, 22)
#define SABRESD_EPDC_SDDO_1	IMX_GPIO_NR(3, 10)
#define SABRESD_EPDC_SDDO_2	IMX_GPIO_NR(3, 12)
#define SABRESD_EPDC_SDDO_3	IMX_GPIO_NR(3, 11)
#define SABRESD_EPDC_SDDO_4	IMX_GPIO_NR(2, 27)
#define SABRESD_EPDC_SDDO_5	IMX_GPIO_NR(2, 30)
#define SABRESD_EPDC_SDDO_6	IMX_GPIO_NR(2, 23)
#define SABRESD_EPDC_SDDO_7	IMX_GPIO_NR(2, 26)
#define SABRESD_EPDC_SDDO_8	IMX_GPIO_NR(2, 24)
#define SABRESD_EPDC_SDDO_9	IMX_GPIO_NR(3, 15)
#define SABRESD_EPDC_SDDO_10	IMX_GPIO_NR(3, 16)
#define SABRESD_EPDC_SDDO_11	IMX_GPIO_NR(3, 23)
#define SABRESD_EPDC_SDDO_12	IMX_GPIO_NR(3, 19)
#define SABRESD_EPDC_SDDO_13	IMX_GPIO_NR(3, 13)
#define SABRESD_EPDC_SDDO_14	IMX_GPIO_NR(3, 14)
#define SABRESD_EPDC_SDDO_15	IMX_GPIO_NR(5, 2)
#define SABRESD_EPDC_GDCLK	IMX_GPIO_NR(2, 17)
#define SABRESD_EPDC_GDSP	IMX_GPIO_NR(2, 16)
#define SABRESD_EPDC_GDOE	IMX_GPIO_NR(6, 6)
#define SABRESD_EPDC_GDRL	IMX_GPIO_NR(5, 4)
#define SABRESD_EPDC_SDCLK	IMX_GPIO_NR(3, 31)
#define SABRESD_EPDC_SDOEZ	IMX_GPIO_NR(3, 30)
#define SABRESD_EPDC_SDOED	IMX_GPIO_NR(3, 26)
#define SABRESD_EPDC_SDOE	IMX_GPIO_NR(3, 27)
#define SABRESD_EPDC_SDLE	IMX_GPIO_NR(3, 1)
#define SABRESD_EPDC_SDCLKN	IMX_GPIO_NR(3, 0)
#define SABRESD_EPDC_SDSHR	IMX_GPIO_NR(2, 29)
#define SABRESD_EPDC_PWRCOM	IMX_GPIO_NR(2, 28)
#define SABRESD_EPDC_PWRSTAT	IMX_GPIO_NR(2, 21)
#define SABRESD_EPDC_PWRCTRL0	IMX_GPIO_NR(2, 20)
#define SABRESD_EPDC_PWRCTRL1	IMX_GPIO_NR(2, 19)
#define SABRESD_EPDC_PWRCTRL2	IMX_GPIO_NR(2, 18)
#define SABRESD_EPDC_PWRCTRL3	IMX_GPIO_NR(3, 28)
#define SABRESD_EPDC_BDR0	IMX_GPIO_NR(3, 2)
#define SABRESD_EPDC_BDR1	IMX_GPIO_NR(3, 3)
#define SABRESD_EPDC_SDCE0	IMX_GPIO_NR(3, 4)
#define SABRESD_EPDC_SDCE1	IMX_GPIO_NR(3, 5)
#define SABRESD_EPDC_SDCE2	IMX_GPIO_NR(3, 6)
#define SABRESD_EPDC_SDCE3	IMX_GPIO_NR(3, 7)
#define SABRESD_EPDC_SDCE4	IMX_GPIO_NR(3, 8)
#define SABRESD_EPDC_PMIC_WAKE	IMX_GPIO_NR(3, 20)
#define SABRESD_EPDC_PMIC_INT	IMX_GPIO_NR(2, 25)
#define SABRESD_EPDC_VCOM	IMX_GPIO_NR(3, 17)
#define SABRESD_CHARGE_NOW	IMX_GPIO_NR(1, 2)
#define SABRESD_CHARGE_DONE	IMX_GPIO_NR(1, 1)
<<<<<<< HEAD

static struct clk *sata_clk;
static int mma8451_position = 1;
static int mag3110_position = 2;
static int disable_ldb;

extern char *gp_reg_id;
extern int epdc_enabled;
extern volatile int num_cpu_idle_lock;
=======
#define SABRESD_ELAN_CE		IMX_GPIO_NR(2, 18)
#define SABRESD_ELAN_RST	IMX_GPIO_NR(3, 8)
#define SABRESD_ELAN_INT	IMX_GPIO_NR(3, 28)

static struct clk *sata_clk;
static struct clk *clko;
static int mma8451_position = 1;
static int mag3110_position = 2;
static int max11801_mode = 1;
static int enable_lcd_ldb;


extern char *gp_reg_id;
extern int epdc_enabled;
>>>>>>> 79f31695

static int max17135_regulator_init(struct max17135 *max17135);

static const struct esdhc_platform_data mx6q_sabresd_sd2_data __initconst = {
	.cd_gpio = SABRESD_SD2_CD,
	.wp_gpio = SABRESD_SD2_WP,
	.keep_power_at_suspend = 1,
	.support_8bit = 1,
	.delay_line = 0,
	.cd_type = ESDHC_CD_CONTROLLER,
};

static const struct esdhc_platform_data mx6q_sabresd_sd3_data __initconst = {
	.cd_gpio = SABRESD_SD3_CD,
	.wp_gpio = SABRESD_SD3_WP,
	.keep_power_at_suspend = 1,
	.support_8bit = 1,
	.delay_line = 0,
	.cd_type = ESDHC_CD_CONTROLLER,
};

static const struct esdhc_platform_data mx6q_sabresd_sd4_data __initconst = {
	.always_present = 1,
	.keep_power_at_suspend = 1,
	.support_8bit = 1,
	.delay_line = 0,
	.cd_type = ESDHC_CD_PERMANENT,
};

static const struct anatop_thermal_platform_data
	mx6q_sabresd_anatop_thermal_data __initconst = {
		.name = "anatop_thermal",
};

static inline void mx6q_sabresd_init_uart(void)
{
	imx6q_add_imx_uart(2, NULL);
	imx6q_add_imx_uart(0, NULL);
}

static int mx6q_sabresd_fec_phy_init(struct phy_device *phydev)
{
	unsigned short val;

	/* To enable AR8031 ouput a 125MHz clk from CLK_25M */
	phy_write(phydev, 0xd, 0x7);
	phy_write(phydev, 0xe, 0x8016);
	phy_write(phydev, 0xd, 0x4007);
	val = phy_read(phydev, 0xe);

	val &= 0xffe3;
	val |= 0x18;
	phy_write(phydev, 0xe, val);

	/* Introduce tx clock delay */
	phy_write(phydev, 0x1d, 0x5);
	val = phy_read(phydev, 0x1e);
	val |= 0x0100;
	phy_write(phydev, 0x1e, val);

	/*check phy power*/
	val = phy_read(phydev, 0x0);

	if (val & BMCR_PDOWN)
		phy_write(phydev, 0x0, (val & ~BMCR_PDOWN));

	return 0;
}

static struct fec_platform_data fec_data __initdata = {
	.init = mx6q_sabresd_fec_phy_init,
	.phy = PHY_INTERFACE_MODE_RGMII,
};

static int mx6q_sabresd_spi_cs[] = {
	SABRESD_ECSPI1_CS0,
};

static const struct spi_imx_master mx6q_sabresd_spi_data __initconst = {
	.chipselect     = mx6q_sabresd_spi_cs,
	.num_chipselect = ARRAY_SIZE(mx6q_sabresd_spi_cs),
};

#if defined(CONFIG_MTD_M25P80) || defined(CONFIG_MTD_M25P80_MODULE)
static struct mtd_partition imx6_sabresd_spi_nor_partitions[] = {
	{
	 .name = "bootloader",
	 .offset = 0,
	 .size = 0x00040000,
	},
	{
	 .name = "kernel",
	 .offset = MTDPART_OFS_APPEND,
	 .size = MTDPART_SIZ_FULL,
	},
};

static struct flash_platform_data imx6_sabresd__spi_flash_data = {
	.name = "m25p80",
	.parts = imx6_sabresd_spi_nor_partitions,
	.nr_parts = ARRAY_SIZE(imx6_sabresd_spi_nor_partitions),
	.type = "sst25vf016b",
};
#endif

static struct spi_board_info imx6_sabresd_spi_nor_device[] __initdata = {
#if defined(CONFIG_MTD_M25P80)
	{
		.modalias = "m25p80",
		.max_speed_hz = 20000000, /* max spi clock (SCK) speed in HZ */
		.bus_num = 0,
		.chip_select = 0,
		.platform_data = &imx6_sabresd__spi_flash_data,
	},
#endif
};

static void spi_device_init(void)
{
	spi_register_board_info(imx6_sabresd_spi_nor_device,
				ARRAY_SIZE(imx6_sabresd_spi_nor_device));
}

static struct imx_ssi_platform_data mx6_sabresd_ssi_pdata = {
	.flags = IMX_SSI_DMA | IMX_SSI_SYN,
};

static struct platform_device mx6_sabresd_audio_wm8958_device = {
	.name = "imx-wm8958",
};

static struct mxc_audio_platform_data wm8958_data = {
	.ssi_num = 1,
	.src_port = 2,
	.ext_port = 3,
	.hp_gpio = SABRESD_HEADPHONE_DET,
	.hp_active_low = 1,
};

static struct wm8994_pdata wm8958_config_data = {
	.gpio_defaults = {
		[0] = WM8994_GP_FN_GPIO | WM8994_GPN_DB,
		[1] = WM8994_GP_FN_GPIO | WM8994_GPN_DB | WM8994_GPN_PD,
		[2] = WM8994_GP_FN_GPIO | WM8994_GPN_DB | WM8994_GPN_PD,
		[3] = WM8994_GP_FN_GPIO | WM8994_GPN_DB | WM8994_GPN_PD,
		[4] = WM8994_GP_FN_GPIO | WM8994_GPN_DB | WM8994_GPN_PD,
		[5] = WM8994_GP_FN_GPIO | WM8994_GPN_DB | WM8994_GPN_PD,
		[7] = WM8994_GP_FN_GPIO | WM8994_GPN_DB | WM8994_GPN_PD,
		[8] = WM8994_GP_FN_GPIO | WM8994_GPN_DB | WM8994_GPN_PD,
		[9] = WM8994_GP_FN_GPIO | WM8994_GPN_DB | WM8994_GPN_PD,
		[10] = WM8994_GP_FN_GPIO | WM8994_GPN_DB | WM8994_GPN_PD,
	},
};

static int mxc_wm8958_init(void)
{
	struct clk *clko;
	int rate;

	clko = clk_get(NULL, "clko_clk");
	if (IS_ERR(clko)) {
		pr_err("can't get CLKO clock.\n");
		return PTR_ERR(clko);
	}
	/* both audio codec and comera use CLKO clk*/
	rate = clk_round_rate(clko, 22000000);

	wm8958_data.sysclk = rate;
	clk_set_rate(clko, rate);

	/* enable wm8958 4.2v power supply */
	gpio_request(SABRESD_CODEC_PWR_EN, "aud_4v2");
	gpio_direction_output(SABRESD_CODEC_PWR_EN, 1);
	msleep(1);
	gpio_set_value(SABRESD_CODEC_PWR_EN, 1);

	return 0;
}

static struct platform_device mx6_sabresd_audio_wm8962_device = {
	.name = "imx-wm8962",
};

static struct mxc_audio_platform_data wm8962_data;

static int wm8962_clk_enable(int enable)
{
	if (enable)
		clk_enable(clko);
	else
		clk_disable(clko);

	return 0;
}

static int mxc_wm8962_init(void)
{
	int rate;

	clko = clk_get(NULL, "clko_clk");
	if (IS_ERR(clko)) {
		pr_err("can't get CLKO clock.\n");
		return PTR_ERR(clko);
	}
	/* both audio codec and comera use CLKO clk*/
	rate = clk_round_rate(clko, 22000000);
	clk_set_rate(clko, rate);

	wm8962_data.sysclk = rate;

	return 0;
}

static struct wm8962_pdata wm8962_config_data = {
	.gpio_init = {
		[2] = WM8962_GPIO_FN_DMICCLK,
		[4] = 0x8000 | WM8962_GPIO_FN_DMICDAT,
	},
};

static struct mxc_audio_platform_data wm8962_data = {
	.ssi_num = 1,
	.src_port = 2,
	.ext_port = 3,
	.hp_gpio = SABRESD_HEADPHONE_DET,
	.hp_active_low = 1,
	.mic_gpio = SABRESD_MICROPHONE_DET,
	.mic_active_low = 1,
	.init = mxc_wm8962_init,
	.clock_enable = wm8962_clk_enable,
};

static struct regulator_consumer_supply sabresd_vwm8962_consumers[] = {
	REGULATOR_SUPPLY("SPKVDD1", "0-001a"),
	REGULATOR_SUPPLY("SPKVDD2", "0-001a"),
};

static struct regulator_init_data sabresd_vwm8962_init = {
	.constraints = {
		.name = "SPKVDD",
		.valid_ops_mask =  REGULATOR_CHANGE_STATUS,
		.boot_on = 1,
	},
	.num_consumer_supplies = ARRAY_SIZE(sabresd_vwm8962_consumers),
	.consumer_supplies = sabresd_vwm8962_consumers,
};

static struct fixed_voltage_config sabresd_vwm8962_reg_config = {
	.supply_name	= "SPKVDD",
	.microvolts		= 4200000,
	.gpio			= SABRESD_CODEC_PWR_EN,
	.enable_high	= 1,
	.enabled_at_boot = 1,
	.init_data		= &sabresd_vwm8962_init,
};

static struct platform_device sabresd_vwm8962_reg_devices = {
	.name	= "reg-fixed-voltage",
	.id		= 4,
	.dev	= {
		.platform_data = &sabresd_vwm8962_reg_config,
	},
};

static void mx6q_csi0_cam_powerdown(int powerdown)
{
	if (powerdown)
		gpio_set_value(SABRESD_CSI0_PWN, 1);
	else
		gpio_set_value(SABRESD_CSI0_PWN, 0);
}

static void mx6q_csi0_io_init(void)
{
	if (cpu_is_mx6q())
		mxc_iomux_v3_setup_multiple_pads(mx6q_sabresd_csi0_sensor_pads,
			ARRAY_SIZE(mx6q_sabresd_csi0_sensor_pads));
	else if (cpu_is_mx6dl())
		mxc_iomux_v3_setup_multiple_pads(mx6dl_sabresd_csi0_sensor_pads,
			ARRAY_SIZE(mx6dl_sabresd_csi0_sensor_pads));

	/* Camera reset */
	gpio_request(SABRESD_CSI0_RST, "cam-reset");
	gpio_direction_output(SABRESD_CSI0_RST, 1);

	/* Camera power down */
	gpio_request(SABRESD_CSI0_PWN, "cam-pwdn");
	gpio_direction_output(SABRESD_CSI0_PWN, 1);
	msleep(1);
	gpio_set_value(SABRESD_CSI0_PWN, 0);

	/* For MX6Q:
	 * GPR1 bit19 and bit20 meaning:
	 * Bit19:       0 - Enable mipi to IPU1 CSI0
	 *                      virtual channel is fixed to 0
	 *              1 - Enable parallel interface to IPU1 CSI0
	 * Bit20:       0 - Enable mipi to IPU2 CSI1
	 *                      virtual channel is fixed to 3
	 *              1 - Enable parallel interface to IPU2 CSI1
	 * IPU1 CSI1 directly connect to mipi csi2,
	 *      virtual channel is fixed to 1
	 * IPU2 CSI0 directly connect to mipi csi2,
	 *      virtual channel is fixed to 2
	 *
	 * For MX6DL:
	 * GPR13 bit 0-2 IPU_CSI0_MUX
	 *   000 MIPI_CSI0
	 *   100 IPU CSI0
	 */
	if (cpu_is_mx6q())
		mxc_iomux_set_gpr_register(1, 19, 1, 1);
	else if (cpu_is_mx6dl())
		mxc_iomux_set_gpr_register(13, 0, 3, 4);
}

static struct fsl_mxc_camera_platform_data camera_data = {
	.mclk = 22000000,
	.mclk_source = 0,
	.csi = 0,
	.io_init = mx6q_csi0_io_init,
	.pwdn = mx6q_csi0_cam_powerdown,
};

static void mx6q_mipi_powerdown(int powerdown)
{
	if (powerdown)
		gpio_set_value(SABRESD_MIPICSI_PWN, 1);
	else
		gpio_set_value(SABRESD_MIPICSI_PWN, 0);
}

static void mx6q_mipi_sensor_io_init(void)
{
	if (cpu_is_mx6q())
		mxc_iomux_v3_setup_multiple_pads(mx6q_sabresd_mipi_sensor_pads,
			ARRAY_SIZE(mx6q_sabresd_mipi_sensor_pads));
	else if (cpu_is_mx6dl())
		mxc_iomux_v3_setup_multiple_pads(mx6dl_sabresd_mipi_sensor_pads,
			ARRAY_SIZE(mx6dl_sabresd_mipi_sensor_pads));

	/* Camera reset */
	gpio_request(SABRESD_MIPICSI_RST, "cam-reset");
	gpio_direction_output(SABRESD_MIPICSI_RST, 1);

	/* Camera power down */
	gpio_request(SABRESD_MIPICSI_PWN, "cam-pwdn");
	gpio_direction_output(SABRESD_MIPICSI_PWN, 1);
	msleep(1);
	gpio_set_value(SABRESD_MIPICSI_PWN, 0);

	/*for mx6dl, mipi virtual channel 1 connect to csi 1*/
	if (cpu_is_mx6dl())
		mxc_iomux_set_gpr_register(13, 3, 3, 1);
}

static struct fsl_mxc_camera_platform_data mipi_csi2_data = {
	.mclk = 24000000,
	.mclk_source = 0,
	.csi = 1,
	.io_init = mx6q_mipi_sensor_io_init,
	.pwdn = mx6q_mipi_powerdown,
};

#define mV_to_uV(mV) (mV * 1000)
#define uV_to_mV(uV) (uV / 1000)
#define V_to_uV(V) (mV_to_uV(V * 1000))
#define uV_to_V(uV) (uV_to_mV(uV) / 1000)

static struct regulator_consumer_supply display_consumers[] = {
	{
		/* MAX17135 */
		.supply = "DISPLAY",
	},
};

static struct regulator_consumer_supply vcom_consumers[] = {
	{
		/* MAX17135 */
		.supply = "VCOM",
	},
};

static struct regulator_consumer_supply v3p3_consumers[] = {
	{
		/* MAX17135 */
		.supply = "V3P3",
	},
};

static struct regulator_init_data max17135_init_data[] = {
	{
		.constraints = {
			.name = "DISPLAY",
			.valid_ops_mask =  REGULATOR_CHANGE_STATUS,
		},
		.num_consumer_supplies = ARRAY_SIZE(display_consumers),
		.consumer_supplies = display_consumers,
	}, {
		.constraints = {
			.name = "GVDD",
			.min_uV = V_to_uV(20),
			.max_uV = V_to_uV(20),
		},
	}, {
		.constraints = {
			.name = "GVEE",
			.min_uV = V_to_uV(-22),
			.max_uV = V_to_uV(-22),
		},
	}, {
		.constraints = {
			.name = "HVINN",
			.min_uV = V_to_uV(-22),
			.max_uV = V_to_uV(-22),
		},
	}, {
		.constraints = {
			.name = "HVINP",
			.min_uV = V_to_uV(20),
			.max_uV = V_to_uV(20),
		},
	}, {
		.constraints = {
			.name = "VCOM",
			.min_uV = mV_to_uV(-4325),
			.max_uV = mV_to_uV(-500),
			.valid_ops_mask = REGULATOR_CHANGE_VOLTAGE |
			REGULATOR_CHANGE_STATUS,
		},
		.num_consumer_supplies = ARRAY_SIZE(vcom_consumers),
		.consumer_supplies = vcom_consumers,
	}, {
		.constraints = {
			.name = "VNEG",
			.min_uV = V_to_uV(-15),
			.max_uV = V_to_uV(-15),
		},
	}, {
		.constraints = {
			.name = "VPOS",
			.min_uV = V_to_uV(15),
			.max_uV = V_to_uV(15),
		},
	}, {
		.constraints = {
			.name = "V3P3",
			.valid_ops_mask =  REGULATOR_CHANGE_STATUS,
		},
		.num_consumer_supplies = ARRAY_SIZE(v3p3_consumers),
		.consumer_supplies = v3p3_consumers,
	},
};

static struct platform_device max17135_sensor_device = {
	.name = "max17135_sensor",
	.id = 0,
};

static struct max17135_platform_data max17135_pdata __initdata = {
	.vneg_pwrup = 1,
	.gvee_pwrup = 1,
	.vpos_pwrup = 2,
	.gvdd_pwrup = 1,
	.gvdd_pwrdn = 1,
	.vpos_pwrdn = 2,
	.gvee_pwrdn = 1,
	.vneg_pwrdn = 1,
	.gpio_pmic_pwrgood = SABRESD_EPDC_PWRSTAT,
	.gpio_pmic_vcom_ctrl = SABRESD_EPDC_VCOM,
	.gpio_pmic_wakeup = SABRESD_EPDC_PMIC_WAKE,
	.gpio_pmic_v3p3 = SABRESD_EPDC_PWRCTRL0,
	.gpio_pmic_intr = SABRESD_EPDC_PMIC_INT,
	.regulator_init = max17135_init_data,
	.init = max17135_regulator_init,
};

static int __init max17135_regulator_init(struct max17135 *max17135)
{
	struct max17135_platform_data *pdata = &max17135_pdata;
	int i, ret;

	if (!epdc_enabled) {
		printk(KERN_DEBUG
			"max17135_regulator_init abort: EPDC not enabled\n");
		return 0;
	}

	max17135->gvee_pwrup = pdata->gvee_pwrup;
	max17135->vneg_pwrup = pdata->vneg_pwrup;
	max17135->vpos_pwrup = pdata->vpos_pwrup;
	max17135->gvdd_pwrup = pdata->gvdd_pwrup;
	max17135->gvdd_pwrdn = pdata->gvdd_pwrdn;
	max17135->vpos_pwrdn = pdata->vpos_pwrdn;
	max17135->vneg_pwrdn = pdata->vneg_pwrdn;
	max17135->gvee_pwrdn = pdata->gvee_pwrdn;

	max17135->max_wait = pdata->vpos_pwrup + pdata->vneg_pwrup +
		pdata->gvdd_pwrup + pdata->gvee_pwrup;

	max17135->gpio_pmic_pwrgood = pdata->gpio_pmic_pwrgood;
	max17135->gpio_pmic_vcom_ctrl = pdata->gpio_pmic_vcom_ctrl;
	max17135->gpio_pmic_wakeup = pdata->gpio_pmic_wakeup;
	max17135->gpio_pmic_v3p3 = pdata->gpio_pmic_v3p3;
	max17135->gpio_pmic_intr = pdata->gpio_pmic_intr;

	gpio_request(max17135->gpio_pmic_wakeup, "epdc-pmic-wake");
	gpio_direction_output(max17135->gpio_pmic_wakeup, 0);

	gpio_request(max17135->gpio_pmic_vcom_ctrl, "epdc-vcom");
	gpio_direction_output(max17135->gpio_pmic_vcom_ctrl, 0);

	gpio_request(max17135->gpio_pmic_v3p3, "epdc-v3p3");
	gpio_direction_output(max17135->gpio_pmic_v3p3, 0);

	gpio_request(max17135->gpio_pmic_intr, "epdc-pmic-int");
	gpio_direction_input(max17135->gpio_pmic_intr);

	gpio_request(max17135->gpio_pmic_pwrgood, "epdc-pwrstat");
	gpio_direction_input(max17135->gpio_pmic_pwrgood);

	max17135->vcom_setup = false;
	max17135->init_done = false;

	for (i = 0; i < MAX17135_NUM_REGULATORS; i++) {
		ret = max17135_register_regulator(max17135, i,
			&pdata->regulator_init[i]);
		if (ret != 0) {
			printk(KERN_ERR"max17135 regulator init failed: %d\n",
				ret);
			return ret;
		}
	}

	/*
	 * TODO: We cannot enable full constraints for now, since
	 * it results in the PFUZE regulators being disabled
	 * at the end of boot, which disables critical regulators.
	 */
	/*regulator_has_full_constraints();*/

	return 0;
}

static struct imxi2c_platform_data mx6q_sabresd_i2c_data = {
	.bitrate = 100000,
};

static struct fsl_mxc_lightsensor_platform_data ls_data = {
	.rext = 499,	/* calibration: 499K->700K */
};

static struct i2c_board_info mxc_i2c0_board_info[] __initdata = {
	{
		I2C_BOARD_INFO("wm89**", 0x1a),
	},
	{
		I2C_BOARD_INFO("ov5642", 0x3c),
		.platform_data = (void *)&camera_data,
	},
	{
		I2C_BOARD_INFO("mma8451", 0x1c),
		.platform_data = (void *)&mma8451_position,
	},
};

static struct i2c_board_info mxc_i2c1_board_info[] __initdata = {
	{
		I2C_BOARD_INFO("mxc_hdmi_i2c", 0x50),
	},
	{
		I2C_BOARD_INFO("ov5640_mipi", 0x3c),
		.platform_data = (void *)&mipi_csi2_data,
	},
	{
		I2C_BOARD_INFO("egalax_ts", 0x4),
		.irq = gpio_to_irq(SABRESD_CAP_TCH_INT0),
	},
	{
		I2C_BOARD_INFO("max11801", 0x48),
		.platform_data = (void *)&max11801_mode,
		.irq = gpio_to_irq(SABRESD_TS_INT),
	},
};

static struct i2c_board_info mxc_i2c2_board_info[] __initdata = {
	{
		I2C_BOARD_INFO("max17135", 0x48),
		.platform_data = &max17135_pdata,
	},
	{
		I2C_BOARD_INFO("egalax_ts", 0x4),
		.irq = gpio_to_irq(SABRESD_CAP_TCH_INT1),
	},
	{
		I2C_BOARD_INFO("mag3110", 0x0e),
		.irq = gpio_to_irq(SABRESD_eCOMPASS_INT),
		.platform_data = (void *)&mag3110_position,
	},
	{
		I2C_BOARD_INFO("isl29023", 0x44),
		.irq  = gpio_to_irq(SABRESD_ALS_INT),
		.platform_data = &ls_data,
	}, {
		I2C_BOARD_INFO("elan-touch", 0x10),
		.irq = gpio_to_irq(SABRESD_ELAN_INT),
	},
	{
		I2C_BOARD_INFO("mxc_ldb_i2c", 0x50),
		.platform_data = (void *)0,
	},
};

static int epdc_get_pins(void)
{
	int ret = 0;

	/* Claim GPIOs for EPDC pins - used during power up/down */
	ret |= gpio_request(SABRESD_EPDC_SDDO_0, "epdc_d0");
	ret |= gpio_request(SABRESD_EPDC_SDDO_1, "epdc_d1");
	ret |= gpio_request(SABRESD_EPDC_SDDO_2, "epdc_d2");
	ret |= gpio_request(SABRESD_EPDC_SDDO_3, "epdc_d3");
	ret |= gpio_request(SABRESD_EPDC_SDDO_4, "epdc_d4");
	ret |= gpio_request(SABRESD_EPDC_SDDO_5, "epdc_d5");
	ret |= gpio_request(SABRESD_EPDC_SDDO_6, "epdc_d6");
	ret |= gpio_request(SABRESD_EPDC_SDDO_7, "epdc_d7");
	ret |= gpio_request(SABRESD_EPDC_GDCLK, "epdc_gdclk");
	ret |= gpio_request(SABRESD_EPDC_GDSP, "epdc_gdsp");
	ret |= gpio_request(SABRESD_EPDC_GDOE, "epdc_gdoe");
	ret |= gpio_request(SABRESD_EPDC_GDRL, "epdc_gdrl");
	ret |= gpio_request(SABRESD_EPDC_SDCLK, "epdc_sdclk");
	ret |= gpio_request(SABRESD_EPDC_SDOE, "epdc_sdoe");
	ret |= gpio_request(SABRESD_EPDC_SDLE, "epdc_sdle");
	ret |= gpio_request(SABRESD_EPDC_SDSHR, "epdc_sdshr");
	ret |= gpio_request(SABRESD_EPDC_BDR0, "epdc_bdr0");
	ret |= gpio_request(SABRESD_EPDC_SDCE0, "epdc_sdce0");
	ret |= gpio_request(SABRESD_EPDC_SDCE1, "epdc_sdce1");
	ret |= gpio_request(SABRESD_EPDC_SDCE2, "epdc_sdce2");

	return ret;
}

static void epdc_put_pins(void)
{
	gpio_free(SABRESD_EPDC_SDDO_0);
	gpio_free(SABRESD_EPDC_SDDO_1);
	gpio_free(SABRESD_EPDC_SDDO_2);
	gpio_free(SABRESD_EPDC_SDDO_3);
	gpio_free(SABRESD_EPDC_SDDO_4);
	gpio_free(SABRESD_EPDC_SDDO_5);
	gpio_free(SABRESD_EPDC_SDDO_6);
	gpio_free(SABRESD_EPDC_SDDO_7);
	gpio_free(SABRESD_EPDC_GDCLK);
	gpio_free(SABRESD_EPDC_GDSP);
	gpio_free(SABRESD_EPDC_GDOE);
	gpio_free(SABRESD_EPDC_GDRL);
	gpio_free(SABRESD_EPDC_SDCLK);
	gpio_free(SABRESD_EPDC_SDOE);
	gpio_free(SABRESD_EPDC_SDLE);
	gpio_free(SABRESD_EPDC_SDSHR);
	gpio_free(SABRESD_EPDC_BDR0);
	gpio_free(SABRESD_EPDC_SDCE0);
	gpio_free(SABRESD_EPDC_SDCE1);
	gpio_free(SABRESD_EPDC_SDCE2);
}

static void epdc_enable_pins(void)
{
	/* Configure MUX settings to enable EPDC use */
	mxc_iomux_v3_setup_multiple_pads(mx6dl_sabresd_epdc_enable_pads, \
				ARRAY_SIZE(mx6dl_sabresd_epdc_enable_pads));

	gpio_direction_input(SABRESD_EPDC_SDDO_0);
	gpio_direction_input(SABRESD_EPDC_SDDO_1);
	gpio_direction_input(SABRESD_EPDC_SDDO_2);
	gpio_direction_input(SABRESD_EPDC_SDDO_3);
	gpio_direction_input(SABRESD_EPDC_SDDO_4);
	gpio_direction_input(SABRESD_EPDC_SDDO_5);
	gpio_direction_input(SABRESD_EPDC_SDDO_6);
	gpio_direction_input(SABRESD_EPDC_SDDO_7);
	gpio_direction_input(SABRESD_EPDC_GDCLK);
	gpio_direction_input(SABRESD_EPDC_GDSP);
	gpio_direction_input(SABRESD_EPDC_GDOE);
	gpio_direction_input(SABRESD_EPDC_GDRL);
	gpio_direction_input(SABRESD_EPDC_SDCLK);
	gpio_direction_input(SABRESD_EPDC_SDOE);
	gpio_direction_input(SABRESD_EPDC_SDLE);
	gpio_direction_input(SABRESD_EPDC_SDSHR);
	gpio_direction_input(SABRESD_EPDC_BDR0);
	gpio_direction_input(SABRESD_EPDC_SDCE0);
	gpio_direction_input(SABRESD_EPDC_SDCE1);
	gpio_direction_input(SABRESD_EPDC_SDCE2);
}

static void epdc_disable_pins(void)
{
	/* Configure MUX settings for EPDC pins to
	 * GPIO and drive to 0. */
	mxc_iomux_v3_setup_multiple_pads(mx6dl_sabresd_epdc_disable_pads, \
				ARRAY_SIZE(mx6dl_sabresd_epdc_disable_pads));

	gpio_direction_output(SABRESD_EPDC_SDDO_0, 0);
	gpio_direction_output(SABRESD_EPDC_SDDO_1, 0);
	gpio_direction_output(SABRESD_EPDC_SDDO_2, 0);
	gpio_direction_output(SABRESD_EPDC_SDDO_3, 0);
	gpio_direction_output(SABRESD_EPDC_SDDO_4, 0);
	gpio_direction_output(SABRESD_EPDC_SDDO_5, 0);
	gpio_direction_output(SABRESD_EPDC_SDDO_6, 0);
	gpio_direction_output(SABRESD_EPDC_SDDO_7, 0);
	gpio_direction_output(SABRESD_EPDC_GDCLK, 0);
	gpio_direction_output(SABRESD_EPDC_GDSP, 0);
	gpio_direction_output(SABRESD_EPDC_GDOE, 0);
	gpio_direction_output(SABRESD_EPDC_GDRL, 0);
	gpio_direction_output(SABRESD_EPDC_SDCLK, 0);
	gpio_direction_output(SABRESD_EPDC_SDOE, 0);
	gpio_direction_output(SABRESD_EPDC_SDLE, 0);
	gpio_direction_output(SABRESD_EPDC_SDSHR, 0);
	gpio_direction_output(SABRESD_EPDC_BDR0, 0);
	gpio_direction_output(SABRESD_EPDC_SDCE0, 0);
	gpio_direction_output(SABRESD_EPDC_SDCE1, 0);
	gpio_direction_output(SABRESD_EPDC_SDCE2, 0);
}

static struct fb_videomode e60_v110_mode = {
	.name = "E60_V110",
	.refresh = 50,
	.xres = 800,
	.yres = 600,
	.pixclock = 18604700,
	.left_margin = 8,
	.right_margin = 178,
	.upper_margin = 4,
	.lower_margin = 10,
	.hsync_len = 20,
	.vsync_len = 4,
	.sync = 0,
	.vmode = FB_VMODE_NONINTERLACED,
	.flag = 0,
};
static struct fb_videomode e60_v220_mode = {
	.name = "E60_V220",
	.refresh = 85,
	.xres = 800,
	.yres = 600,
	.pixclock = 30000000,
	.left_margin = 8,
	.right_margin = 164,
	.upper_margin = 4,
	.lower_margin = 8,
	.hsync_len = 4,
	.vsync_len = 1,
	.sync = 0,
	.vmode = FB_VMODE_NONINTERLACED,
	.flag = 0,
	.refresh = 85,
	.xres = 800,
	.yres = 600,
};
static struct fb_videomode e060scm_mode = {
	.name = "E060SCM",
	.refresh = 85,
	.xres = 800,
	.yres = 600,
	.pixclock = 26666667,
	.left_margin = 8,
	.right_margin = 100,
	.upper_margin = 4,
	.lower_margin = 8,
	.hsync_len = 4,
	.vsync_len = 1,
	.sync = 0,
	.vmode = FB_VMODE_NONINTERLACED,
	.flag = 0,
};
static struct fb_videomode e97_v110_mode = {
	.name = "E97_V110",
	.refresh = 50,
	.xres = 1200,
	.yres = 825,
	.pixclock = 32000000,
	.left_margin = 12,
	.right_margin = 128,
	.upper_margin = 4,
	.lower_margin = 10,
	.hsync_len = 20,
	.vsync_len = 4,
	.sync = 0,
	.vmode = FB_VMODE_NONINTERLACED,
	.flag = 0,
};

static struct imx_epdc_fb_mode panel_modes[] = {
	{
		&e60_v110_mode,
		4,      /* vscan_holdoff */
		10,     /* sdoed_width */
		20,     /* sdoed_delay */
		10,     /* sdoez_width */
		20,     /* sdoez_delay */
		428,    /* gdclk_hp_offs */
		20,     /* gdsp_offs */
		0,      /* gdoe_offs */
		1,      /* gdclk_offs */
		1,      /* num_ce */
	},
	{
		&e60_v220_mode,
		4,      /* vscan_holdoff */
		10,     /* sdoed_width */
		20,     /* sdoed_delay */
		10,     /* sdoez_width */
		20,     /* sdoez_delay */
		465,    /* gdclk_hp_offs */
		20,     /* gdsp_offs */
		0,      /* gdoe_offs */
		9,      /* gdclk_offs */
		1,      /* num_ce */
	},
	{
		&e060scm_mode,
		4,      /* vscan_holdoff */
		10,     /* sdoed_width */
		20,     /* sdoed_delay */
		10,     /* sdoez_width */
		20,     /* sdoez_delay */
		419,    /* gdclk_hp_offs */
		20,     /* gdsp_offs */
		0,      /* gdoe_offs */
		5,      /* gdclk_offs */
		1,      /* num_ce */
	},
	{
		&e97_v110_mode,
		8,      /* vscan_holdoff */
		10,     /* sdoed_width */
		20,     /* sdoed_delay */
		10,     /* sdoez_width */
		20,     /* sdoez_delay */
		632,    /* gdclk_hp_offs */
		20,     /* gdsp_offs */
		0,      /* gdoe_offs */
		1,      /* gdclk_offs */
		3,      /* num_ce */
	}
};

static struct imx_epdc_fb_platform_data epdc_data = {
	.epdc_mode = panel_modes,
	.num_modes = ARRAY_SIZE(panel_modes),
	.get_pins = epdc_get_pins,
	.put_pins = epdc_put_pins,
	.enable_pins = epdc_enable_pins,
	.disable_pins = epdc_disable_pins,
};

static void imx6q_sabresd_usbotg_vbus(bool on)
{
	if (on)
		gpio_set_value(SABRESD_USB_OTG_PWR, 1);
	else
		gpio_set_value(SABRESD_USB_OTG_PWR, 0);
}

static void __init imx6q_sabresd_init_usb(void)
{
	int ret = 0;

	imx_otg_base = MX6_IO_ADDRESS(MX6Q_USB_OTG_BASE_ADDR);
	/* disable external charger detect,
	 * or it will affect signal quality at dp .
	 */
	ret = gpio_request(SABRESD_USB_OTG_PWR, "usb-pwr");
	if (ret) {
		pr_err("failed to get GPIO SABRESD_USB_OTG_PWR: %d\n",
			ret);
		return;
	}
	gpio_direction_output(SABRESD_USB_OTG_PWR, 0);
	/* keep USB host1 VBUS always on */
	ret = gpio_request(SABRESD_USB_H1_PWR, "usb-h1-pwr");
	if (ret) {
		pr_err("failed to get GPIO SABRESD_USB_H1_PWR: %d\n",
			ret);
		return;
	}
	gpio_direction_output(SABRESD_USB_H1_PWR, 1);
	if (board_is_mx6_reva())
		mxc_iomux_set_gpr_register(1, 13, 1, 1);
	else
		mxc_iomux_set_gpr_register(1, 13, 1, 0);

	mx6_set_otghost_vbus_func(imx6q_sabresd_usbotg_vbus);
	mx6_usb_dr_init();
	mx6_usb_h1_init();
}

/* HW Initialization, if return 0, initialization is successful. */
static int mx6q_sabresd_sata_init(struct device *dev, void __iomem *addr)
{
	u32 tmpdata;
	int ret = 0;
	struct clk *clk;

	sata_clk = clk_get(dev, "imx_sata_clk");
	if (IS_ERR(sata_clk)) {
		dev_err(dev, "no sata clock.\n");
		return PTR_ERR(sata_clk);
	}
	ret = clk_enable(sata_clk);
	if (ret) {
		dev_err(dev, "can't enable sata clock.\n");
		goto put_sata_clk;
	}

	/* Set PHY Paremeters, two steps to configure the GPR13,
	 * one write for rest of parameters, mask of first write is 0x07FFFFFD,
	 * and the other one write for setting the mpll_clk_off_b
	 *.rx_eq_val_0(iomuxc_gpr13[26:24]),
	 *.los_lvl(iomuxc_gpr13[23:19]),
	 *.rx_dpll_mode_0(iomuxc_gpr13[18:16]),
	 *.sata_speed(iomuxc_gpr13[15]),
	 *.mpll_ss_en(iomuxc_gpr13[14]),
	 *.tx_atten_0(iomuxc_gpr13[13:11]),
	 *.tx_boost_0(iomuxc_gpr13[10:7]),
	 *.tx_lvl(iomuxc_gpr13[6:2]),
	 *.mpll_ck_off(iomuxc_gpr13[1]),
	 *.tx_edgerate_0(iomuxc_gpr13[0]),
	 */
	tmpdata = readl(IOMUXC_GPR13);
	writel(((tmpdata & ~0x07FFFFFD) | 0x0593A044), IOMUXC_GPR13);

	/* enable SATA_PHY PLL */
	tmpdata = readl(IOMUXC_GPR13);
	writel(((tmpdata & ~0x2) | 0x2), IOMUXC_GPR13);

	/* Get the AHB clock rate, and configure the TIMER1MS reg later */
	clk = clk_get(NULL, "ahb");
	if (IS_ERR(clk)) {
		dev_err(dev, "no ahb clock.\n");
		ret = PTR_ERR(clk);
		goto release_sata_clk;
	}
	tmpdata = clk_get_rate(clk) / 1000;
	clk_put(clk);

	ret = sata_init(addr, tmpdata);
	if (ret == 0)
		return ret;

release_sata_clk:
	clk_disable(sata_clk);
put_sata_clk:
	clk_put(sata_clk);

	return ret;
}

static void mx6q_sabresd_sata_exit(struct device *dev)
{
	clk_disable(sata_clk);
	clk_put(sata_clk);
}

static struct ahci_platform_data mx6q_sabresd_sata_data = {
	.init = mx6q_sabresd_sata_init,
	.exit = mx6q_sabresd_sata_exit,
};

static void mx6q_sabresd_flexcan0_switch(int enable)
{
	if (enable) {
		gpio_set_value(SABRESD_CAN1_STBY, 1);
	} else {
		gpio_set_value(SABRESD_CAN1_STBY, 0);
	}
}

static const struct flexcan_platform_data
	mx6q_sabresd_flexcan0_pdata __initconst = {
	.transceiver_switch = mx6q_sabresd_flexcan0_switch,
};

static struct viv_gpu_platform_data imx6q_gpu_pdata __initdata = {
	.reserved_mem_size = SZ_128M,
};

static struct imx_asrc_platform_data imx_asrc_data = {
	.channel_bits = 4,
	.clk_map_ver = 2,
};

static void mx6_reset_mipi_dsi(void)
{
	gpio_set_value(SABRESD_DISP_PWR_EN, 1);
	gpio_set_value(SABRESD_DISP_RST_B, 1);
	udelay(10);
	gpio_set_value(SABRESD_DISP_RST_B, 0);
	udelay(50);
	gpio_set_value(SABRESD_DISP_RST_B, 1);

	/*
	 * it needs to delay 120ms minimum for reset complete
	 */
	msleep(120);
}

static struct mipi_dsi_platform_data mipi_dsi_pdata = {
	.ipu_id		= 0,
	.disp_id	= 1,
	.lcd_panel	= "TRULY-WVGA",
	.reset		= mx6_reset_mipi_dsi,
};

static struct ipuv3_fb_platform_data sabresd_fb_data[] = {
	{ /*fb0*/
	.disp_dev = "ldb",
	.interface_pix_fmt = IPU_PIX_FMT_RGB666,
	.mode_str = "LDB-XGA",
	.default_bpp = 32,
	.int_clk = false,
	}, {
	.disp_dev = "hdmi",
	.interface_pix_fmt = IPU_PIX_FMT_RGB24,
	.mode_str = "1920x1080M@60",
	.default_bpp = 32,
	.int_clk = false,
	}, {
	.disp_dev = "ldb",
	.interface_pix_fmt = IPU_PIX_FMT_RGB666,
	.mode_str = "LDB-XGA",
	.default_bpp = 32,
	.int_clk = false,
	},
};

static void hdmi_init(int ipu_id, int disp_id)
{
	int hdmi_mux_setting;

	if ((ipu_id > 1) || (ipu_id < 0)) {
		pr_err("Invalid IPU select for HDMI: %d. Set to 0\n", ipu_id);
		ipu_id = 0;
	}

	if ((disp_id > 1) || (disp_id < 0)) {
		pr_err("Invalid DI select for HDMI: %d. Set to 0\n", disp_id);
		disp_id = 0;
	}

	/* Configure the connection between IPU1/2 and HDMI */
	hdmi_mux_setting = 2*ipu_id + disp_id;

	/* GPR3, bits 2-3 = HDMI_MUX_CTL */
	mxc_iomux_set_gpr_register(3, 2, 2, hdmi_mux_setting);
}

static struct fsl_mxc_hdmi_platform_data hdmi_data = {
	.init = hdmi_init,
};

static struct fsl_mxc_hdmi_core_platform_data hdmi_core_data = {
	.ipu_id = 0,
	.disp_id = 0,
};

static struct fsl_mxc_lcd_platform_data lcdif_data = {
	.ipu_id = 0,
	.disp_id = 0,
	.default_ifmt = IPU_PIX_FMT_RGB565,
};

static struct fsl_mxc_ldb_platform_data ldb_data = {
	.ipu_id = 1,
	.disp_id = 1,
	.ext_ref = 1,
	.mode = LDB_SEP1,
	.sec_ipu_id = 1,
	.sec_disp_id = 0,
};

static struct max8903_pdata charger1_data = {
	.dok = SABRESD_CHARGE_DOK_B,
	.uok = SABRESD_CHARGE_UOK_B,
	.chg = SABRESD_CHARGE_CHG_1_B,
	.flt = SABRESD_CHARGE_FLT_1_B,
	.dcm_always_high = true,
	.dc_valid = true,
	.usb_valid = true,
};

static struct platform_device sabresd_max8903_charger_1 = {
	.name	= "max8903-charger",
	.id	= 1,
	.dev	= {
		.platform_data = &charger1_data,
	},
};

static struct imx_ipuv3_platform_data ipu_data[] = {
	{
	.rev = 4,
	.csi_clk[0] = "clko_clk",
	}, {
	.rev = 4,
	.csi_clk[0] = "clko_clk",
	},
};

<<<<<<< HEAD
static struct ion_platform_data imx_ion_data = {
	.nr = 1,
	.heaps = {
		{
		.id = 0,
		.type = ION_HEAP_TYPE_CARVEOUT,
		.name = "vpu_ion",
		.size = SZ_64M,
		},
	},
};

=======
static struct fsl_mxc_capture_platform_data capture_data[] = {
	{
		.csi = 0,
		.ipu = 0,
		.mclk_source = 0,
		.is_mipi = 0,
	}, {
		.csi = 1,
		.ipu = 0,
		.mclk_source = 0,
		.is_mipi = 1,
	},
};


>>>>>>> 79f31695
static void sabresd_suspend_enter(void)
{
	/* suspend preparation */
	/* Disable AUX 5V */
	gpio_set_value(SABRESD_AUX_5V_EN, 0);
}

static void sabresd_suspend_exit(void)
{
	/* resume restore */
	/* Enable AUX 5V */
	gpio_set_value(SABRESD_AUX_5V_EN, 1);
}
static const struct pm_platform_data mx6q_sabresd_pm_data __initconst = {
	.name = "imx_pm",
	.suspend_enter = sabresd_suspend_enter,
	.suspend_exit = sabresd_suspend_exit,
};

static struct regulator_consumer_supply sabresd_vmmc_consumers[] = {
	REGULATOR_SUPPLY("vmmc", "sdhci-esdhc-imx.1"),
	REGULATOR_SUPPLY("vmmc", "sdhci-esdhc-imx.2"),
	REGULATOR_SUPPLY("vmmc", "sdhci-esdhc-imx.3"),
};

static struct regulator_init_data sabresd_vmmc_init = {
	.num_consumer_supplies = ARRAY_SIZE(sabresd_vmmc_consumers),
	.consumer_supplies = sabresd_vmmc_consumers,
};

static struct fixed_voltage_config sabresd_vmmc_reg_config = {
	.supply_name		= "vmmc",
	.microvolts		= 3300000,
	.gpio			= -1,
	.init_data		= &sabresd_vmmc_init,
};

static struct platform_device sabresd_vmmc_reg_devices = {
	.name	= "reg-fixed-voltage",
	.id	= 3,
	.dev	= {
		.platform_data = &sabresd_vmmc_reg_config,
	},
};

static int __init imx6q_init_audio(void)
{
	if (board_is_mx6_reva()) {
		mxc_register_device(&mx6_sabresd_audio_wm8958_device,
				    &wm8958_data);
		imx6q_add_imx_ssi(1, &mx6_sabresd_ssi_pdata);

		mxc_wm8958_init();
	} else {
		platform_device_register(&sabresd_vwm8962_reg_devices);
		mxc_register_device(&mx6_sabresd_audio_wm8962_device,
				    &wm8962_data);
		imx6q_add_imx_ssi(1, &mx6_sabresd_ssi_pdata);

		mxc_wm8962_init();
	}

	return 0;
}

<<<<<<< HEAD
static void pcie_3v3_power(bool on)
{
	/* Enable/disable PCIE_3V3 */
	gpio_request(SABRESD_PCIE_PWR_EN, "pcie_3v3_en");
	gpio_direction_output(SABRESD_PCIE_PWR_EN, 1);

	if (on)
		gpio_set_value(SABRESD_PCIE_PWR_EN, 1);
	else
		gpio_set_value(SABRESD_PCIE_PWR_EN, 0);

}

static void pcie_3v3_reset()
{
	/* reset miniPCIe */
	gpio_request(SABRESD_PCIE_RST_B_REVB, "pcie_reset_rebB");
	gpio_direction_output(SABRESD_PCIE_RST_B_REVB, 1);

	gpio_set_value(SABRESD_PCIE_RST_B_REVB, 0);
	/* The PCI Express Mini CEM specification states that PREST# is
	deasserted minimum 1ms after 3.3vVaux has been applied and stable*/
	msleep(1);
	gpio_set_value(SABRESD_PCIE_RST_B_REVB, 1);
}

=======
#ifndef CONFIG_IMX_PCIE
static void pcie_3v3_power(void)
{
	/* disable PCIE_3V3 first */
	gpio_request(SABRESD_PCIE_PWR_EN, "pcie_3v3_en");
	gpio_direction_output(SABRESD_PCIE_PWR_EN, 0);
	mdelay(10);
	/* enable PCIE_3V3 again */
	gpio_set_value(SABRESD_PCIE_PWR_EN, 1);
	gpio_free(SABRESD_PCIE_PWR_EN);
}

static void pcie_3v3_reset(void)
{
	/* reset miniPCIe */
	gpio_request(SABRESD_PCIE_RST_B_REVB, "pcie_reset_rebB");
	gpio_direction_output(SABRESD_PCIE_RST_B_REVB, 0);
	/* The PCI Express Mini CEM specification states that PREST# is
	deasserted minimum 1ms after 3.3vVaux has been applied and stable*/
	mdelay(1);
	gpio_set_value(SABRESD_PCIE_RST_B_REVB, 1);
	gpio_free(SABRESD_PCIE_RST_B_REVB);
}
#endif
>>>>>>> 79f31695

static void gps_power_on(bool on)
{
	/* Enable/disable aux_3v15 */
	gpio_request(SABRESD_AUX_3V15_EN, "aux_3v15_en");
	gpio_direction_output(SABRESD_AUX_3V15_EN, 1);
	gpio_set_value(SABRESD_AUX_3V15_EN, on);
	gpio_free(SABRESD_AUX_3V15_EN);
	/*Enable/disable gps_en*/
	gpio_request(SABRESD_GPS_EN, "gps_en");
	gpio_direction_output(SABRESD_GPS_EN, 1);
	gpio_set_value(SABRESD_GPS_EN, on);
	gpio_free(SABRESD_GPS_EN);

}
<<<<<<< HEAD
=======

>>>>>>> 79f31695
#if defined(CONFIG_LEDS_TRIGGER) || defined(CONFIG_LEDS_GPIO)

#define GPIO_LED(gpio_led, name_led, act_low, state_suspend, trigger)	\
{									\
	.gpio			= gpio_led,				\
	.name			= name_led,				\
	.active_low		= act_low,				\
	.retain_state_suspended = state_suspend,			\
	.default_state		= 0,					\
	.default_trigger	= "max8903-"trigger,		\
}

/* use to show a external power source is connected
 * GPIO_LED(SABRESD_CHARGE_DONE, "chg_detect", 0, 1, "ac-online"),
 */
static struct gpio_led imx6q_gpio_leds[] = {
	GPIO_LED(SABRESD_CHARGE_NOW, "chg_now_led", 0, 1,
		"charger-charging"),
	GPIO_LED(SABRESD_CHARGE_DONE, "chg_done_led", 0, 1,
			"charger-full"),
};

static struct gpio_led_platform_data imx6q_gpio_leds_data = {
	.leds		= imx6q_gpio_leds,
	.num_leds	= ARRAY_SIZE(imx6q_gpio_leds),
};

static struct platform_device imx6q_gpio_led_device = {
	.name		= "leds-gpio",
	.id		= -1,
	.num_resources  = 0,
	.dev		= {
		.platform_data = &imx6q_gpio_leds_data,
	}
};

static void __init imx6q_add_device_gpio_leds(void)
{
	platform_device_register(&imx6q_gpio_led_device);
}
#else
static void __init imx6q_add_device_gpio_leds(void) {}
#endif

#if defined(CONFIG_KEYBOARD_GPIO) || defined(CONFIG_KEYBOARD_GPIO_MODULE)
#define GPIO_BUTTON(gpio_num, ev_code, act_low, descr, wake)	\
{								\
	.gpio		= gpio_num,				\
	.type		= EV_KEY,				\
	.code		= ev_code,				\
	.active_low	= act_low,				\
	.desc		= "btn " descr,				\
	.wakeup		= wake,					\
}

static struct gpio_keys_button imx6q_buttons[] = {
	GPIO_BUTTON(SABRESD_VOLUME_UP, KEY_VOLUMEUP, 1, "volume-up", 0),
	GPIO_BUTTON(SABRESD_VOLUME_DN, KEY_POWER, 1, "volume-down", 1),
};

static struct gpio_keys_platform_data imx6q_button_data = {
	.buttons	= imx6q_buttons,
	.nbuttons	= ARRAY_SIZE(imx6q_buttons),
};

static struct platform_device imx6q_button_device = {
	.name		= "gpio-keys",
	.id		= -1,
	.num_resources  = 0,
	.dev		= {
		.platform_data = &imx6q_button_data,
	}
};

static void __init imx6q_add_device_buttons(void)
{
	platform_device_register(&imx6q_button_device);
}
#else
static void __init imx6q_add_device_buttons(void) {}
#endif

static struct platform_pwm_backlight_data mx6_sabresd_pwm_backlight_data = {
	.pwm_id = 0,
	.max_brightness = 255,
	.dft_brightness = 128,
	.pwm_period_ns = 50000,
};

static struct mxc_dvfs_platform_data sabresd_dvfscore_data = {
	#ifdef CONFIG_MX6_INTER_LDO_BYPASS
	.reg_id = "VDDCORE",
	#else
	.reg_id = "cpu_vddgp",
	#endif
	.clk1_id = "cpu_clk",
	.clk2_id = "gpc_dvfs_clk",
	.gpc_cntr_offset = MXC_GPC_CNTR_OFFSET,
	.ccm_cdcr_offset = MXC_CCM_CDCR_OFFSET,
	.ccm_cacrr_offset = MXC_CCM_CACRR_OFFSET,
	.ccm_cdhipr_offset = MXC_CCM_CDHIPR_OFFSET,
	.prediv_mask = 0x1F800,
	.prediv_offset = 11,
	.prediv_val = 3,
	.div3ck_mask = 0xE0000000,
	.div3ck_offset = 29,
	.div3ck_val = 2,
	.emac_val = 0x08,
	.upthr_val = 25,
	.dnthr_val = 9,
	.pncthr_val = 33,
	.upcnt_val = 10,
	.dncnt_val = 10,
	.delay_time = 80,
};

static void __init fixup_mxc_board(struct machine_desc *desc, struct tag *tags,
				   char **cmdline, struct meminfo *mi)
{
	char *str;
	struct tag *t;
	int i = 0;
	struct ipuv3_fb_platform_data *pdata_fb = sabresd_fb_data;

	for_each_tag(t, tags) {
		if (t->hdr.tag == ATAG_CMDLINE) {
			str = t->u.cmdline.cmdline;
			str = strstr(str, "fbmem=");
			if (str != NULL) {
				str += 6;
				pdata_fb[i++].res_size[0] = memparse(str, &str);
				while (*str == ',' &&
					i < ARRAY_SIZE(sabresd_fb_data)) {
					str++;
					pdata_fb[i++].res_size[0] = memparse(str, &str);
				}
			}
			break;
		}
	}
}

static struct mipi_csi2_platform_data mipi_csi2_pdata = {
	.ipu_id	 = 0,
	.csi_id = 1,
	.v_channel = 0,
	.lanes = 2,
	.dphy_clk = "mipi_pllref_clk",
	.pixel_clk = "emi_clk",
};

#define SNVS_LPCR 0x38
static void mx6_snvs_poweroff(void)
{

	void __iomem *mx6_snvs_base =  MX6_IO_ADDRESS(MX6Q_SNVS_BASE_ADDR);
	u32 value;
	value = readl(mx6_snvs_base + SNVS_LPCR);
	/*set TOP and DP_EN bit*/
	writel(value | 0x60, mx6_snvs_base + SNVS_LPCR);
}

static const struct imx_pcie_platform_data mx6_sabresd_pcie_data __initconst = {
	.pcie_pwr_en	= SABRESD_PCIE_PWR_EN,
	.pcie_rst	= SABRESD_PCIE_RST_B_REVB,
	.pcie_wake_up	= SABRESD_PCIE_WAKE_B,
	.pcie_dis	= SABRESD_PCIE_DIS_B,
};

<<<<<<< HEAD
static int __init early_disable_ldb(char *p)
{
	/*mipi dsi need pll3_pfd_540M as 540MHz, ldb will change to 454Mhz*/
	disable_ldb = 1;
	return 0;
}

early_param("disable_ldb", early_disable_ldb);
=======
static int __init early_enable_lcd_ldb(char *p)
{
	enable_lcd_ldb = 1;
	return 0;
}
early_param("enable_lcd_ldb", early_enable_lcd_ldb);

>>>>>>> 79f31695
/*!
 * Board specific initialization.
 */
static void __init mx6_sabresd_board_init(void)
{
	int i;
	int ret;
	struct clk *clko2;
	struct clk *new_parent;
	int rate;

	if (cpu_is_mx6q())
		mxc_iomux_v3_setup_multiple_pads(mx6q_sabresd_pads,
			ARRAY_SIZE(mx6q_sabresd_pads));
	else if (cpu_is_mx6dl()) {
		mxc_iomux_v3_setup_multiple_pads(mx6dl_sabresd_pads,
			ARRAY_SIZE(mx6dl_sabresd_pads));
<<<<<<< HEAD
		num_cpu_idle_lock = 0xffff0000;
	}

#ifdef CONFIG_FEC_1588
	/* Set GPIO_16 input for IEEE-1588 ts_clk and RMII reference clock
	 * For MX6 GPR1 bit21 meaning:
	 * Bit21:       0 - GPIO_16 pad output
	 *              1 - GPIO_16 pad input
	 */
	 mxc_iomux_set_gpr_register(1, 21, 1, 1);
#endif
=======
	}
>>>>>>> 79f31695

#ifdef CONFIG_FEC_1588
	/* Set GPIO_16 input for IEEE-1588 ts_clk and RMII reference clock
	 * For MX6 GPR1 bit21 meaning:
	 * Bit21:       0 - GPIO_16 pad output
	 *              1 - GPIO_16 pad input
	 */
	 mxc_iomux_set_gpr_register(1, 21, 1, 1);
#endif

	gp_reg_id = sabresd_dvfscore_data.reg_id;
	mx6q_sabresd_init_uart();

	/*
	 * MX6DL/Solo only supports single IPU
	 * The following codes are used to change ipu id
	 * and display id information for MX6DL/Solo. Then
	 * register 1 IPU device and up to 2 displays for
	 * MX6DL/Solo
	 */
	if (cpu_is_mx6dl()) {
		ldb_data.ipu_id = 0;
<<<<<<< HEAD
		ldb_data.disp_id = 1;
		hdmi_core_data.disp_id = 0;
		mipi_dsi_pdata.ipu_id = 0;
		mipi_dsi_pdata.disp_id = 1;
=======
		ldb_data.disp_id = 0;
		ldb_data.sec_ipu_id = 0;
		ldb_data.sec_disp_id = 1;
		hdmi_core_data.disp_id = 1;
		mipi_dsi_pdata.ipu_id = 0;
		mipi_dsi_pdata.disp_id = 1;
		if (enable_lcd_ldb) {
			ldb_data.disp_id = 1;
			ldb_data.mode = LDB_SIN1;
		}
>>>>>>> 79f31695
	}
	imx6q_add_mxc_hdmi_core(&hdmi_core_data);

	imx6q_add_ipuv3(0, &ipu_data[0]);
	if (cpu_is_mx6q())
		imx6q_add_ipuv3(1, &ipu_data[1]);
	for (i = 0; i < ARRAY_SIZE(sabresd_fb_data); i++)
		imx6q_add_ipuv3fb(i, &sabresd_fb_data[i]);

	imx6q_add_vdoa();
	imx6q_add_mipi_dsi(&mipi_dsi_pdata);
	imx6q_add_lcdif(&lcdif_data);
	if (!disable_ldb)
		imx6q_add_ldb(&ldb_data);
	imx6q_add_v4l2_output(0);
	imx6q_add_v4l2_capture(0, &capture_data[0]);
	imx6q_add_v4l2_capture(1, &capture_data[1]);
	imx6q_add_mipi_csi2(&mipi_csi2_pdata);
	imx6q_add_imx_snvs_rtc();

	if (board_is_mx6_reva()) {
		strcpy(mxc_i2c0_board_info[0].type, "wm8958");
		mxc_i2c0_board_info[0].platform_data = &wm8958_config_data;
	} else {
		strcpy(mxc_i2c0_board_info[0].type, "wm8962");
		mxc_i2c0_board_info[0].platform_data = &wm8962_config_data;
	}
	imx6q_add_device_gpio_leds();

	imx6q_add_imx_i2c(0, &mx6q_sabresd_i2c_data);
	imx6q_add_imx_i2c(1, &mx6q_sabresd_i2c_data);
	imx6q_add_imx_i2c(2, &mx6q_sabresd_i2c_data);
	i2c_register_board_info(0, mxc_i2c0_board_info,
			ARRAY_SIZE(mxc_i2c0_board_info));
	i2c_register_board_info(1, mxc_i2c1_board_info,
			ARRAY_SIZE(mxc_i2c1_board_info));
	i2c_register_board_info(2, mxc_i2c2_board_info,
			ARRAY_SIZE(mxc_i2c2_board_info));
	ret = gpio_request(SABRESD_PFUZE_INT, "pFUZE-int");
	if (ret) {
		printk(KERN_ERR"request pFUZE-int error!!\n");
		return;
	} else {
		gpio_direction_input(SABRESD_PFUZE_INT);
		mx6q_sabresd_init_pfuze100(SABRESD_PFUZE_INT);
	}
	/* SPI */
	imx6q_add_ecspi(0, &mx6q_sabresd_spi_data);
	spi_device_init();

	imx6q_add_mxc_hdmi(&hdmi_data);

	imx6q_add_anatop_thermal_imx(1, &mx6q_sabresd_anatop_thermal_data);
	imx6_init_fec(fec_data);
	imx6q_add_pm_imx(0, &mx6q_sabresd_pm_data);
	/* Move sd4 to first because sd4 connect to emmc.
	   Mfgtools want emmc is mmcblk0 and other sd card is mmcblk1.
	*/
	imx6q_add_sdhci_usdhc_imx(3, &mx6q_sabresd_sd4_data);
	imx6q_add_sdhci_usdhc_imx(2, &mx6q_sabresd_sd3_data);
	imx6q_add_sdhci_usdhc_imx(1, &mx6q_sabresd_sd2_data);
	imx_add_viv_gpu(&imx6_gpu_data, &imx6q_gpu_pdata);
	imx6q_sabresd_init_usb();
	/* SATA is not supported by MX6DL/Solo */
	if (cpu_is_mx6q())
		imx6q_add_ahci(0, &mx6q_sabresd_sata_data);
	imx6q_add_vpu();
	imx6q_init_audio();
	platform_device_register(&sabresd_vmmc_reg_devices);
	imx_asrc_data.asrc_core_clk = clk_get(NULL, "asrc_clk");
	imx_asrc_data.asrc_audio_clk = clk_get(NULL, "asrc_serial_clk");
	imx6q_add_asrc(&imx_asrc_data);

	imx6q_add_mxc_pwm(0);
	imx6q_add_mxc_pwm(1);
	imx6q_add_mxc_pwm(2);
	imx6q_add_mxc_pwm(3);
	imx6q_add_mxc_pwm_backlight(0, &mx6_sabresd_pwm_backlight_data);

	imx6q_add_otp();
	imx6q_add_viim();
	imx6q_add_imx2_wdt(0, NULL);
	imx6q_add_dma();

	imx6q_add_dvfs_core(&sabresd_dvfscore_data);
	#ifndef CONFIG_MX6_INTER_LDO_BYPASS
	mx6_cpu_regulator_init();
<<<<<<< HEAD

	imx6q_add_ion(0, &imx_ion_data,
		sizeof(imx_ion_data) + sizeof(struct ion_platform_heap));
=======
	#endif
>>>>>>> 79f31695
	imx6q_add_device_buttons();

	/* enable sensor 3v3 and 1v8 */
	gpio_request(SABRESD_SENSOR_EN, "sensor-en");
	gpio_direction_output(SABRESD_SENSOR_EN, 1);

	/* enable ecompass intr */
	gpio_request(SABRESD_eCOMPASS_INT, "ecompass-int");
	gpio_direction_input(SABRESD_eCOMPASS_INT);
	/* enable light sensor intr */
	gpio_request(SABRESD_ALS_INT, "als-int");
	gpio_direction_input(SABRESD_ALS_INT);

	imx6q_add_hdmi_soc();
	imx6q_add_hdmi_soc_dai();

	if (cpu_is_mx6dl()) {
		imx6dl_add_imx_pxp();
		imx6dl_add_imx_pxp_client();
		if (epdc_enabled) {
			mxc_register_device(&max17135_sensor_device, NULL);
			imx6dl_add_imx_epdc(&epdc_data);
		}
	}
	/*
	ret = gpio_request_array(mx6q_sabresd_flexcan_gpios,
			ARRAY_SIZE(mx6q_sabresd_flexcan_gpios));
	if (ret)
		pr_err("failed to request flexcan1-gpios: %d\n", ret);
	else
		imx6q_add_flexcan0(&mx6q_sabresd_flexcan0_pdata);
	*/

	clko2 = clk_get(NULL, "clko2_clk");
	if (IS_ERR(clko2))
		pr_err("can't get CLKO2 clock.\n");

	new_parent = clk_get(NULL, "osc_clk");
	if (!IS_ERR(new_parent)) {
		clk_set_parent(clko2, new_parent);
		clk_put(new_parent);
	}
	rate = clk_round_rate(clko2, 24000000);
	clk_set_rate(clko2, rate);
	clk_enable(clko2);

	/* Enable Aux_5V */
	gpio_request(SABRESD_AUX_5V_EN, "aux_5v_en");
	gpio_direction_output(SABRESD_AUX_5V_EN, 1);
	gpio_set_value(SABRESD_AUX_5V_EN, 1);

<<<<<<< HEAD
	pcie_3v3_power(false);
	msleep(10);
	pcie_3v3_power(true);
	msleep(10);
	pcie_3v3_reset();
=======
#ifndef CONFIG_IMX_PCIE
	/* enable pcie 3v3 power without pcie driver */
	pcie_3v3_power();
	mdelay(10);
	pcie_3v3_reset();
#endif
>>>>>>> 79f31695

	gps_power_on(true);

	/* Register charger chips */
	platform_device_register(&sabresd_max8903_charger_1);
	pm_power_off = mx6_snvs_poweroff;
	imx6q_add_busfreq();

	imx6q_add_pcie(&mx6_sabresd_pcie_data);
<<<<<<< HEAD
=======
	if (cpu_is_mx6dl()) {
		mxc_iomux_v3_setup_multiple_pads(mx6dl_arm2_elan_pads,
						ARRAY_SIZE(mx6dl_arm2_elan_pads));

		/* ELAN Touchscreen */
		gpio_request(SABRESD_ELAN_INT, "elan-interrupt");
		gpio_direction_input(SABRESD_ELAN_INT);

		gpio_request(SABRESD_ELAN_CE, "elan-cs");
		gpio_direction_output(SABRESD_ELAN_CE, 1);
		gpio_direction_output(SABRESD_ELAN_CE, 0);

		gpio_request(SABRESD_ELAN_RST, "elan-rst");
		gpio_direction_output(SABRESD_ELAN_RST, 1);
		gpio_direction_output(SABRESD_ELAN_RST, 0);
		mdelay(1);
		gpio_direction_output(SABRESD_ELAN_RST, 1);
		gpio_direction_output(SABRESD_ELAN_CE, 1);
	}
>>>>>>> 79f31695
}

extern void __iomem *twd_base;
static void __init mx6_sabresd_timer_init(void)
{
	struct clk *uart_clk;
#ifdef CONFIG_LOCAL_TIMERS
	twd_base = ioremap(LOCAL_TWD_ADDR, SZ_256);
	BUG_ON(!twd_base);
#endif
	mx6_clocks_init(32768, 24000000, 0, 0);

	uart_clk = clk_get_sys("imx-uart.0", NULL);
	early_console_setup(UART1_BASE_ADDR, uart_clk);
}

static struct sys_timer mx6_sabresd_timer = {
	.init   = mx6_sabresd_timer_init,
};

static void __init mx6q_sabresd_reserve(void)
{
#ifdef CONFIG_MXC_GPU_VIV
	phys_addr_t phys;
	int i;

	if (imx6q_gpu_pdata.reserved_mem_size) {
		phys = memblock_alloc_base(imx6q_gpu_pdata.reserved_mem_size,
					   SZ_4K, SZ_1G);
		memblock_free(phys, imx6q_gpu_pdata.reserved_mem_size);
		memblock_remove(phys, imx6q_gpu_pdata.reserved_mem_size);
		imx6q_gpu_pdata.reserved_mem_base = phys;
	}
<<<<<<< HEAD

	if (imx_ion_data.heaps[0].size) {
		phys = memblock_alloc(imx_ion_data.heaps[0].size, SZ_4K);
		memblock_free(phys, imx_ion_data.heaps[0].size);
		memblock_remove(phys, imx_ion_data.heaps[0].size);
		imx_ion_data.heaps[0].base = phys;
	}

	for (i = 0; i < ARRAY_SIZE(sabresd_fb_data); i++)
		if (sabresd_fb_data[i].res_size[0]) {
			/* reserve for background buffer */
			phys = memblock_alloc(sabresd_fb_data[i].res_size[0],
						SZ_4K);
			memblock_free(phys, sabresd_fb_data[i].res_size[0]);
			memblock_remove(phys, sabresd_fb_data[i].res_size[0]);
			sabresd_fb_data[i].res_base[0] = phys;
		}
=======
#endif
>>>>>>> 79f31695
}

/*
 * initialize __mach_desc_MX6Q_SABRESD data structure.
 */
MACHINE_START(MX6Q_SABRESD, "Freescale i.MX 6Quad/DualLite/Solo Sabre-SD Board")
	/* Maintainer: Freescale Semiconductor, Inc. */
	.boot_params = MX6_PHYS_OFFSET + 0x100,
	.fixup = fixup_mxc_board,
	.map_io = mx6_map_io,
	.init_irq = mx6_init_irq,
	.init_machine = mx6_sabresd_board_init,
	.timer = &mx6_sabresd_timer,
	.reserve = mx6q_sabresd_reserve,
MACHINE_END<|MERGE_RESOLUTION|>--- conflicted
+++ resolved
@@ -194,17 +194,6 @@
 #define SABRESD_EPDC_VCOM	IMX_GPIO_NR(3, 17)
 #define SABRESD_CHARGE_NOW	IMX_GPIO_NR(1, 2)
 #define SABRESD_CHARGE_DONE	IMX_GPIO_NR(1, 1)
-<<<<<<< HEAD
-
-static struct clk *sata_clk;
-static int mma8451_position = 1;
-static int mag3110_position = 2;
-static int disable_ldb;
-
-extern char *gp_reg_id;
-extern int epdc_enabled;
-extern volatile int num_cpu_idle_lock;
-=======
 #define SABRESD_ELAN_CE		IMX_GPIO_NR(2, 18)
 #define SABRESD_ELAN_RST	IMX_GPIO_NR(3, 8)
 #define SABRESD_ELAN_INT	IMX_GPIO_NR(3, 28)
@@ -219,7 +208,6 @@
 
 extern char *gp_reg_id;
 extern int epdc_enabled;
->>>>>>> 79f31695
 
 static int max17135_regulator_init(struct max17135 *max17135);
 
@@ -1327,7 +1315,6 @@
 	},
 };
 
-<<<<<<< HEAD
 static struct ion_platform_data imx_ion_data = {
 	.nr = 1,
 	.heaps = {
@@ -1340,7 +1327,6 @@
 	},
 };
 
-=======
 static struct fsl_mxc_capture_platform_data capture_data[] = {
 	{
 		.csi = 0,
@@ -1356,7 +1342,6 @@
 };
 
 
->>>>>>> 79f31695
 static void sabresd_suspend_enter(void)
 {
 	/* suspend preparation */
@@ -1422,34 +1407,6 @@
 	return 0;
 }
 
-<<<<<<< HEAD
-static void pcie_3v3_power(bool on)
-{
-	/* Enable/disable PCIE_3V3 */
-	gpio_request(SABRESD_PCIE_PWR_EN, "pcie_3v3_en");
-	gpio_direction_output(SABRESD_PCIE_PWR_EN, 1);
-
-	if (on)
-		gpio_set_value(SABRESD_PCIE_PWR_EN, 1);
-	else
-		gpio_set_value(SABRESD_PCIE_PWR_EN, 0);
-
-}
-
-static void pcie_3v3_reset()
-{
-	/* reset miniPCIe */
-	gpio_request(SABRESD_PCIE_RST_B_REVB, "pcie_reset_rebB");
-	gpio_direction_output(SABRESD_PCIE_RST_B_REVB, 1);
-
-	gpio_set_value(SABRESD_PCIE_RST_B_REVB, 0);
-	/* The PCI Express Mini CEM specification states that PREST# is
-	deasserted minimum 1ms after 3.3vVaux has been applied and stable*/
-	msleep(1);
-	gpio_set_value(SABRESD_PCIE_RST_B_REVB, 1);
-}
-
-=======
 #ifndef CONFIG_IMX_PCIE
 static void pcie_3v3_power(void)
 {
@@ -1474,7 +1431,6 @@
 	gpio_free(SABRESD_PCIE_RST_B_REVB);
 }
 #endif
->>>>>>> 79f31695
 
 static void gps_power_on(bool on)
 {
@@ -1490,10 +1446,7 @@
 	gpio_free(SABRESD_GPS_EN);
 
 }
-<<<<<<< HEAD
-=======
-
->>>>>>> 79f31695
+
 #if defined(CONFIG_LEDS_TRIGGER) || defined(CONFIG_LEDS_GPIO)
 
 #define GPIO_LED(gpio_led, name_led, act_low, state_suspend, trigger)	\
@@ -1663,16 +1616,6 @@
 	.pcie_dis	= SABRESD_PCIE_DIS_B,
 };
 
-<<<<<<< HEAD
-static int __init early_disable_ldb(char *p)
-{
-	/*mipi dsi need pll3_pfd_540M as 540MHz, ldb will change to 454Mhz*/
-	disable_ldb = 1;
-	return 0;
-}
-
-early_param("disable_ldb", early_disable_ldb);
-=======
 static int __init early_enable_lcd_ldb(char *p)
 {
 	enable_lcd_ldb = 1;
@@ -1680,7 +1623,6 @@
 }
 early_param("enable_lcd_ldb", early_enable_lcd_ldb);
 
->>>>>>> 79f31695
 /*!
  * Board specific initialization.
  */
@@ -1698,21 +1640,7 @@
 	else if (cpu_is_mx6dl()) {
 		mxc_iomux_v3_setup_multiple_pads(mx6dl_sabresd_pads,
 			ARRAY_SIZE(mx6dl_sabresd_pads));
-<<<<<<< HEAD
-		num_cpu_idle_lock = 0xffff0000;
-	}
-
-#ifdef CONFIG_FEC_1588
-	/* Set GPIO_16 input for IEEE-1588 ts_clk and RMII reference clock
-	 * For MX6 GPR1 bit21 meaning:
-	 * Bit21:       0 - GPIO_16 pad output
-	 *              1 - GPIO_16 pad input
-	 */
-	 mxc_iomux_set_gpr_register(1, 21, 1, 1);
-#endif
-=======
-	}
->>>>>>> 79f31695
+	}
 
 #ifdef CONFIG_FEC_1588
 	/* Set GPIO_16 input for IEEE-1588 ts_clk and RMII reference clock
@@ -1735,23 +1663,10 @@
 	 */
 	if (cpu_is_mx6dl()) {
 		ldb_data.ipu_id = 0;
-<<<<<<< HEAD
 		ldb_data.disp_id = 1;
 		hdmi_core_data.disp_id = 0;
 		mipi_dsi_pdata.ipu_id = 0;
 		mipi_dsi_pdata.disp_id = 1;
-=======
-		ldb_data.disp_id = 0;
-		ldb_data.sec_ipu_id = 0;
-		ldb_data.sec_disp_id = 1;
-		hdmi_core_data.disp_id = 1;
-		mipi_dsi_pdata.ipu_id = 0;
-		mipi_dsi_pdata.disp_id = 1;
-		if (enable_lcd_ldb) {
-			ldb_data.disp_id = 1;
-			ldb_data.mode = LDB_SIN1;
-		}
->>>>>>> 79f31695
 	}
 	imx6q_add_mxc_hdmi_core(&hdmi_core_data);
 
@@ -1764,8 +1679,7 @@
 	imx6q_add_vdoa();
 	imx6q_add_mipi_dsi(&mipi_dsi_pdata);
 	imx6q_add_lcdif(&lcdif_data);
-	if (!disable_ldb)
-		imx6q_add_ldb(&ldb_data);
+	imx6q_add_ldb(&ldb_data);
 	imx6q_add_v4l2_output(0);
 	imx6q_add_v4l2_capture(0, &capture_data[0]);
 	imx6q_add_v4l2_capture(1, &capture_data[1]);
@@ -1839,13 +1753,10 @@
 	imx6q_add_dvfs_core(&sabresd_dvfscore_data);
 	#ifndef CONFIG_MX6_INTER_LDO_BYPASS
 	mx6_cpu_regulator_init();
-<<<<<<< HEAD
+	#endif
 
 	imx6q_add_ion(0, &imx_ion_data,
 		sizeof(imx_ion_data) + sizeof(struct ion_platform_heap));
-=======
-	#endif
->>>>>>> 79f31695
 	imx6q_add_device_buttons();
 
 	/* enable sensor 3v3 and 1v8 */
@@ -1897,31 +1808,20 @@
 	gpio_direction_output(SABRESD_AUX_5V_EN, 1);
 	gpio_set_value(SABRESD_AUX_5V_EN, 1);
 
-<<<<<<< HEAD
-	pcie_3v3_power(false);
-	msleep(10);
-	pcie_3v3_power(true);
-	msleep(10);
-	pcie_3v3_reset();
-=======
 #ifndef CONFIG_IMX_PCIE
 	/* enable pcie 3v3 power without pcie driver */
 	pcie_3v3_power();
 	mdelay(10);
 	pcie_3v3_reset();
 #endif
->>>>>>> 79f31695
 
 	gps_power_on(true);
-
 	/* Register charger chips */
 	platform_device_register(&sabresd_max8903_charger_1);
 	pm_power_off = mx6_snvs_poweroff;
 	imx6q_add_busfreq();
 
 	imx6q_add_pcie(&mx6_sabresd_pcie_data);
-<<<<<<< HEAD
-=======
 	if (cpu_is_mx6dl()) {
 		mxc_iomux_v3_setup_multiple_pads(mx6dl_arm2_elan_pads,
 						ARRAY_SIZE(mx6dl_arm2_elan_pads));
@@ -1941,7 +1841,6 @@
 		gpio_direction_output(SABRESD_ELAN_RST, 1);
 		gpio_direction_output(SABRESD_ELAN_CE, 1);
 	}
->>>>>>> 79f31695
 }
 
 extern void __iomem *twd_base;
@@ -1975,7 +1874,7 @@
 		memblock_remove(phys, imx6q_gpu_pdata.reserved_mem_size);
 		imx6q_gpu_pdata.reserved_mem_base = phys;
 	}
-<<<<<<< HEAD
+#endif
 
 	if (imx_ion_data.heaps[0].size) {
 		phys = memblock_alloc(imx_ion_data.heaps[0].size, SZ_4K);
@@ -1993,9 +1892,6 @@
 			memblock_remove(phys, sabresd_fb_data[i].res_size[0]);
 			sabresd_fb_data[i].res_base[0] = phys;
 		}
-=======
-#endif
->>>>>>> 79f31695
 }
 
 /*
