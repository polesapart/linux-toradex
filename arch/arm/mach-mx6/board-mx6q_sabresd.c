/*
 * Copyright (C) 2012 Freescale Semiconductor, Inc. All Rights Reserved.
 *
 * This program is free software; you can redistribute it and/or modify
 * it under the terms of the GNU General Public License as published by
 * the Free Software Foundation; either version 2 of the License, or
 * (at your option) any later version.

 * This program is distributed in the hope that it will be useful,
 * but WITHOUT ANY WARRANTY; without even the implied warranty of
 * MERCHANTABILITY or FITNESS FOR A PARTICULAR PURPOSE.  See the
 * GNU General Public License for more details.

 * You should have received a copy of the GNU General Public License along
 * with this program; if not, write to the Free Software Foundation, Inc.,
 * 51 Franklin Street, Fifth Floor, Boston, MA 02110-1301 USA.
 */

#include <linux/types.h>
#include <linux/sched.h>
#include <linux/delay.h>
#include <linux/pm.h>
#include <linux/interrupt.h>
#include <linux/irq.h>
#include <linux/init.h>
#include <linux/input.h>
#include <linux/nodemask.h>
#include <linux/clk.h>
#include <linux/platform_device.h>
#include <linux/fsl_devices.h>
#include <linux/spi/spi.h>
#include <linux/spi/flash.h>
#include <linux/i2c.h>
#include <linux/i2c/pca953x.h>
#include <linux/ata.h>
#include <linux/mtd/mtd.h>
#include <linux/mtd/map.h>
#include <linux/mtd/partitions.h>
#include <linux/regulator/consumer.h>
#include <linux/pmic_external.h>
#include <linux/pmic_status.h>
#include <linux/ipu.h>
#include <linux/mxcfb.h>
#include <linux/pwm_backlight.h>
#include <linux/fec.h>
#include <linux/memblock.h>
#include <linux/gpio.h>
#include <linux/ion.h>
#include <linux/etherdevice.h>
#include <linux/power/sabresd_battery.h>
#include <linux/regulator/anatop-regulator.h>
#include <linux/regulator/consumer.h>
#include <linux/regulator/machine.h>
#include <linux/regulator/fixed.h>
#include <linux/mfd/max17135.h>
#include <linux/mfd/wm8994/pdata.h>
#include <linux/mfd/wm8994/gpio.h>
#include <sound/wm8962.h>
#include <linux/mfd/mxc-hdmi-core.h>

#include <mach/common.h>
#include <mach/hardware.h>
#include <mach/mxc_dvfs.h>
#include <mach/memory.h>
#include <mach/iomux-mx6q.h>
#include <mach/imx-uart.h>
#include <mach/viv_gpu.h>
#include <mach/ahci_sata.h>
#include <mach/ipu-v3.h>
#include <mach/mxc_hdmi.h>
#include <mach/mxc_asrc.h>
#include <mach/mipi_dsi.h>

#include <asm/irq.h>
#include <asm/setup.h>
#include <asm/mach-types.h>
#include <asm/mach/arch.h>
#include <asm/mach/time.h>

#include "usb.h"
#include "devices-imx6q.h"
#include "crm_regs.h"
#include "cpu_op-mx6.h"
#include "board-mx6q_sabresd.h"
#include "board-mx6dl_sabresd.h"

#define SABRESD_USR_DEF_GRN_LED	IMX_GPIO_NR(1, 1)
#define SABRESD_USR_DEF_RED_LED	IMX_GPIO_NR(1, 2)
#define SABRESD_VOLUME_UP	IMX_GPIO_NR(1, 4)
#define SABRESD_VOLUME_DN	IMX_GPIO_NR(1, 5)
#define SABRESD_MICROPHONE_DET	IMX_GPIO_NR(1, 9)
#define SABRESD_CSI0_PWN	IMX_GPIO_NR(1, 16)
#define SABRESD_CSI0_RST	IMX_GPIO_NR(1, 17)
#define SABRESD_ACCL_INT	IMX_GPIO_NR(1, 18)
#define SABRESD_MIPICSI_PWN	IMX_GPIO_NR(1, 19)
#define SABRESD_MIPICSI_RST	IMX_GPIO_NR(1, 20)
#define SABRESD_RGMII_RST	IMX_GPIO_NR(1, 25)
#define SABRESD_RGMII_INT	IMX_GPIO_NR(1, 26)
#define SABRESD_CHARGE_UOK_B	IMX_GPIO_NR(1, 27)
#define SABRESD_USBH1_PWR_EN	IMX_GPIO_NR(1, 29)
#define SABRESD_DISP0_PWR_EN	IMX_GPIO_NR(1, 30)

#define SABRESD_SD3_CD		IMX_GPIO_NR(2, 0)
#define SABRESD_SD3_WP		IMX_GPIO_NR(2, 1)
#define SABRESD_SD2_CD		IMX_GPIO_NR(2, 2)
#define SABRESD_SD2_WP		IMX_GPIO_NR(2, 3)
#define SABRESD_CHARGE_DOK_B	IMX_GPIO_NR(2, 24)
#define SABRESD_GPS_RESET	IMX_GPIO_NR(2, 28)
#define SABRESD_SENSOR_EN	IMX_GPIO_NR(2, 31)

#define SABRESD_GPS_EN	IMX_GPIO_NR(3, 0)
#define SABRESD_DISP0_RST_B	IMX_GPIO_NR(3, 8)
#define SABRESD_ALS_INT		IMX_GPIO_NR(3, 9)
#define SABRESD_CHARGE_CHG_2_B	IMX_GPIO_NR(3, 13)
#define SABRESD_CHARGE_FLT_2_B	IMX_GPIO_NR(3, 14)
#define SABRESD_BAR0_INT	IMX_GPIO_NR(3, 15)
#define SABRESD_eCOMPASS_INT	IMX_GPIO_NR(3, 16)
#define SABRESD_GPS_PPS		IMX_GPIO_NR(3, 18)
#define SABRESD_PCIE_PWR_EN	IMX_GPIO_NR(3, 19)
#define SABRESD_USB_OTG_PWR	IMX_GPIO_NR(3, 22)
#define SABRESD_USB_H1_PWR	IMX_GPIO_NR(1, 29)
#define SABRESD_CHARGE_CHG_1_B	IMX_GPIO_NR(3, 23)
#define SABRESD_TS_INT		IMX_GPIO_NR(3, 26)
#define SABRESD_DISP0_RD	IMX_GPIO_NR(3, 28)
#define SABRESD_POWER_OFF	IMX_GPIO_NR(3, 29)

#define SABRESD_CAN1_STBY	IMX_GPIO_NR(4, 5)
#define SABRESD_ECSPI1_CS0  IMX_GPIO_NR(4, 9)
#define SABRESD_CODEC_PWR_EN	IMX_GPIO_NR(4, 10)
#define SABRESD_HDMI_CEC_IN	IMX_GPIO_NR(4, 11)
#define SABRESD_PCIE_DIS_B	IMX_GPIO_NR(4, 14)

#define SABRESD_DI0_D0_CS	IMX_GPIO_NR(5, 0)
#define SABRESD_CHARGE_FLT_1_B	IMX_GPIO_NR(5, 2)
#define SABRESD_PCIE_WAKE_B	IMX_GPIO_NR(5, 20)

#define SABRESD_CAP_TCH_INT1	IMX_GPIO_NR(6, 7)
#define SABRESD_CAP_TCH_INT0	IMX_GPIO_NR(6, 8)
#define SABRESD_DISP_RST_B	IMX_GPIO_NR(6, 11)
#define SABRESD_DISP_PWR_EN	IMX_GPIO_NR(6, 14)
#define SABRESD_CABC_EN0	IMX_GPIO_NR(6, 15)
#define SABRESD_CABC_EN1	IMX_GPIO_NR(6, 16)
#define SABRESD_AUX_3V15_EN	IMX_GPIO_NR(6, 9)
#define SABRESD_DISP0_WR_REVB	IMX_GPIO_NR(6, 9)
#define SABRESD_AUX_5V_EN	IMX_GPIO_NR(6, 10)
#define SABRESD_DI1_D0_CS	IMX_GPIO_NR(6, 31)

#define SABRESD_HEADPHONE_DET	IMX_GPIO_NR(7, 8)
#define SABRESD_PCIE_RST_B_REVB	IMX_GPIO_NR(7, 12)
#define SABRESD_PMIC_INT_B	IMX_GPIO_NR(7, 13)
#define SABRESD_PFUZE_INT	IMX_GPIO_NR(7, 13)

#define SABRESD_EPDC_SDDO_0	IMX_GPIO_NR(2, 22)
#define SABRESD_EPDC_SDDO_1	IMX_GPIO_NR(3, 10)
#define SABRESD_EPDC_SDDO_2	IMX_GPIO_NR(3, 12)
#define SABRESD_EPDC_SDDO_3	IMX_GPIO_NR(3, 11)
#define SABRESD_EPDC_SDDO_4	IMX_GPIO_NR(2, 27)
#define SABRESD_EPDC_SDDO_5	IMX_GPIO_NR(2, 30)
#define SABRESD_EPDC_SDDO_6	IMX_GPIO_NR(2, 23)
#define SABRESD_EPDC_SDDO_7	IMX_GPIO_NR(2, 26)
#define SABRESD_EPDC_SDDO_8	IMX_GPIO_NR(2, 24)
#define SABRESD_EPDC_SDDO_9	IMX_GPIO_NR(3, 15)
#define SABRESD_EPDC_SDDO_10	IMX_GPIO_NR(3, 16)
#define SABRESD_EPDC_SDDO_11	IMX_GPIO_NR(3, 23)
#define SABRESD_EPDC_SDDO_12	IMX_GPIO_NR(3, 19)
#define SABRESD_EPDC_SDDO_13	IMX_GPIO_NR(3, 13)
#define SABRESD_EPDC_SDDO_14	IMX_GPIO_NR(3, 14)
#define SABRESD_EPDC_SDDO_15	IMX_GPIO_NR(5, 2)
#define SABRESD_EPDC_GDCLK	IMX_GPIO_NR(2, 17)
#define SABRESD_EPDC_GDSP	IMX_GPIO_NR(2, 16)
#define SABRESD_EPDC_GDOE	IMX_GPIO_NR(6, 6)
#define SABRESD_EPDC_GDRL	IMX_GPIO_NR(5, 4)
#define SABRESD_EPDC_SDCLK	IMX_GPIO_NR(3, 31)
#define SABRESD_EPDC_SDOEZ	IMX_GPIO_NR(3, 30)
#define SABRESD_EPDC_SDOED	IMX_GPIO_NR(3, 26)
#define SABRESD_EPDC_SDOE	IMX_GPIO_NR(3, 27)
#define SABRESD_EPDC_SDLE	IMX_GPIO_NR(3, 1)
#define SABRESD_EPDC_SDCLKN	IMX_GPIO_NR(3, 0)
#define SABRESD_EPDC_SDSHR	IMX_GPIO_NR(2, 29)
#define SABRESD_EPDC_PWRCOM	IMX_GPIO_NR(2, 28)
#define SABRESD_EPDC_PWRSTAT	IMX_GPIO_NR(2, 21)
#define SABRESD_EPDC_PWRCTRL0	IMX_GPIO_NR(2, 20)
#define SABRESD_EPDC_PWRCTRL1	IMX_GPIO_NR(2, 19)
#define SABRESD_EPDC_PWRCTRL2	IMX_GPIO_NR(2, 18)
#define SABRESD_EPDC_PWRCTRL3	IMX_GPIO_NR(3, 28)
#define SABRESD_EPDC_BDR0	IMX_GPIO_NR(3, 2)
#define SABRESD_EPDC_BDR1	IMX_GPIO_NR(3, 3)
#define SABRESD_EPDC_SDCE0	IMX_GPIO_NR(3, 4)
#define SABRESD_EPDC_SDCE1	IMX_GPIO_NR(3, 5)
#define SABRESD_EPDC_SDCE2	IMX_GPIO_NR(3, 6)
#define SABRESD_EPDC_SDCE3	IMX_GPIO_NR(3, 7)
#define SABRESD_EPDC_SDCE4	IMX_GPIO_NR(3, 8)
#define SABRESD_EPDC_PMIC_WAKE	IMX_GPIO_NR(3, 20)
#define SABRESD_EPDC_PMIC_INT	IMX_GPIO_NR(2, 25)
#define SABRESD_EPDC_VCOM	IMX_GPIO_NR(3, 17)
#define SABRESD_CHARGE_NOW	IMX_GPIO_NR(1, 2)
#define SABRESD_CHARGE_DONE	IMX_GPIO_NR(1, 1)
#define SABRESD_ELAN_CE		IMX_GPIO_NR(2, 18)
#define SABRESD_ELAN_RST	IMX_GPIO_NR(3, 8)
#define SABRESD_ELAN_INT	IMX_GPIO_NR(3, 28)

static struct clk *sata_clk;
static struct clk *clko;
static int mma8451_position = 1;
static int mag3110_position = 2;
static int max11801_mode = 1;
static int enable_lcd_ldb;


extern char *gp_reg_id;
extern char *soc_reg_id;
extern char *pu_reg_id;
extern int epdc_enabled;

static int max17135_regulator_init(struct max17135 *max17135);

static const struct esdhc_platform_data mx6q_sabresd_sd2_data __initconst = {
	.cd_gpio = SABRESD_SD2_CD,
	.wp_gpio = SABRESD_SD2_WP,
	.keep_power_at_suspend = 1,
	.support_8bit = 1,
	.delay_line = 0,
	.cd_type = ESDHC_CD_CONTROLLER,
	.runtime_pm = 1,
};

static const struct esdhc_platform_data mx6q_sabresd_sd3_data __initconst = {
	.cd_gpio = SABRESD_SD3_CD,
	.wp_gpio = SABRESD_SD3_WP,
	.keep_power_at_suspend = 1,
	.support_8bit = 1,
	.delay_line = 0,
	.cd_type = ESDHC_CD_CONTROLLER,
};

static const struct esdhc_platform_data mx6q_sabresd_sd4_data __initconst = {
	.always_present = 1,
	.keep_power_at_suspend = 1,
	.support_8bit = 1,
	.delay_line = 0,
	.cd_type = ESDHC_CD_PERMANENT,
};

static const struct anatop_thermal_platform_data
	mx6q_sabresd_anatop_thermal_data __initconst = {
		.name = "anatop_thermal",
};

static inline void mx6q_sabresd_init_uart(void)
{
	imx6q_add_imx_uart(2, NULL);
	imx6q_add_imx_uart(0, NULL);
}

static int mx6q_sabresd_fec_phy_init(struct phy_device *phydev)
{
	unsigned short val;

	/* To enable AR8031 ouput a 125MHz clk from CLK_25M */
	phy_write(phydev, 0xd, 0x7);
	phy_write(phydev, 0xe, 0x8016);
	phy_write(phydev, 0xd, 0x4007);
	val = phy_read(phydev, 0xe);

	val &= 0xffe3;
	val |= 0x18;
	phy_write(phydev, 0xe, val);

	/* Introduce tx clock delay */
	phy_write(phydev, 0x1d, 0x5);
	val = phy_read(phydev, 0x1e);
	val |= 0x0100;
	phy_write(phydev, 0x1e, val);

	/*check phy power*/
	val = phy_read(phydev, 0x0);

	if (val & BMCR_PDOWN)
		phy_write(phydev, 0x0, (val & ~BMCR_PDOWN));

	return 0;
}

static struct fec_platform_data fec_data __initdata = {
	.init = mx6q_sabresd_fec_phy_init,
	.phy = PHY_INTERFACE_MODE_RGMII,
};

static int mx6q_sabresd_spi_cs[] = {
	SABRESD_ECSPI1_CS0,
};

static const struct spi_imx_master mx6q_sabresd_spi_data __initconst = {
	.chipselect     = mx6q_sabresd_spi_cs,
	.num_chipselect = ARRAY_SIZE(mx6q_sabresd_spi_cs),
};

#if defined(CONFIG_MTD_M25P80) || defined(CONFIG_MTD_M25P80_MODULE)
static struct mtd_partition imx6_sabresd_spi_nor_partitions[] = {
	{
	 .name = "bootloader",
	 .offset = 0,
	 .size = 0x00100000,
	},
	{
	 .name = "kernel",
	 .offset = MTDPART_OFS_APPEND,
	 .size = MTDPART_SIZ_FULL,
	},
};

static struct flash_platform_data imx6_sabresd__spi_flash_data = {
	.name = "m25p80",
	.parts = imx6_sabresd_spi_nor_partitions,
	.nr_parts = ARRAY_SIZE(imx6_sabresd_spi_nor_partitions),
	.type = "sst25vf016b",
};
#endif

static struct spi_board_info imx6_sabresd_spi_nor_device[] __initdata = {
#if defined(CONFIG_MTD_M25P80)
	{
		.modalias = "m25p80",
		.max_speed_hz = 20000000, /* max spi clock (SCK) speed in HZ */
		.bus_num = 0,
		.chip_select = 0,
		.platform_data = &imx6_sabresd__spi_flash_data,
	},
#endif
};

static void spi_device_init(void)
{
	spi_register_board_info(imx6_sabresd_spi_nor_device,
				ARRAY_SIZE(imx6_sabresd_spi_nor_device));
}

static struct imx_ssi_platform_data mx6_sabresd_ssi_pdata = {
	.flags = IMX_SSI_DMA | IMX_SSI_SYN,
};

static struct platform_device mx6_sabresd_audio_wm8958_device = {
	.name = "imx-wm8958",
};

static struct mxc_audio_platform_data wm8958_data = {
	.ssi_num = 1,
	.src_port = 2,
	.ext_port = 3,
	.hp_gpio = SABRESD_HEADPHONE_DET,
	.hp_active_low = 1,
};

static struct wm8994_pdata wm8958_config_data = {
	.gpio_defaults = {
		[0] = WM8994_GP_FN_GPIO | WM8994_GPN_DB,
		[1] = WM8994_GP_FN_GPIO | WM8994_GPN_DB | WM8994_GPN_PD,
		[2] = WM8994_GP_FN_GPIO | WM8994_GPN_DB | WM8994_GPN_PD,
		[3] = WM8994_GP_FN_GPIO | WM8994_GPN_DB | WM8994_GPN_PD,
		[4] = WM8994_GP_FN_GPIO | WM8994_GPN_DB | WM8994_GPN_PD,
		[5] = WM8994_GP_FN_GPIO | WM8994_GPN_DB | WM8994_GPN_PD,
		[7] = WM8994_GP_FN_GPIO | WM8994_GPN_DB | WM8994_GPN_PD,
		[8] = WM8994_GP_FN_GPIO | WM8994_GPN_DB | WM8994_GPN_PD,
		[9] = WM8994_GP_FN_GPIO | WM8994_GPN_DB | WM8994_GPN_PD,
		[10] = WM8994_GP_FN_GPIO | WM8994_GPN_DB | WM8994_GPN_PD,
	},
};

static int mxc_wm8958_init(void)
{
	struct clk *clko;
	int rate;

	clko = clk_get(NULL, "clko_clk");
	if (IS_ERR(clko)) {
		pr_err("can't get CLKO clock.\n");
		return PTR_ERR(clko);
	}
	/* both audio codec and comera use CLKO clk*/
	rate = clk_round_rate(clko, 24000000);

	wm8958_data.sysclk = rate;
	clk_set_rate(clko, rate);

	/* enable wm8958 4.2v power supply */
	gpio_request(SABRESD_CODEC_PWR_EN, "aud_4v2");
	gpio_direction_output(SABRESD_CODEC_PWR_EN, 1);
	msleep(1);
	gpio_set_value(SABRESD_CODEC_PWR_EN, 1);

	return 0;
}

static struct platform_device mx6_sabresd_audio_wm8962_device = {
	.name = "imx-wm8962",
};

static struct mxc_audio_platform_data wm8962_data;

static int wm8962_clk_enable(int enable)
{
	if (enable)
		clk_enable(clko);
	else
		clk_disable(clko);

	return 0;
}

static int mxc_wm8962_init(void)
{
	int rate;

	clko = clk_get(NULL, "clko_clk");
	if (IS_ERR(clko)) {
		pr_err("can't get CLKO clock.\n");
		return PTR_ERR(clko);
	}
	/* both audio codec and comera use CLKO clk*/
	rate = clk_round_rate(clko, 24000000);
	clk_set_rate(clko, rate);

	wm8962_data.sysclk = rate;

	return 0;
}

static struct wm8962_pdata wm8962_config_data = {
	.gpio_init = {
		[2] = WM8962_GPIO_FN_DMICCLK,
		[4] = 0x8000 | WM8962_GPIO_FN_DMICDAT,
	},
};

static struct mxc_audio_platform_data wm8962_data = {
	.ssi_num = 1,
	.src_port = 2,
	.ext_port = 3,
	.hp_gpio = SABRESD_HEADPHONE_DET,
	.hp_active_low = 1,
	.mic_gpio = SABRESD_MICROPHONE_DET,
	.mic_active_low = 1,
	.init = mxc_wm8962_init,
	.clock_enable = wm8962_clk_enable,
};

static struct regulator_consumer_supply sabresd_vwm8962_consumers[] = {
	REGULATOR_SUPPLY("SPKVDD1", "0-001a"),
	REGULATOR_SUPPLY("SPKVDD2", "0-001a"),
};

static struct regulator_init_data sabresd_vwm8962_init = {
	.constraints = {
		.name = "SPKVDD",
		.valid_ops_mask =  REGULATOR_CHANGE_STATUS,
		.boot_on = 1,
	},
	.num_consumer_supplies = ARRAY_SIZE(sabresd_vwm8962_consumers),
	.consumer_supplies = sabresd_vwm8962_consumers,
};

static struct fixed_voltage_config sabresd_vwm8962_reg_config = {
	.supply_name	= "SPKVDD",
	.microvolts		= 4200000,
	.gpio			= SABRESD_CODEC_PWR_EN,
	.enable_high	= 1,
	.enabled_at_boot = 1,
	.init_data		= &sabresd_vwm8962_init,
};

static struct platform_device sabresd_vwm8962_reg_devices = {
	.name	= "reg-fixed-voltage",
	.id		= 4,
	.dev	= {
		.platform_data = &sabresd_vwm8962_reg_config,
	},
};

static void mx6q_csi0_cam_powerdown(int powerdown)
{
	if (powerdown)
		gpio_set_value(SABRESD_CSI0_PWN, 1);
	else
		gpio_set_value(SABRESD_CSI0_PWN, 0);

	msleep(2);
}

static void mx6q_csi0_io_init(void)
{
	if (cpu_is_mx6q())
		mxc_iomux_v3_setup_multiple_pads(mx6q_sabresd_csi0_sensor_pads,
			ARRAY_SIZE(mx6q_sabresd_csi0_sensor_pads));
	else if (cpu_is_mx6dl())
		mxc_iomux_v3_setup_multiple_pads(mx6dl_sabresd_csi0_sensor_pads,
			ARRAY_SIZE(mx6dl_sabresd_csi0_sensor_pads));

	/* Camera reset */
	gpio_request(SABRESD_CSI0_RST, "cam-reset");
	gpio_direction_output(SABRESD_CSI0_RST, 1);

	/* Camera power down */
	gpio_request(SABRESD_CSI0_PWN, "cam-pwdn");
	gpio_direction_output(SABRESD_CSI0_PWN, 1);
	msleep(5);
	gpio_set_value(SABRESD_CSI0_PWN, 0);
	msleep(5);
	gpio_set_value(SABRESD_CSI0_RST, 0);
	msleep(1);
	gpio_set_value(SABRESD_CSI0_RST, 1);
	msleep(5);
	gpio_set_value(SABRESD_CSI0_PWN, 1);

	/* For MX6Q:
	 * GPR1 bit19 and bit20 meaning:
	 * Bit19:       0 - Enable mipi to IPU1 CSI0
	 *                      virtual channel is fixed to 0
	 *              1 - Enable parallel interface to IPU1 CSI0
	 * Bit20:       0 - Enable mipi to IPU2 CSI1
	 *                      virtual channel is fixed to 3
	 *              1 - Enable parallel interface to IPU2 CSI1
	 * IPU1 CSI1 directly connect to mipi csi2,
	 *      virtual channel is fixed to 1
	 * IPU2 CSI0 directly connect to mipi csi2,
	 *      virtual channel is fixed to 2
	 *
	 * For MX6DL:
	 * GPR13 bit 0-2 IPU_CSI0_MUX
	 *   000 MIPI_CSI0
	 *   100 IPU CSI0
	 */
	if (cpu_is_mx6q())
		mxc_iomux_set_gpr_register(1, 19, 1, 1);
	else if (cpu_is_mx6dl())
		mxc_iomux_set_gpr_register(13, 0, 3, 4);
}

static struct fsl_mxc_camera_platform_data camera_data = {
	.mclk = 24000000,
	.mclk_source = 0,
	.csi = 0,
	.io_init = mx6q_csi0_io_init,
	.pwdn = mx6q_csi0_cam_powerdown,
};

static void mx6q_mipi_powerdown(int powerdown)
{
	if (powerdown)
		gpio_set_value(SABRESD_MIPICSI_PWN, 1);
	else
		gpio_set_value(SABRESD_MIPICSI_PWN, 0);

	msleep(2);
}

static void mx6q_mipi_sensor_io_init(void)
{
	if (cpu_is_mx6q())
		mxc_iomux_v3_setup_multiple_pads(mx6q_sabresd_mipi_sensor_pads,
			ARRAY_SIZE(mx6q_sabresd_mipi_sensor_pads));
	else if (cpu_is_mx6dl())
		mxc_iomux_v3_setup_multiple_pads(mx6dl_sabresd_mipi_sensor_pads,
			ARRAY_SIZE(mx6dl_sabresd_mipi_sensor_pads));

	/* Camera reset */
	gpio_request(SABRESD_MIPICSI_RST, "cam-reset");
	gpio_direction_output(SABRESD_MIPICSI_RST, 1);

	/* Camera power down */
	gpio_request(SABRESD_MIPICSI_PWN, "cam-pwdn");
	gpio_direction_output(SABRESD_MIPICSI_PWN, 1);
	msleep(5);
	gpio_set_value(SABRESD_MIPICSI_PWN, 0);
	msleep(5);
	gpio_set_value(SABRESD_MIPICSI_RST, 0);
	msleep(1);
	gpio_set_value(SABRESD_MIPICSI_RST, 1);
	msleep(5);
	gpio_set_value(SABRESD_MIPICSI_PWN, 1);

	/*for mx6dl, mipi virtual channel 1 connect to csi 1*/
	if (cpu_is_mx6dl())
		mxc_iomux_set_gpr_register(13, 3, 3, 1);
}

static struct fsl_mxc_camera_platform_data mipi_csi2_data = {
	.mclk = 24000000,
	.mclk_source = 0,
	.csi = 1,
	.io_init = mx6q_mipi_sensor_io_init,
	.pwdn = mx6q_mipi_powerdown,
};

#define mV_to_uV(mV) (mV * 1000)
#define uV_to_mV(uV) (uV / 1000)
#define V_to_uV(V) (mV_to_uV(V * 1000))
#define uV_to_V(uV) (uV_to_mV(uV) / 1000)

static struct regulator_consumer_supply display_consumers[] = {
	{
		/* MAX17135 */
		.supply = "DISPLAY",
	},
};

static struct regulator_consumer_supply vcom_consumers[] = {
	{
		/* MAX17135 */
		.supply = "VCOM",
	},
};

static struct regulator_consumer_supply v3p3_consumers[] = {
	{
		/* MAX17135 */
		.supply = "V3P3",
	},
};

static struct regulator_init_data max17135_init_data[] = {
	{
		.constraints = {
			.name = "DISPLAY",
			.valid_ops_mask =  REGULATOR_CHANGE_STATUS,
		},
		.num_consumer_supplies = ARRAY_SIZE(display_consumers),
		.consumer_supplies = display_consumers,
	}, {
		.constraints = {
			.name = "GVDD",
			.min_uV = V_to_uV(20),
			.max_uV = V_to_uV(20),
		},
	}, {
		.constraints = {
			.name = "GVEE",
			.min_uV = V_to_uV(-22),
			.max_uV = V_to_uV(-22),
		},
	}, {
		.constraints = {
			.name = "HVINN",
			.min_uV = V_to_uV(-22),
			.max_uV = V_to_uV(-22),
		},
	}, {
		.constraints = {
			.name = "HVINP",
			.min_uV = V_to_uV(20),
			.max_uV = V_to_uV(20),
		},
	}, {
		.constraints = {
			.name = "VCOM",
			.min_uV = mV_to_uV(-4325),
			.max_uV = mV_to_uV(-500),
			.valid_ops_mask = REGULATOR_CHANGE_VOLTAGE |
			REGULATOR_CHANGE_STATUS,
		},
		.num_consumer_supplies = ARRAY_SIZE(vcom_consumers),
		.consumer_supplies = vcom_consumers,
	}, {
		.constraints = {
			.name = "VNEG",
			.min_uV = V_to_uV(-15),
			.max_uV = V_to_uV(-15),
		},
	}, {
		.constraints = {
			.name = "VPOS",
			.min_uV = V_to_uV(15),
			.max_uV = V_to_uV(15),
		},
	}, {
		.constraints = {
			.name = "V3P3",
			.valid_ops_mask =  REGULATOR_CHANGE_STATUS,
		},
		.num_consumer_supplies = ARRAY_SIZE(v3p3_consumers),
		.consumer_supplies = v3p3_consumers,
	},
};

static struct platform_device max17135_sensor_device = {
	.name = "max17135_sensor",
	.id = 0,
};

static struct max17135_platform_data max17135_pdata __initdata = {
	.vneg_pwrup = 1,
	.gvee_pwrup = 1,
	.vpos_pwrup = 2,
	.gvdd_pwrup = 1,
	.gvdd_pwrdn = 1,
	.vpos_pwrdn = 2,
	.gvee_pwrdn = 1,
	.vneg_pwrdn = 1,
	.gpio_pmic_pwrgood = SABRESD_EPDC_PWRSTAT,
	.gpio_pmic_vcom_ctrl = SABRESD_EPDC_VCOM,
	.gpio_pmic_wakeup = SABRESD_EPDC_PMIC_WAKE,
	.gpio_pmic_v3p3 = SABRESD_EPDC_PWRCTRL0,
	.gpio_pmic_intr = SABRESD_EPDC_PMIC_INT,
	.regulator_init = max17135_init_data,
	.init = max17135_regulator_init,
};

static int __init max17135_regulator_init(struct max17135 *max17135)
{
	struct max17135_platform_data *pdata = &max17135_pdata;
	int i, ret;

	if (!epdc_enabled) {
		printk(KERN_DEBUG
			"max17135_regulator_init abort: EPDC not enabled\n");
		return 0;
	}

	max17135->gvee_pwrup = pdata->gvee_pwrup;
	max17135->vneg_pwrup = pdata->vneg_pwrup;
	max17135->vpos_pwrup = pdata->vpos_pwrup;
	max17135->gvdd_pwrup = pdata->gvdd_pwrup;
	max17135->gvdd_pwrdn = pdata->gvdd_pwrdn;
	max17135->vpos_pwrdn = pdata->vpos_pwrdn;
	max17135->vneg_pwrdn = pdata->vneg_pwrdn;
	max17135->gvee_pwrdn = pdata->gvee_pwrdn;

	max17135->max_wait = pdata->vpos_pwrup + pdata->vneg_pwrup +
		pdata->gvdd_pwrup + pdata->gvee_pwrup;

	max17135->gpio_pmic_pwrgood = pdata->gpio_pmic_pwrgood;
	max17135->gpio_pmic_vcom_ctrl = pdata->gpio_pmic_vcom_ctrl;
	max17135->gpio_pmic_wakeup = pdata->gpio_pmic_wakeup;
	max17135->gpio_pmic_v3p3 = pdata->gpio_pmic_v3p3;
	max17135->gpio_pmic_intr = pdata->gpio_pmic_intr;

	gpio_request(max17135->gpio_pmic_wakeup, "epdc-pmic-wake");
	gpio_direction_output(max17135->gpio_pmic_wakeup, 0);

	gpio_request(max17135->gpio_pmic_vcom_ctrl, "epdc-vcom");
	gpio_direction_output(max17135->gpio_pmic_vcom_ctrl, 0);

	gpio_request(max17135->gpio_pmic_v3p3, "epdc-v3p3");
	gpio_direction_output(max17135->gpio_pmic_v3p3, 0);

	gpio_request(max17135->gpio_pmic_intr, "epdc-pmic-int");
	gpio_direction_input(max17135->gpio_pmic_intr);

	gpio_request(max17135->gpio_pmic_pwrgood, "epdc-pwrstat");
	gpio_direction_input(max17135->gpio_pmic_pwrgood);

	max17135->vcom_setup = false;
	max17135->init_done = false;

	for (i = 0; i < MAX17135_NUM_REGULATORS; i++) {
		ret = max17135_register_regulator(max17135, i,
			&pdata->regulator_init[i]);
		if (ret != 0) {
			printk(KERN_ERR"max17135 regulator init failed: %d\n",
				ret);
			return ret;
		}
	}

	/*
	 * TODO: We cannot enable full constraints for now, since
	 * it results in the PFUZE regulators being disabled
	 * at the end of boot, which disables critical regulators.
	 */
	/*regulator_has_full_constraints();*/

	return 0;
}

static struct imxi2c_platform_data mx6q_sabresd_i2c_data = {
	.bitrate = 100000,
};

static struct fsl_mxc_lightsensor_platform_data ls_data = {
	.rext = 499,	/* calibration: 499K->700K */
};

static struct i2c_board_info mxc_i2c0_board_info[] __initdata = {
	{
		I2C_BOARD_INFO("wm89**", 0x1a),
	},
	{
		I2C_BOARD_INFO("ov5642", 0x3c),
		.platform_data = (void *)&camera_data,
	},
	{
		I2C_BOARD_INFO("mma8451", 0x1c),
		.platform_data = (void *)&mma8451_position,
	},
};

static struct i2c_board_info mxc_i2c1_board_info[] __initdata = {
	{
		I2C_BOARD_INFO("mxc_hdmi_i2c", 0x50),
	},
	{
		I2C_BOARD_INFO("ov5640_mipi", 0x3c),
		.platform_data = (void *)&mipi_csi2_data,
	},
	{
		I2C_BOARD_INFO("egalax_ts", 0x4),
		.irq = gpio_to_irq(SABRESD_CAP_TCH_INT0),
	},
	{
		I2C_BOARD_INFO("max11801", 0x48),
		.platform_data = (void *)&max11801_mode,
		.irq = gpio_to_irq(SABRESD_TS_INT),
	},
};

static struct i2c_board_info mxc_i2c2_board_info[] __initdata = {
	{
		I2C_BOARD_INFO("max17135", 0x48),
		.platform_data = &max17135_pdata,
	},
	{
		I2C_BOARD_INFO("egalax_ts", 0x4),
		.irq = gpio_to_irq(SABRESD_CAP_TCH_INT1),
	},
	{
		I2C_BOARD_INFO("mag3110", 0x0e),
		.irq = gpio_to_irq(SABRESD_eCOMPASS_INT),
		.platform_data = (void *)&mag3110_position,
	},
	{
		I2C_BOARD_INFO("isl29023", 0x44),
		.irq  = gpio_to_irq(SABRESD_ALS_INT),
		.platform_data = &ls_data,
	}, {
		I2C_BOARD_INFO("elan-touch", 0x10),
		.irq = gpio_to_irq(SABRESD_ELAN_INT),
	},
	{
		I2C_BOARD_INFO("mxc_ldb_i2c", 0x50),
		.platform_data = (void *)0,
	},
};

static int epdc_get_pins(void)
{
	int ret = 0;

	/* Claim GPIOs for EPDC pins - used during power up/down */
	ret |= gpio_request(SABRESD_EPDC_SDDO_0, "epdc_d0");
	ret |= gpio_request(SABRESD_EPDC_SDDO_1, "epdc_d1");
	ret |= gpio_request(SABRESD_EPDC_SDDO_2, "epdc_d2");
	ret |= gpio_request(SABRESD_EPDC_SDDO_3, "epdc_d3");
	ret |= gpio_request(SABRESD_EPDC_SDDO_4, "epdc_d4");
	ret |= gpio_request(SABRESD_EPDC_SDDO_5, "epdc_d5");
	ret |= gpio_request(SABRESD_EPDC_SDDO_6, "epdc_d6");
	ret |= gpio_request(SABRESD_EPDC_SDDO_7, "epdc_d7");
	ret |= gpio_request(SABRESD_EPDC_GDCLK, "epdc_gdclk");
	ret |= gpio_request(SABRESD_EPDC_GDSP, "epdc_gdsp");
	ret |= gpio_request(SABRESD_EPDC_GDOE, "epdc_gdoe");
	ret |= gpio_request(SABRESD_EPDC_GDRL, "epdc_gdrl");
	ret |= gpio_request(SABRESD_EPDC_SDCLK, "epdc_sdclk");
	ret |= gpio_request(SABRESD_EPDC_SDOE, "epdc_sdoe");
	ret |= gpio_request(SABRESD_EPDC_SDLE, "epdc_sdle");
	ret |= gpio_request(SABRESD_EPDC_SDSHR, "epdc_sdshr");
	ret |= gpio_request(SABRESD_EPDC_BDR0, "epdc_bdr0");
	ret |= gpio_request(SABRESD_EPDC_SDCE0, "epdc_sdce0");
	ret |= gpio_request(SABRESD_EPDC_SDCE1, "epdc_sdce1");
	ret |= gpio_request(SABRESD_EPDC_SDCE2, "epdc_sdce2");

	return ret;
}

static void epdc_put_pins(void)
{
	gpio_free(SABRESD_EPDC_SDDO_0);
	gpio_free(SABRESD_EPDC_SDDO_1);
	gpio_free(SABRESD_EPDC_SDDO_2);
	gpio_free(SABRESD_EPDC_SDDO_3);
	gpio_free(SABRESD_EPDC_SDDO_4);
	gpio_free(SABRESD_EPDC_SDDO_5);
	gpio_free(SABRESD_EPDC_SDDO_6);
	gpio_free(SABRESD_EPDC_SDDO_7);
	gpio_free(SABRESD_EPDC_GDCLK);
	gpio_free(SABRESD_EPDC_GDSP);
	gpio_free(SABRESD_EPDC_GDOE);
	gpio_free(SABRESD_EPDC_GDRL);
	gpio_free(SABRESD_EPDC_SDCLK);
	gpio_free(SABRESD_EPDC_SDOE);
	gpio_free(SABRESD_EPDC_SDLE);
	gpio_free(SABRESD_EPDC_SDSHR);
	gpio_free(SABRESD_EPDC_BDR0);
	gpio_free(SABRESD_EPDC_SDCE0);
	gpio_free(SABRESD_EPDC_SDCE1);
	gpio_free(SABRESD_EPDC_SDCE2);
}

static void epdc_enable_pins(void)
{
	/* Configure MUX settings to enable EPDC use */
	mxc_iomux_v3_setup_multiple_pads(mx6dl_sabresd_epdc_enable_pads, \
				ARRAY_SIZE(mx6dl_sabresd_epdc_enable_pads));

	gpio_direction_input(SABRESD_EPDC_SDDO_0);
	gpio_direction_input(SABRESD_EPDC_SDDO_1);
	gpio_direction_input(SABRESD_EPDC_SDDO_2);
	gpio_direction_input(SABRESD_EPDC_SDDO_3);
	gpio_direction_input(SABRESD_EPDC_SDDO_4);
	gpio_direction_input(SABRESD_EPDC_SDDO_5);
	gpio_direction_input(SABRESD_EPDC_SDDO_6);
	gpio_direction_input(SABRESD_EPDC_SDDO_7);
	gpio_direction_input(SABRESD_EPDC_GDCLK);
	gpio_direction_input(SABRESD_EPDC_GDSP);
	gpio_direction_input(SABRESD_EPDC_GDOE);
	gpio_direction_input(SABRESD_EPDC_GDRL);
	gpio_direction_input(SABRESD_EPDC_SDCLK);
	gpio_direction_input(SABRESD_EPDC_SDOE);
	gpio_direction_input(SABRESD_EPDC_SDLE);
	gpio_direction_input(SABRESD_EPDC_SDSHR);
	gpio_direction_input(SABRESD_EPDC_BDR0);
	gpio_direction_input(SABRESD_EPDC_SDCE0);
	gpio_direction_input(SABRESD_EPDC_SDCE1);
	gpio_direction_input(SABRESD_EPDC_SDCE2);
}

static void epdc_disable_pins(void)
{
	/* Configure MUX settings for EPDC pins to
	 * GPIO and drive to 0. */
	mxc_iomux_v3_setup_multiple_pads(mx6dl_sabresd_epdc_disable_pads, \
				ARRAY_SIZE(mx6dl_sabresd_epdc_disable_pads));

	gpio_direction_output(SABRESD_EPDC_SDDO_0, 0);
	gpio_direction_output(SABRESD_EPDC_SDDO_1, 0);
	gpio_direction_output(SABRESD_EPDC_SDDO_2, 0);
	gpio_direction_output(SABRESD_EPDC_SDDO_3, 0);
	gpio_direction_output(SABRESD_EPDC_SDDO_4, 0);
	gpio_direction_output(SABRESD_EPDC_SDDO_5, 0);
	gpio_direction_output(SABRESD_EPDC_SDDO_6, 0);
	gpio_direction_output(SABRESD_EPDC_SDDO_7, 0);
	gpio_direction_output(SABRESD_EPDC_GDCLK, 0);
	gpio_direction_output(SABRESD_EPDC_GDSP, 0);
	gpio_direction_output(SABRESD_EPDC_GDOE, 0);
	gpio_direction_output(SABRESD_EPDC_GDRL, 0);
	gpio_direction_output(SABRESD_EPDC_SDCLK, 0);
	gpio_direction_output(SABRESD_EPDC_SDOE, 0);
	gpio_direction_output(SABRESD_EPDC_SDLE, 0);
	gpio_direction_output(SABRESD_EPDC_SDSHR, 0);
	gpio_direction_output(SABRESD_EPDC_BDR0, 0);
	gpio_direction_output(SABRESD_EPDC_SDCE0, 0);
	gpio_direction_output(SABRESD_EPDC_SDCE1, 0);
	gpio_direction_output(SABRESD_EPDC_SDCE2, 0);
}

static struct fb_videomode e60_v110_mode = {
	.name = "E60_V110",
	.refresh = 50,
	.xres = 800,
	.yres = 600,
	.pixclock = 18604700,
	.left_margin = 8,
	.right_margin = 178,
	.upper_margin = 4,
	.lower_margin = 10,
	.hsync_len = 20,
	.vsync_len = 4,
	.sync = 0,
	.vmode = FB_VMODE_NONINTERLACED,
	.flag = 0,
};
static struct fb_videomode e60_v220_mode = {
	.name = "E60_V220",
	.refresh = 85,
	.xres = 800,
	.yres = 600,
	.pixclock = 30000000,
	.left_margin = 8,
	.right_margin = 164,
	.upper_margin = 4,
	.lower_margin = 8,
	.hsync_len = 4,
	.vsync_len = 1,
	.sync = 0,
	.vmode = FB_VMODE_NONINTERLACED,
	.flag = 0,
	.refresh = 85,
	.xres = 800,
	.yres = 600,
};
static struct fb_videomode e060scm_mode = {
	.name = "E060SCM",
	.refresh = 85,
	.xres = 800,
	.yres = 600,
	.pixclock = 26666667,
	.left_margin = 8,
	.right_margin = 100,
	.upper_margin = 4,
	.lower_margin = 8,
	.hsync_len = 4,
	.vsync_len = 1,
	.sync = 0,
	.vmode = FB_VMODE_NONINTERLACED,
	.flag = 0,
};
static struct fb_videomode e97_v110_mode = {
	.name = "E97_V110",
	.refresh = 50,
	.xres = 1200,
	.yres = 825,
	.pixclock = 32000000,
	.left_margin = 12,
	.right_margin = 128,
	.upper_margin = 4,
	.lower_margin = 10,
	.hsync_len = 20,
	.vsync_len = 4,
	.sync = 0,
	.vmode = FB_VMODE_NONINTERLACED,
	.flag = 0,
};

static struct imx_epdc_fb_mode panel_modes[] = {
	{
		&e60_v110_mode,
		4,      /* vscan_holdoff */
		10,     /* sdoed_width */
		20,     /* sdoed_delay */
		10,     /* sdoez_width */
		20,     /* sdoez_delay */
		428,    /* gdclk_hp_offs */
		20,     /* gdsp_offs */
		0,      /* gdoe_offs */
		1,      /* gdclk_offs */
		1,      /* num_ce */
	},
	{
		&e60_v220_mode,
		4,      /* vscan_holdoff */
		10,     /* sdoed_width */
		20,     /* sdoed_delay */
		10,     /* sdoez_width */
		20,     /* sdoez_delay */
		465,    /* gdclk_hp_offs */
		20,     /* gdsp_offs */
		0,      /* gdoe_offs */
		9,      /* gdclk_offs */
		1,      /* num_ce */
	},
	{
		&e060scm_mode,
		4,      /* vscan_holdoff */
		10,     /* sdoed_width */
		20,     /* sdoed_delay */
		10,     /* sdoez_width */
		20,     /* sdoez_delay */
		419,    /* gdclk_hp_offs */
		20,     /* gdsp_offs */
		0,      /* gdoe_offs */
		5,      /* gdclk_offs */
		1,      /* num_ce */
	},
	{
		&e97_v110_mode,
		8,      /* vscan_holdoff */
		10,     /* sdoed_width */
		20,     /* sdoed_delay */
		10,     /* sdoez_width */
		20,     /* sdoez_delay */
		632,    /* gdclk_hp_offs */
		20,     /* gdsp_offs */
		0,      /* gdoe_offs */
		1,      /* gdclk_offs */
		3,      /* num_ce */
	}
};

static struct imx_epdc_fb_platform_data epdc_data = {
	.epdc_mode = panel_modes,
	.num_modes = ARRAY_SIZE(panel_modes),
	.get_pins = epdc_get_pins,
	.put_pins = epdc_put_pins,
	.enable_pins = epdc_enable_pins,
	.disable_pins = epdc_disable_pins,
};

static void imx6q_sabresd_usbotg_vbus(bool on)
{
	if (on)
		gpio_set_value(SABRESD_USB_OTG_PWR, 1);
	else
		gpio_set_value(SABRESD_USB_OTG_PWR, 0);
}

static void __init imx6q_sabresd_init_usb(void)
{
	int ret = 0;

	imx_otg_base = MX6_IO_ADDRESS(MX6Q_USB_OTG_BASE_ADDR);
	/* disable external charger detect,
	 * or it will affect signal quality at dp .
	 */
	ret = gpio_request(SABRESD_USB_OTG_PWR, "usb-pwr");
	if (ret) {
		pr_err("failed to get GPIO SABRESD_USB_OTG_PWR: %d\n",
			ret);
		return;
	}
	gpio_direction_output(SABRESD_USB_OTG_PWR, 0);
	/* keep USB host1 VBUS always on */
	ret = gpio_request(SABRESD_USB_H1_PWR, "usb-h1-pwr");
	if (ret) {
		pr_err("failed to get GPIO SABRESD_USB_H1_PWR: %d\n",
			ret);
		return;
	}
	gpio_direction_output(SABRESD_USB_H1_PWR, 1);
	if (board_is_mx6_reva())
		mxc_iomux_set_gpr_register(1, 13, 1, 1);
	else
		mxc_iomux_set_gpr_register(1, 13, 1, 0);

	mx6_set_otghost_vbus_func(imx6q_sabresd_usbotg_vbus);
	mx6_usb_dr_init();
}

/* HW Initialization, if return 0, initialization is successful. */
static int mx6q_sabresd_sata_init(struct device *dev, void __iomem *addr)
{
	u32 tmpdata;
	int ret = 0;
	struct clk *clk;

	sata_clk = clk_get(dev, "imx_sata_clk");
	if (IS_ERR(sata_clk)) {
		dev_err(dev, "no sata clock.\n");
		return PTR_ERR(sata_clk);
	}
	ret = clk_enable(sata_clk);
	if (ret) {
		dev_err(dev, "can't enable sata clock.\n");
		goto put_sata_clk;
	}

	/* Set PHY Paremeters, two steps to configure the GPR13,
	 * one write for rest of parameters, mask of first write is 0x07FFFFFD,
	 * and the other one write for setting the mpll_clk_off_b
	 *.rx_eq_val_0(iomuxc_gpr13[26:24]),
	 *.los_lvl(iomuxc_gpr13[23:19]),
	 *.rx_dpll_mode_0(iomuxc_gpr13[18:16]),
	 *.sata_speed(iomuxc_gpr13[15]),
	 *.mpll_ss_en(iomuxc_gpr13[14]),
	 *.tx_atten_0(iomuxc_gpr13[13:11]),
	 *.tx_boost_0(iomuxc_gpr13[10:7]),
	 *.tx_lvl(iomuxc_gpr13[6:2]),
	 *.mpll_ck_off(iomuxc_gpr13[1]),
	 *.tx_edgerate_0(iomuxc_gpr13[0]),
	 */
	tmpdata = readl(IOMUXC_GPR13);
	writel(((tmpdata & ~0x07FFFFFD) | 0x0593A044), IOMUXC_GPR13);

	/* enable SATA_PHY PLL */
	tmpdata = readl(IOMUXC_GPR13);
	writel(((tmpdata & ~0x2) | 0x2), IOMUXC_GPR13);

	/* Get the AHB clock rate, and configure the TIMER1MS reg later */
	clk = clk_get(NULL, "ahb");
	if (IS_ERR(clk)) {
		dev_err(dev, "no ahb clock.\n");
		ret = PTR_ERR(clk);
		goto release_sata_clk;
	}
	tmpdata = clk_get_rate(clk) / 1000;
	clk_put(clk);

	ret = sata_init(addr, tmpdata);
	if (ret == 0)
		return ret;

release_sata_clk:
	clk_disable(sata_clk);
put_sata_clk:
	clk_put(sata_clk);

	return ret;
}

static void mx6q_sabresd_sata_exit(struct device *dev)
{
	clk_disable(sata_clk);
	clk_put(sata_clk);
}

static struct ahci_platform_data mx6q_sabresd_sata_data = {
	.init = mx6q_sabresd_sata_init,
	.exit = mx6q_sabresd_sata_exit,
};

static void mx6q_sabresd_flexcan0_switch(int enable)
{
	if (enable) {
		gpio_set_value(SABRESD_CAN1_STBY, 1);
	} else {
		gpio_set_value(SABRESD_CAN1_STBY, 0);
	}
}

static const struct flexcan_platform_data
	mx6q_sabresd_flexcan0_pdata __initconst = {
	.transceiver_switch = mx6q_sabresd_flexcan0_switch,
};

static struct viv_gpu_platform_data imx6q_gpu_pdata __initdata = {
	.reserved_mem_size = SZ_128M + SZ_64M,
};

static struct imx_asrc_platform_data imx_asrc_data = {
	.channel_bits = 4,
	.clk_map_ver = 2,
};

static void mx6_reset_mipi_dsi(void)
{
	gpio_set_value(SABRESD_DISP_PWR_EN, 1);
	gpio_set_value(SABRESD_DISP_RST_B, 1);
	udelay(10);
	gpio_set_value(SABRESD_DISP_RST_B, 0);
	udelay(50);
	gpio_set_value(SABRESD_DISP_RST_B, 1);

	/*
	 * it needs to delay 120ms minimum for reset complete
	 */
	msleep(120);
}

static struct mipi_dsi_platform_data mipi_dsi_pdata = {
	.ipu_id		= 0,
	.disp_id	= 1,
	.lcd_panel	= "TRULY-WVGA",
	.reset		= mx6_reset_mipi_dsi,
};

static struct ipuv3_fb_platform_data sabresd_fb_data[] = {
	{ /*fb0*/
	.disp_dev = "ldb",
	.interface_pix_fmt = IPU_PIX_FMT_RGB666,
	.mode_str = "LDB-XGA",
<<<<<<< HEAD
	.default_bpp = 32,
=======
	.default_bpp = 16,
	.int_clk = false,
	.late_init = false,
	}, {
	.disp_dev = "ldb",
	.interface_pix_fmt = IPU_PIX_FMT_RGB666,
	.mode_str = "LDB-XGA",
	.default_bpp = 16,
>>>>>>> 69336610
	.int_clk = false,
	}, {
	.disp_dev = "hdmi",
	.interface_pix_fmt = IPU_PIX_FMT_RGB24,
	.mode_str = "1920x1080M@60",
	.default_bpp = 32,
	.int_clk = false,
	.late_init = false,
	}, {
	.disp_dev = "ldb",
	.interface_pix_fmt = IPU_PIX_FMT_RGB666,
	.mode_str = "LDB-XGA",
	.default_bpp = 32,
	.int_clk = false,
	.late_init = false,
	},
};

static void hdmi_init(int ipu_id, int disp_id)
{
	int hdmi_mux_setting;

	if ((ipu_id > 1) || (ipu_id < 0)) {
		pr_err("Invalid IPU select for HDMI: %d. Set to 0\n", ipu_id);
		ipu_id = 0;
	}

	if ((disp_id > 1) || (disp_id < 0)) {
		pr_err("Invalid DI select for HDMI: %d. Set to 0\n", disp_id);
		disp_id = 0;
	}

	/* Configure the connection between IPU1/2 and HDMI */
	hdmi_mux_setting = 2*ipu_id + disp_id;

	/* GPR3, bits 2-3 = HDMI_MUX_CTL */
	mxc_iomux_set_gpr_register(3, 2, 2, hdmi_mux_setting);

	/* Set HDMI event as SDMA event2 while Chip version later than TO1.2 */
	if (hdmi_SDMA_check())
		mxc_iomux_set_gpr_register(0, 0, 1, 1);
}

/* On mx6x sabresd board i2c2 iomux with hdmi ddc,
 * the pins default work at i2c2 function,
 when hdcp enable, the pins should work at ddc function */

static void hdmi_enable_ddc_pin(void)
{
	if (cpu_is_mx6dl())
		mxc_iomux_v3_setup_multiple_pads(mx6dl_sabresd_hdmi_ddc_pads,
			ARRAY_SIZE(mx6dl_sabresd_hdmi_ddc_pads));
	else
		mxc_iomux_v3_setup_multiple_pads(mx6q_sabresd_hdmi_ddc_pads,
			ARRAY_SIZE(mx6q_sabresd_hdmi_ddc_pads));
}

static void hdmi_disable_ddc_pin(void)
{
	if (cpu_is_mx6dl())
		mxc_iomux_v3_setup_multiple_pads(mx6dl_sabresd_i2c2_pads,
			ARRAY_SIZE(mx6dl_sabresd_i2c2_pads));
	else
		mxc_iomux_v3_setup_multiple_pads(mx6q_sabresd_i2c2_pads,
			ARRAY_SIZE(mx6q_sabresd_i2c2_pads));
}

static struct fsl_mxc_hdmi_platform_data hdmi_data = {
	.init = hdmi_init,
	.enable_pins = hdmi_enable_ddc_pin,
	.disable_pins = hdmi_disable_ddc_pin,
};

static struct fsl_mxc_hdmi_core_platform_data hdmi_core_data = {
	.ipu_id = 0,
	.disp_id = 0,
};

static struct fsl_mxc_lcd_platform_data lcdif_data = {
	.ipu_id = 0,
	.disp_id = 0,
	.default_ifmt = IPU_PIX_FMT_RGB565,
};

static struct fsl_mxc_ldb_platform_data ldb_data = {
	.ipu_id = 1,
	.disp_id = 1,
	.ext_ref = 1,
	.mode = LDB_SEP1,
	.sec_ipu_id = 1,
	.sec_disp_id = 0,
};

static struct max8903_pdata charger1_data = {
	.dok = SABRESD_CHARGE_DOK_B,
	.uok = SABRESD_CHARGE_UOK_B,
	.chg = SABRESD_CHARGE_CHG_1_B,
	.flt = SABRESD_CHARGE_FLT_1_B,
	.dcm_always_high = true,
	.dc_valid = true,
	.usb_valid = true,
};

static struct platform_device sabresd_max8903_charger_1 = {
	.name	= "max8903-charger",
	.id	= 1,
	.dev	= {
		.platform_data = &charger1_data,
	},
};

static struct imx_ipuv3_platform_data ipu_data[] = {
	{
	.rev = 4,
	.csi_clk[0] = "clko_clk",
	.bypass_reset = false,
	}, {
	.rev = 4,
	.csi_clk[0] = "clko_clk",
	.bypass_reset = false,
	},
};

static struct ion_platform_data imx_ion_data = {
	.nr = 1,
	.heaps = {
		{
		.id = 0,
		.type = ION_HEAP_TYPE_CARVEOUT,
		.name = "vpu_ion",
		.size = SZ_64M,
		},
	},
};

static struct fsl_mxc_capture_platform_data capture_data[] = {
	{
		.csi = 0,
		.ipu = 0,
		.mclk_source = 0,
		.is_mipi = 0,
	}, {
		.csi = 1,
		.ipu = 0,
		.mclk_source = 0,
		.is_mipi = 1,
	},
};


static void sabresd_suspend_enter(void)
{
	/* suspend preparation */
	/* Disable AUX 5V */
	gpio_set_value(SABRESD_AUX_5V_EN, 0);
}

static void sabresd_suspend_exit(void)
{
	/* resume restore */
	/* Enable AUX 5V */
	gpio_set_value(SABRESD_AUX_5V_EN, 1);
}
static const struct pm_platform_data mx6q_sabresd_pm_data __initconst = {
	.name = "imx_pm",
	.suspend_enter = sabresd_suspend_enter,
	.suspend_exit = sabresd_suspend_exit,
};

static struct regulator_consumer_supply sabresd_vmmc_consumers[] = {
	REGULATOR_SUPPLY("vmmc", "sdhci-esdhc-imx.1"),
	REGULATOR_SUPPLY("vmmc", "sdhci-esdhc-imx.2"),
	REGULATOR_SUPPLY("vmmc", "sdhci-esdhc-imx.3"),
};

static struct regulator_init_data sabresd_vmmc_init = {
	.num_consumer_supplies = ARRAY_SIZE(sabresd_vmmc_consumers),
	.consumer_supplies = sabresd_vmmc_consumers,
};

static struct fixed_voltage_config sabresd_vmmc_reg_config = {
	.supply_name		= "vmmc",
	.microvolts		= 3300000,
	.gpio			= -1,
	.init_data		= &sabresd_vmmc_init,
};

static struct platform_device sabresd_vmmc_reg_devices = {
	.name	= "reg-fixed-voltage",
	.id	= 3,
	.dev	= {
		.platform_data = &sabresd_vmmc_reg_config,
	},
};

static int __init imx6q_init_audio(void)
{
	if (board_is_mx6_reva()) {
		mxc_register_device(&mx6_sabresd_audio_wm8958_device,
				    &wm8958_data);
		imx6q_add_imx_ssi(1, &mx6_sabresd_ssi_pdata);

		mxc_wm8958_init();
	} else {
		platform_device_register(&sabresd_vwm8962_reg_devices);
		mxc_register_device(&mx6_sabresd_audio_wm8962_device,
				    &wm8962_data);
		imx6q_add_imx_ssi(1, &mx6_sabresd_ssi_pdata);

		mxc_wm8962_init();
	}

	return 0;
}

#ifndef CONFIG_IMX_PCIE
static void pcie_3v3_power(void)
{
	/* disable PCIE_3V3 first */
	gpio_request(SABRESD_PCIE_PWR_EN, "pcie_3v3_en");
	gpio_direction_output(SABRESD_PCIE_PWR_EN, 0);
	mdelay(10);
	/* enable PCIE_3V3 again */
	gpio_set_value(SABRESD_PCIE_PWR_EN, 1);
	gpio_free(SABRESD_PCIE_PWR_EN);
}

static void pcie_3v3_reset(void)
{
	/* reset miniPCIe */
	gpio_request(SABRESD_PCIE_RST_B_REVB, "pcie_reset_rebB");
	gpio_direction_output(SABRESD_PCIE_RST_B_REVB, 0);
	/* The PCI Express Mini CEM specification states that PREST# is
	deasserted minimum 1ms after 3.3vVaux has been applied and stable*/
	mdelay(1);
	gpio_set_value(SABRESD_PCIE_RST_B_REVB, 1);
	gpio_free(SABRESD_PCIE_RST_B_REVB);
}
#endif

static void gps_power_on(bool on)
{
	/* Enable/disable aux_3v15 */
	gpio_request(SABRESD_AUX_3V15_EN, "aux_3v15_en");
	gpio_direction_output(SABRESD_AUX_3V15_EN, 1);
	gpio_set_value(SABRESD_AUX_3V15_EN, on);
	gpio_free(SABRESD_AUX_3V15_EN);
	/*Enable/disable gps_en*/
	gpio_request(SABRESD_GPS_EN, "gps_en");
	gpio_direction_output(SABRESD_GPS_EN, 1);
	gpio_set_value(SABRESD_GPS_EN, on);
	gpio_free(SABRESD_GPS_EN);

}

#if defined(CONFIG_LEDS_TRIGGER) || defined(CONFIG_LEDS_GPIO)

#define GPIO_LED(gpio_led, name_led, act_low, state_suspend, trigger)	\
{									\
	.gpio			= gpio_led,				\
	.name			= name_led,				\
	.active_low		= act_low,				\
	.retain_state_suspended = state_suspend,			\
	.default_state		= 0,					\
	.default_trigger	= "max8903-"trigger,		\
}

/* use to show a external power source is connected
 * GPIO_LED(SABRESD_CHARGE_DONE, "chg_detect", 0, 1, "ac-online"),
 */
static struct gpio_led imx6q_gpio_leds[] = {
	GPIO_LED(SABRESD_CHARGE_NOW, "chg_now_led", 0, 1,
		"charger-charging"),
/* For the latest B4 board, this GPIO_1 is connected to POR_B,
which will reset the whole board if this pin's level is changed,
so, for the latest board, we have to avoid using this pin as
GPIO.
	GPIO_LED(SABRESD_CHARGE_DONE, "chg_done_led", 0, 1,
			"charger-full"),
*/
};

static struct gpio_led_platform_data imx6q_gpio_leds_data = {
	.leds		= imx6q_gpio_leds,
	.num_leds	= ARRAY_SIZE(imx6q_gpio_leds),
};

static struct platform_device imx6q_gpio_led_device = {
	.name		= "leds-gpio",
	.id		= -1,
	.num_resources  = 0,
	.dev		= {
		.platform_data = &imx6q_gpio_leds_data,
	}
};

static void __init imx6q_add_device_gpio_leds(void)
{
	platform_device_register(&imx6q_gpio_led_device);
}
#else
static void __init imx6q_add_device_gpio_leds(void) {}
#endif

#if defined(CONFIG_KEYBOARD_GPIO) || defined(CONFIG_KEYBOARD_GPIO_MODULE)
#define GPIO_BUTTON(gpio_num, ev_code, act_low, descr, wake, debounce)	\
{								\
	.gpio		= gpio_num,				\
	.type		= EV_KEY,				\
	.code		= ev_code,				\
	.active_low	= act_low,				\
	.desc		= "btn " descr,				\
	.wakeup		= wake,					\
	.debounce_interval = debounce,				\
}

static struct gpio_keys_button imx6q_buttons[] = {
	GPIO_BUTTON(SABRESD_VOLUME_UP, KEY_VOLUMEUP, 1, "volume-up", 0, 1),
	GPIO_BUTTON(SABRESD_VOLUME_DN, KEY_POWER, 1, "volume-down", 1, 1),
};

static struct gpio_keys_platform_data imx6q_button_data = {
	.buttons	= imx6q_buttons,
	.nbuttons	= ARRAY_SIZE(imx6q_buttons),
};

static struct platform_device imx6q_button_device = {
	.name		= "gpio-keys",
	.id		= -1,
	.num_resources  = 0,
	.dev		= {
		.platform_data = &imx6q_button_data,
	}
};

static void __init imx6q_add_device_buttons(void)
{
	platform_device_register(&imx6q_button_device);
}
#else
static void __init imx6q_add_device_buttons(void) {}
#endif

static struct platform_pwm_backlight_data mx6_sabresd_pwm_backlight_data = {
	.pwm_id = 0,
	.max_brightness = 248,
	.dft_brightness = 128,
	.pwm_period_ns = 50000,
};

static struct mxc_dvfs_platform_data sabresd_dvfscore_data = {
#ifdef CONFIG_MX6_INTER_LDO_BYPASS
	.reg_id = "VDDCORE",
	.soc_id	= "VDDSOC",
#else
	.reg_id = "cpu_vddgp",
	.soc_id = "cpu_vddsoc",
	.pu_id = "cpu_vddvpu",
#endif
	.clk1_id = "cpu_clk",
	.clk2_id = "gpc_dvfs_clk",
	.gpc_cntr_offset = MXC_GPC_CNTR_OFFSET,
	.ccm_cdcr_offset = MXC_CCM_CDCR_OFFSET,
	.ccm_cacrr_offset = MXC_CCM_CACRR_OFFSET,
	.ccm_cdhipr_offset = MXC_CCM_CDHIPR_OFFSET,
	.prediv_mask = 0x1F800,
	.prediv_offset = 11,
	.prediv_val = 3,
	.div3ck_mask = 0xE0000000,
	.div3ck_offset = 29,
	.div3ck_val = 2,
	.emac_val = 0x08,
	.upthr_val = 25,
	.dnthr_val = 9,
	.pncthr_val = 33,
	.upcnt_val = 10,
	.dncnt_val = 10,
	.delay_time = 80,
};

static void __init fixup_mxc_board(struct machine_desc *desc, struct tag *tags,
				   char **cmdline, struct meminfo *mi)
{
	char *str;
	struct tag *t;
	int i = 0;
	struct ipuv3_fb_platform_data *pdata_fb = sabresd_fb_data;

	for_each_tag(t, tags) {
		if (t->hdr.tag == ATAG_CMDLINE) {
			str = t->u.cmdline.cmdline;
			str = strstr(str, "fbmem=");
			if (str != NULL) {
				str += 6;
				pdata_fb[i++].res_size[0] = memparse(str, &str);
				while (*str == ',' &&
					i < ARRAY_SIZE(sabresd_fb_data)) {
					str++;
					pdata_fb[i++].res_size[0] = memparse(str, &str);
				}
			}
			break;
		}
	}
}

static struct mipi_csi2_platform_data mipi_csi2_pdata = {
	.ipu_id	 = 0,
	.csi_id = 1,
	.v_channel = 0,
	.lanes = 2,
	.dphy_clk = "mipi_pllref_clk",
	.pixel_clk = "emi_clk",
};

#define SNVS_LPCR 0x38
static void mx6_snvs_poweroff(void)
{

	void __iomem *mx6_snvs_base =  MX6_IO_ADDRESS(MX6Q_SNVS_BASE_ADDR);
	u32 value;
	value = readl(mx6_snvs_base + SNVS_LPCR);
	/*set TOP and DP_EN bit*/
	writel(value | 0x60, mx6_snvs_base + SNVS_LPCR);
}

static const struct imx_pcie_platform_data mx6_sabresd_pcie_data __initconst = {
	.pcie_pwr_en	= SABRESD_PCIE_PWR_EN,
	.pcie_rst	= SABRESD_PCIE_RST_B_REVB,
	.pcie_wake_up	= SABRESD_PCIE_WAKE_B,
	.pcie_dis	= SABRESD_PCIE_DIS_B,
};

static int __init early_enable_lcd_ldb(char *p)
{
	enable_lcd_ldb = 1;
	return 0;
}
early_param("enable_lcd_ldb", early_enable_lcd_ldb);

/*!
 * Board specific initialization.
 */
static void __init mx6_sabresd_board_init(void)
{
	int i;
	int ret;
	struct clk *clko, *clko2;
	struct clk *new_parent;
	int rate;

	if (cpu_is_mx6q())
		mxc_iomux_v3_setup_multiple_pads(mx6q_sabresd_pads,
			ARRAY_SIZE(mx6q_sabresd_pads));
	else if (cpu_is_mx6dl()) {
		mxc_iomux_v3_setup_multiple_pads(mx6dl_sabresd_pads,
			ARRAY_SIZE(mx6dl_sabresd_pads));
	}

#ifdef CONFIG_FEC_1588
	/* Set GPIO_16 input for IEEE-1588 ts_clk and RMII reference clock
	 * For MX6 GPR1 bit21 meaning:
	 * Bit21:       0 - GPIO_16 pad output
	 *              1 - GPIO_16 pad input
	 */
	 mxc_iomux_set_gpr_register(1, 21, 1, 1);
#endif

	gp_reg_id = sabresd_dvfscore_data.reg_id;
	soc_reg_id = sabresd_dvfscore_data.soc_id;
	pu_reg_id = sabresd_dvfscore_data.pu_id;
	mx6q_sabresd_init_uart();

	/*
	 * MX6DL/Solo only supports single IPU
	 * The following codes are used to change ipu id
	 * and display id information for MX6DL/Solo. Then
	 * register 1 IPU device and up to 2 displays for
	 * MX6DL/Solo
	 */
	if (cpu_is_mx6dl()) {
		ldb_data.ipu_id = 0;
		ldb_data.disp_id = 1;
		hdmi_core_data.disp_id = 0;
		mipi_dsi_pdata.ipu_id = 0;
		mipi_dsi_pdata.disp_id = 1;
	}
	imx6q_add_mxc_hdmi_core(&hdmi_core_data);

	imx6q_add_ipuv3(0, &ipu_data[0]);
	if (cpu_is_mx6q())
		imx6q_add_ipuv3(1, &ipu_data[1]);
<<<<<<< HEAD
	for (i = 0; i < ARRAY_SIZE(sabresd_fb_data); i++)
		imx6q_add_ipuv3fb(i, &sabresd_fb_data[i]);
=======
		for (i = 0; i < 4 && i < ARRAY_SIZE(sabresd_fb_data); i++)
			imx6q_add_ipuv3fb(i, &sabresd_fb_data[i]);
	} else
		for (i = 0; i < 2 && i < ARRAY_SIZE(sabresd_fb_data); i++)
			imx6q_add_ipuv3fb(i, &sabresd_fb_data[i]);
>>>>>>> 69336610

	imx6q_add_vdoa();
	imx6q_add_mipi_dsi(&mipi_dsi_pdata);
	imx6q_add_lcdif(&lcdif_data);
	imx6q_add_ldb(&ldb_data);
	imx6q_add_v4l2_output(0);
	imx6q_add_v4l2_capture(0, &capture_data[0]);
	imx6q_add_v4l2_capture(1, &capture_data[1]);
	imx6q_add_mipi_csi2(&mipi_csi2_pdata);
	imx6q_add_imx_snvs_rtc();

	imx6q_add_imx_caam();

	if (board_is_mx6_reva()) {
		strcpy(mxc_i2c0_board_info[0].type, "wm8958");
		mxc_i2c0_board_info[0].platform_data = &wm8958_config_data;
	} else {
		strcpy(mxc_i2c0_board_info[0].type, "wm8962");
		mxc_i2c0_board_info[0].platform_data = &wm8962_config_data;
	}
	imx6q_add_device_gpio_leds();

	imx6q_add_imx_i2c(0, &mx6q_sabresd_i2c_data);
	imx6q_add_imx_i2c(1, &mx6q_sabresd_i2c_data);
	imx6q_add_imx_i2c(2, &mx6q_sabresd_i2c_data);
	i2c_register_board_info(0, mxc_i2c0_board_info,
			ARRAY_SIZE(mxc_i2c0_board_info));
	i2c_register_board_info(1, mxc_i2c1_board_info,
			ARRAY_SIZE(mxc_i2c1_board_info));
	i2c_register_board_info(2, mxc_i2c2_board_info,
			ARRAY_SIZE(mxc_i2c2_board_info));
	ret = gpio_request(SABRESD_PFUZE_INT, "pFUZE-int");
	if (ret) {
		printk(KERN_ERR"request pFUZE-int error!!\n");
		return;
	} else {
		gpio_direction_input(SABRESD_PFUZE_INT);
		mx6q_sabresd_init_pfuze100(SABRESD_PFUZE_INT);
	}
	/* SPI */
	imx6q_add_ecspi(0, &mx6q_sabresd_spi_data);
	spi_device_init();

	imx6q_add_mxc_hdmi(&hdmi_data);

	imx6q_add_anatop_thermal_imx(1, &mx6q_sabresd_anatop_thermal_data);
	imx6_init_fec(fec_data);
	imx6q_add_pm_imx(0, &mx6q_sabresd_pm_data);

	/* Move sd4 to first because sd4 connect to emmc.
	   Mfgtools want emmc is mmcblk0 and other sd card is mmcblk1.
	*/
	imx6q_add_sdhci_usdhc_imx(3, &mx6q_sabresd_sd4_data);
	imx6q_add_sdhci_usdhc_imx(2, &mx6q_sabresd_sd3_data);
	imx6q_add_sdhci_usdhc_imx(1, &mx6q_sabresd_sd2_data);
	imx_add_viv_gpu(&imx6_gpu_data, &imx6q_gpu_pdata);
	imx6q_sabresd_init_usb();
	/* SATA is not supported by MX6DL/Solo */
	if (cpu_is_mx6q())
		imx6q_add_ahci(0, &mx6q_sabresd_sata_data);
	imx6q_add_vpu();
	imx6q_init_audio();
	platform_device_register(&sabresd_vmmc_reg_devices);
	imx_asrc_data.asrc_core_clk = clk_get(NULL, "asrc_clk");
	imx_asrc_data.asrc_audio_clk = clk_get(NULL, "asrc_serial_clk");
	imx6q_add_asrc(&imx_asrc_data);

	/*
	 * Disable HannStar touch panel CABC function,
	 * this function turns the panel's backlight automatically
	 * according to the content shown on the panel which
	 * may cause annoying unstable backlight issue.
	 */
	gpio_request(SABRESD_CABC_EN0, "cabc-en0");
	gpio_direction_output(SABRESD_CABC_EN0, 0);
	gpio_request(SABRESD_CABC_EN1, "cabc-en1");
	gpio_direction_output(SABRESD_CABC_EN1, 0);

	imx6q_add_mxc_pwm(0);
	imx6q_add_mxc_pwm(1);
	imx6q_add_mxc_pwm(2);
	imx6q_add_mxc_pwm(3);
	imx6q_add_mxc_pwm_backlight(0, &mx6_sabresd_pwm_backlight_data);

	imx6q_add_otp();
	imx6q_add_viim();
	imx6q_add_imx2_wdt(0, NULL);
	imx6q_add_dma();

	imx6q_add_dvfs_core(&sabresd_dvfscore_data);
#ifndef CONFIG_MX6_INTER_LDO_BYPASS
	mx6_cpu_regulator_init();
#endif
	imx6q_add_device_buttons();

	/* enable sensor 3v3 and 1v8 */
	gpio_request(SABRESD_SENSOR_EN, "sensor-en");
	gpio_direction_output(SABRESD_SENSOR_EN, 1);

	/* enable ecompass intr */
	gpio_request(SABRESD_eCOMPASS_INT, "ecompass-int");
	gpio_direction_input(SABRESD_eCOMPASS_INT);
	/* enable light sensor intr */
	gpio_request(SABRESD_ALS_INT, "als-int");
	gpio_direction_input(SABRESD_ALS_INT);

	imx6q_add_hdmi_soc();
	imx6q_add_hdmi_soc_dai();

	if (cpu_is_mx6dl()) {
		imx6dl_add_imx_pxp();
		imx6dl_add_imx_pxp_client();
		if (epdc_enabled) {
			mxc_register_device(&max17135_sensor_device, NULL);
			imx6dl_add_imx_epdc(&epdc_data);
		}
	}
	/*
	ret = gpio_request_array(mx6q_sabresd_flexcan_gpios,
			ARRAY_SIZE(mx6q_sabresd_flexcan_gpios));
	if (ret)
		pr_err("failed to request flexcan1-gpios: %d\n", ret);
	else
		imx6q_add_flexcan0(&mx6q_sabresd_flexcan0_pdata);
	*/

	clko2 = clk_get(NULL, "clko2_clk");
	if (IS_ERR(clko2))
		pr_err("can't get CLKO2 clock.\n");

	new_parent = clk_get(NULL, "osc_clk");
	if (!IS_ERR(new_parent)) {
		clk_set_parent(clko2, new_parent);
		clk_put(new_parent);
	}
	rate = clk_round_rate(clko2, 24000000);
	clk_set_rate(clko2, rate);
	clk_enable(clko2);

	/* Camera and audio use osc clock */
	clko = clk_get(NULL, "clko_clk");
	if (!IS_ERR(clko))
		clk_set_parent(clko, clko2);

	/* Enable Aux_5V */
	gpio_request(SABRESD_AUX_5V_EN, "aux_5v_en");
	gpio_direction_output(SABRESD_AUX_5V_EN, 1);
	gpio_set_value(SABRESD_AUX_5V_EN, 1);

#ifndef CONFIG_IMX_PCIE
	/* enable pcie 3v3 power without pcie driver */
	pcie_3v3_power();
	mdelay(10);
	pcie_3v3_reset();
#endif

	gps_power_on(true);
	/* Register charger chips */
	platform_device_register(&sabresd_max8903_charger_1);
	pm_power_off = mx6_snvs_poweroff;
	imx6q_add_busfreq();

	/* Add PCIe RC interface support */
	imx6q_add_pcie(&mx6_sabresd_pcie_data);
	if (cpu_is_mx6dl()) {
		mxc_iomux_v3_setup_multiple_pads(mx6dl_arm2_elan_pads,
						ARRAY_SIZE(mx6dl_arm2_elan_pads));

		/* ELAN Touchscreen */
		gpio_request(SABRESD_ELAN_INT, "elan-interrupt");
		gpio_direction_input(SABRESD_ELAN_INT);

		gpio_request(SABRESD_ELAN_CE, "elan-cs");
		gpio_direction_output(SABRESD_ELAN_CE, 1);
		gpio_direction_output(SABRESD_ELAN_CE, 0);

		gpio_request(SABRESD_ELAN_RST, "elan-rst");
		gpio_direction_output(SABRESD_ELAN_RST, 1);
		gpio_direction_output(SABRESD_ELAN_RST, 0);
		mdelay(1);
		gpio_direction_output(SABRESD_ELAN_RST, 1);
		gpio_direction_output(SABRESD_ELAN_CE, 1);
	}

	imx6_add_armpmu();
	imx6q_add_perfmon(0);
	imx6q_add_perfmon(1);
	imx6q_add_perfmon(2);
}

extern void __iomem *twd_base;
static void __init mx6_sabresd_timer_init(void)
{
	struct clk *uart_clk;
#ifdef CONFIG_LOCAL_TIMERS
	twd_base = ioremap(LOCAL_TWD_ADDR, SZ_256);
	BUG_ON(!twd_base);
#endif
	mx6_clocks_init(32768, 24000000, 0, 0);

	uart_clk = clk_get_sys("imx-uart.0", NULL);
	early_console_setup(UART1_BASE_ADDR, uart_clk);
}

static struct sys_timer mx6_sabresd_timer = {
	.init   = mx6_sabresd_timer_init,
};

static void __init mx6q_sabresd_reserve(void)
{
	phys_addr_t phys;
	int i;

#if defined(CONFIG_MXC_GPU_VIV) || defined(CONFIG_MXC_GPU_VIV_MODULE)
	if (imx6q_gpu_pdata.reserved_mem_size) {
		phys = memblock_alloc_base(imx6q_gpu_pdata.reserved_mem_size,
					   SZ_4K, SZ_1G);
		memblock_remove(phys, imx6q_gpu_pdata.reserved_mem_size);
		imx6q_gpu_pdata.reserved_mem_base = phys;
	}
#endif

#if defined(CONFIG_ION)
	if (imx_ion_data.heaps[0].size) {
		phys = memblock_alloc(imx_ion_data.heaps[0].size, SZ_4K);
		memblock_remove(phys, imx_ion_data.heaps[0].size);
		imx_ion_data.heaps[0].base = phys;
	}
#endif

	for (i = 0; i < ARRAY_SIZE(sabresd_fb_data); i++)
		if (sabresd_fb_data[i].res_size[0]) {
			/* reserve for background buffer */
			phys = memblock_alloc(sabresd_fb_data[i].res_size[0],
						SZ_4K);
			memblock_remove(phys, sabresd_fb_data[i].res_size[0]);
			sabresd_fb_data[i].res_base[0] = phys;
		}
}

/*
 * initialize __mach_desc_MX6Q_SABRESD data structure.
 */
MACHINE_START(MX6Q_SABRESD, "Freescale i.MX 6Quad/DualLite/Solo Sabre-SD Board")
	/* Maintainer: Freescale Semiconductor, Inc. */
	.boot_params = MX6_PHYS_OFFSET + 0x100,
	.fixup = fixup_mxc_board,
	.map_io = mx6_map_io,
	.init_irq = mx6_init_irq,
	.init_machine = mx6_sabresd_board_init,
	.timer = &mx6_sabresd_timer,
	.reserve = mx6q_sabresd_reserve,
MACHINE_END<|MERGE_RESOLUTION|>--- conflicted
+++ resolved
@@ -1244,19 +1244,9 @@
 	.disp_dev = "ldb",
 	.interface_pix_fmt = IPU_PIX_FMT_RGB666,
 	.mode_str = "LDB-XGA",
-<<<<<<< HEAD
 	.default_bpp = 32,
-=======
-	.default_bpp = 16,
 	.int_clk = false,
 	.late_init = false,
-	}, {
-	.disp_dev = "ldb",
-	.interface_pix_fmt = IPU_PIX_FMT_RGB666,
-	.mode_str = "LDB-XGA",
-	.default_bpp = 16,
->>>>>>> 69336610
-	.int_clk = false,
 	}, {
 	.disp_dev = "hdmi",
 	.interface_pix_fmt = IPU_PIX_FMT_RGB24,
@@ -1746,18 +1736,13 @@
 	imx6q_add_mxc_hdmi_core(&hdmi_core_data);
 
 	imx6q_add_ipuv3(0, &ipu_data[0]);
-	if (cpu_is_mx6q())
+	if (cpu_is_mx6q()) {
 		imx6q_add_ipuv3(1, &ipu_data[1]);
-<<<<<<< HEAD
-	for (i = 0; i < ARRAY_SIZE(sabresd_fb_data); i++)
-		imx6q_add_ipuv3fb(i, &sabresd_fb_data[i]);
-=======
 		for (i = 0; i < 4 && i < ARRAY_SIZE(sabresd_fb_data); i++)
 			imx6q_add_ipuv3fb(i, &sabresd_fb_data[i]);
 	} else
 		for (i = 0; i < 2 && i < ARRAY_SIZE(sabresd_fb_data); i++)
 			imx6q_add_ipuv3fb(i, &sabresd_fb_data[i]);
->>>>>>> 69336610
 
 	imx6q_add_vdoa();
 	imx6q_add_mipi_dsi(&mipi_dsi_pdata);
