--- conflicted
+++ resolved
@@ -836,11 +836,7 @@
 	},
 	{
 		I2C_BOARD_INFO("mxc_ldb_i2c", 0x50),
-<<<<<<< HEAD
 		.platform_data = (void *)1,	/* lvds port1 */
-=======
-		.platform_data = (void *)0,
->>>>>>> 53040e6f
 	},
 };
 
@@ -1213,11 +1209,7 @@
 };
 
 static struct viv_gpu_platform_data imx6q_gpu_pdata __initdata = {
-<<<<<<< HEAD
 	.reserved_mem_size = SZ_128M + SZ_64M - SZ_16M,
-=======
-	.reserved_mem_size = SZ_128M + SZ_64M,
->>>>>>> 53040e6f
 };
 
 static struct imx_asrc_platform_data imx_asrc_data = {
@@ -1252,7 +1244,7 @@
 	.disp_dev = "ldb",
 	.interface_pix_fmt = IPU_PIX_FMT_RGB666,
 	.mode_str = "LDB-XGA",
-	.default_bpp = 32,
+	.default_bpp = 16,
 	.int_clk = false,
 	.late_init = false,
 	}, {
@@ -1266,11 +1258,7 @@
 	.disp_dev = "ldb",
 	.interface_pix_fmt = IPU_PIX_FMT_RGB666,
 	.mode_str = "LDB-XGA",
-<<<<<<< HEAD
 	.default_bpp = 16,
-=======
-	.default_bpp = 32,
->>>>>>> 53040e6f
 	.int_clk = false,
 	.late_init = false,
 	},
@@ -1343,19 +1331,11 @@
 };
 
 static struct fsl_mxc_ldb_platform_data ldb_data = {
-<<<<<<< HEAD
 	.ipu_id = 0,
 	.disp_id = 1,
 	.ext_ref = 1,
 	.mode = LDB_SEP1,
 	.sec_ipu_id = 0,
-=======
-	.ipu_id = 1,
-	.disp_id = 1,
-	.ext_ref = 1,
-	.mode = LDB_SEP1,
-	.sec_ipu_id = 1,
->>>>>>> 53040e6f
 	.sec_disp_id = 0,
 };
 
@@ -1396,11 +1376,7 @@
 		.id = 0,
 		.type = ION_HEAP_TYPE_CARVEOUT,
 		.name = "vpu_ion",
-<<<<<<< HEAD
 		.size = SZ_16M,
-=======
-		.size = SZ_64M,
->>>>>>> 53040e6f
 		},
 	},
 };
@@ -1598,12 +1574,8 @@
 
 static struct gpio_keys_button new_sabresd_buttons[] = {
 	GPIO_BUTTON(SABRESD_VOLUME_UP, KEY_VOLUMEUP, 1, "volume-up", 0, 1),
-<<<<<<< HEAD
 	GPIO_BUTTON(SABRESD_VOLUME_DN, KEY_VOLUMEDOWN, 1, "volume-down", 0, 1),
 	GPIO_BUTTON(SABRESD_POWER_OFF, KEY_POWER, 1, "power-key", 1, 1),
-=======
-	GPIO_BUTTON(SABRESD_VOLUME_DN, KEY_POWER, 1, "volume-down", 1, 1),
->>>>>>> 53040e6f
 };
 
 static struct gpio_keys_platform_data new_sabresd_button_data = {
@@ -1664,6 +1636,9 @@
 static struct mxc_dvfs_platform_data sabresd_dvfscore_data = {
 	.reg_id = "VDDCORE",
 	.soc_id	= "VDDSOC",
+	.reg_id = "cpu_vddgp",
+	.soc_id = "cpu_vddsoc",
+	.pu_id = "cpu_vddvpu",
 	.clk1_id = "cpu_clk",
 	.clk2_id = "gpc_dvfs_clk",
 	.gpc_cntr_offset = MXC_GPC_CNTR_OFFSET,
@@ -1706,7 +1681,6 @@
 					pdata_fb[i++].res_size[0] = memparse(str, &str);
 				}
 			}
-<<<<<<< HEAD
 			/* ION reserved memory */
 			str = t->u.cmdline.cmdline;
 			str = strstr(str, "ionmem=");
@@ -1729,8 +1703,6 @@
 				str += 7;
 				imx6q_gpu_pdata.reserved_mem_size = memparse(str, &str);
 			}
-=======
->>>>>>> 53040e6f
 			break;
 		}
 	}
@@ -1840,10 +1812,7 @@
 	if (cpu_is_mx6dl()) {
 		ldb_data.ipu_id = 0;
 		ldb_data.disp_id = 1;
-<<<<<<< HEAD
 		hdmi_core_data.ipu_id = 0;
-=======
->>>>>>> 53040e6f
 		hdmi_core_data.disp_id = 0;
 		mipi_dsi_pdata.ipu_id = 0;
 		mipi_dsi_pdata.disp_id = 1;
@@ -1954,6 +1923,9 @@
 		imx6q_add_ion(0, &imx_ion_data,
 			sizeof(imx_ion_data) + sizeof(struct ion_platform_heap));
 
+#ifndef CONFIG_MX6_INTER_LDO_BYPASS
+	mx6_cpu_regulator_init();
+#endif
 	imx6q_add_device_buttons();
 
 	/* enable sensor 3v3 and 1v8 */
@@ -2072,7 +2044,6 @@
 static void __init mx6q_sabresd_reserve(void)
 {
 	phys_addr_t phys;
-<<<<<<< HEAD
 	int i, fb0_reserved = 0, fb_array_size;
 
 	/*
@@ -2106,9 +2077,6 @@
 	ram_console_resource.start = phys;
 	ram_console_resource.end   = phys + SZ_128K - 1;
 #endif
-=======
-	int i;
->>>>>>> 53040e6f
 
 #if defined(CONFIG_MXC_GPU_VIV) || defined(CONFIG_MXC_GPU_VIV_MODULE)
 	if (imx6q_gpu_pdata.reserved_mem_size) {
@@ -2126,18 +2094,6 @@
 		imx_ion_data.heaps[0].base = phys;
 	}
 #endif
-<<<<<<< HEAD
-=======
-
-	for (i = 0; i < ARRAY_SIZE(sabresd_fb_data); i++)
-		if (sabresd_fb_data[i].res_size[0]) {
-			/* reserve for background buffer */
-			phys = memblock_alloc(sabresd_fb_data[i].res_size[0],
-						SZ_4K);
-			memblock_remove(phys, sabresd_fb_data[i].res_size[0]);
-			sabresd_fb_data[i].res_base[0] = phys;
-		}
->>>>>>> 53040e6f
 }
 
 /*
