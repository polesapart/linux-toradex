--- conflicted
+++ resolved
@@ -40,10 +40,7 @@
 extern struct cpu_op *(*get_cpu_op)(int *op);
 
 extern unsigned long loops_per_jiffy;
-<<<<<<< HEAD
 extern u32 enable_ldo_mode;
-=======
->>>>>>> 53040e6f
 int external_pureg;
 
 static inline unsigned long mx6_cpu_jiffies(unsigned long old, u_int div,
@@ -68,7 +65,6 @@
 {
 	int cpu;
 	u32 curr_cpu = 0;
-<<<<<<< HEAD
 	unsigned int reg;
 #ifndef CONFIG_SMP
 	unsigned long old_loops_per_jiffy;
@@ -90,12 +86,7 @@
 		pu_reg_id = "cpu_vddgpu";
 	}
 	printk(KERN_INFO "cpu regulator init ldo=%x\n", enable_ldo_mode);
-=======
-#ifndef CONFIG_SMP
-	unsigned long old_loops_per_jiffy;
-#endif
-	external_pureg = 0;
->>>>>>> 53040e6f
+
 	cpu_regulator = regulator_get(NULL, gp_reg_id);
 	if (IS_ERR(cpu_regulator))
 		printk(KERN_ERR "%s: failed to get cpu regulator\n", __func__);
@@ -157,11 +148,7 @@
 	pu_regulator = regulator_get(NULL, pu_reg_id);
 	if (IS_ERR(pu_regulator))
 		printk(KERN_ERR "%s: failed to get pu regulator\n", __func__);
-<<<<<<< HEAD
-	/*If use ldo bypass and VDDPU_IN is single supplied
-=======
 	/*If enable CONFIG_MX6_INTER_LDO_BYPASS and VDDPU_IN is single supplied
->>>>>>> 53040e6f
 	*by external pmic, it means VDDPU_IN can be turned off if GPU/VPU driver
 	*not running.In this case we should set external_pureg which can be used
 	*in pu_enable/pu_disable of arch/arm/mach-mx6/mx6_anatop_regulator.c to
@@ -171,18 +158,10 @@
 	*In this case external_pureg should be 0 and can't turn off extern pmic
 	*regulator, but can turn off VDDPU by internal anatop power gate.
 	*
-<<<<<<< HEAD
-	*If enable internal ldo , external_pureg will be 0, and
-	*VDDPU can be turned off by internal anatop anatop power gate.
-	*
-	*/
-	else if (!IS_ERR(pu_regulator) && strcmp(pu_reg_id, "cpu_vddgpu"))
-=======
 	*If disable CONFIG_MX6_INTER_LDO_BYPASS, external_pureg will be 0, and
 	*VDDPU can be turned off by internal anatop anatop power gate.
 	*
 	*/
 	else if (!IS_ERR(pu_regulator) && strcmp(pu_reg_id, "cpu_vddvpu"))
->>>>>>> 53040e6f
 		external_pureg = 1;
 }
