--- conflicted
+++ resolved
@@ -139,9 +139,6 @@
 static int can0_enable;
 static int uart3_en;
 static int tuner_en;
-<<<<<<< HEAD
-extern volatile int num_cpu_idle_lock;
-=======
 static int spinor_en;
 
 static int __init spinor_enable(char *p)
@@ -150,7 +147,6 @@
        return 0;
 }
 early_param("spi-nor", spinor_enable);
->>>>>>> 79f31695
 
 static int __init uart3_enable(char *p)
 {
@@ -1358,7 +1354,6 @@
 			i2c3_pads = mx6dl_i2c3_pads_rev_b;
 			i2c3_pads_cnt = ARRAY_SIZE(mx6dl_i2c3_pads_rev_b);
 		}
-		num_cpu_idle_lock = 0xffff0000;
 	}
 
 	BUG_ON(!common_pads);
@@ -1578,7 +1573,7 @@
 		memblock_remove(phys, imx6q_gpu_pdata.reserved_mem_size);
 		imx6q_gpu_pdata.reserved_mem_base = phys;
 	}
-<<<<<<< HEAD
+#endif
 
 	if (imx_ion_data.heaps[0].size) {
 		phys = memblock_alloc(imx_ion_data.heaps[0].size, SZ_4K);
@@ -1586,9 +1581,6 @@
 		memblock_remove(phys, imx_ion_data.heaps[0].size);
 		imx_ion_data.heaps[0].base = phys;
 	}
-=======
-#endif
->>>>>>> 79f31695
 }
 
 MACHINE_START(MX6Q_SABREAUTO, "Freescale i.MX 6Quad/DualLite/Solo Sabre Auto Board")
