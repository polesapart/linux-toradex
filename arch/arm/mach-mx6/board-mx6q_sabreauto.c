--- conflicted
+++ resolved
@@ -59,13 +59,10 @@
 #include <mach/viv_gpu.h>
 #include <mach/ahci_sata.h>
 #include <mach/ipu-v3.h>
-<<<<<<< HEAD
+#include <mach/mxc_hdmi.h>
+#include <mach/mxc_asrc.h>
 #include <linux/android_pmem.h>
 #include <linux/usb/android_composite.h>
-=======
-#include <mach/mxc_hdmi.h>
-#include <mach/mxc_asrc.h>
->>>>>>> fd5a7c17
 #include <linux/gpio.h>
 #include <linux/etherdevice.h>
 
@@ -557,7 +554,12 @@
 	},
 };
 
-<<<<<<< HEAD
+static struct fsl_mxc_lcd_platform_data hdmi_data = {
+	.ipu_id = 0,
+	.disp_id = 0,
+	.default_ifmt = IPU_PIX_FMT_RGB24,
+};
+
 static struct android_pmem_platform_data android_pmem_data = {
 	.name = "pmem_adsp",
 	.size = SZ_32M,
@@ -633,12 +635,6 @@
 	.products = usb_products,
 	.num_functions = ARRAY_SIZE(usb_functions_all),
 	.functions = usb_functions_all,
-=======
-static struct fsl_mxc_lcd_platform_data hdmi_data = {
-	.ipu_id = 0,
-	.disp_id = 0,
-	.default_ifmt = IPU_PIX_FMT_RGB24,
->>>>>>> fd5a7c17
 };
 
 static struct fsl_mxc_lcd_platform_data lcdif_data = {
