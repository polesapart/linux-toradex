/*
 * Copyright (C) 2012 Freescale Semiconductor, Inc. All Rights Reserved.
 *
 * This program is free software; you can redistribute it and/or modify
 * it under the terms of the GNU General Public License as published by
 * the Free Software Foundation; either version 2 of the License, or
 * (at your option) any later version.

 * This program is distributed in the hope that it will be useful,
 * but WITHOUT ANY WARRANTY; without even the implied warranty of
 * MERCHANTABILITY or FITNESS FOR A PARTICULAR PURPOSE.  See the
 * GNU General Public License for more details.

 * You should have received a copy of the GNU General Public License along
 * with this program; if not, write to the Free Software Foundation, Inc.,
 * 51 Franklin Street, Fifth Floor, Boston, MA 02110-1301 USA.
 */

#include <linux/types.h>
#include <linux/sched.h>
#include <linux/delay.h>
#include <linux/pm.h>
#include <linux/interrupt.h>
#include <linux/irq.h>
#include <linux/init.h>
#include <linux/input.h>
#include <linux/nodemask.h>
#include <linux/clk.h>
#include <linux/platform_device.h>
#include <linux/fsl_devices.h>
#include <linux/smsc911x.h>
#include <linux/spi/spi.h>
#include <linux/spi/flash.h>
#include <linux/i2c.h>
#include <linux/i2c/pca953x.h>
#include <linux/mtd/mtd.h>
#include <linux/mtd/map.h>
#include <linux/mtd/partitions.h>
#include <linux/pmic_external.h>
#include <linux/pmic_status.h>
#include <linux/mxcfb.h>
#include <linux/pwm_backlight.h>
#include <linux/fec.h>
#include <linux/memblock.h>
#include <linux/gpio.h>
#include <linux/etherdevice.h>
#include <linux/regulator/anatop-regulator.h>
#include <linux/regulator/consumer.h>
#include <linux/regulator/machine.h>
#include <linux/regulator/fixed.h>
#include <linux/mfd/max17135.h>
#include <sound/wm8962.h>
#include <sound/pcm.h>

#include <mach/common.h>
#include <mach/hardware.h>
#include <mach/mxc_dvfs.h>
#include <mach/memory.h>
#include <mach/iomux-mx6sl.h>
#include <mach/imx-uart.h>
#include <mach/viv_gpu.h>

#include <asm/irq.h>
#include <asm/setup.h>
#include <asm/mach-types.h>
#include <asm/mach/arch.h>
#include <asm/mach/time.h>

#include "usb.h"
#include "devices-imx6q.h"
#include "crm_regs.h"
#include "cpu_op-mx6.h"
#include "board-mx6sl_common.h"

static int spdc_sel;
static int max17135_regulator_init(struct max17135 *max17135);
static struct clk *extern_audio_root;

extern char *gp_reg_id;
extern char *soc_reg_id;
extern char *pu_reg_id;
extern int __init mx6sl_arm2_init_pfuze100(u32 int_gpio);

enum sd_pad_mode {
	SD_PAD_MODE_LOW_SPEED,
	SD_PAD_MODE_MED_SPEED,
	SD_PAD_MODE_HIGH_SPEED,
};

static int plt_sd_pad_change(unsigned int index, int clock)
{
	/* LOW speed is the default state of SD pads */
	static enum sd_pad_mode pad_mode = SD_PAD_MODE_LOW_SPEED;

	iomux_v3_cfg_t *sd_pads_200mhz = NULL;
	iomux_v3_cfg_t *sd_pads_100mhz = NULL;
	iomux_v3_cfg_t *sd_pads_50mhz = NULL;

	u32 sd_pads_200mhz_cnt;
	u32 sd_pads_100mhz_cnt;
	u32 sd_pads_50mhz_cnt;

	switch (index) {
	case 0:
		sd_pads_200mhz = mx6sl_sd1_200mhz;
		sd_pads_100mhz = mx6sl_sd1_100mhz;
		sd_pads_50mhz = mx6sl_sd1_50mhz;

		sd_pads_200mhz_cnt = ARRAY_SIZE(mx6sl_sd1_200mhz);
		sd_pads_100mhz_cnt = ARRAY_SIZE(mx6sl_sd1_100mhz);
		sd_pads_50mhz_cnt = ARRAY_SIZE(mx6sl_sd1_50mhz);
		break;
	case 1:
		sd_pads_200mhz = mx6sl_sd2_200mhz;
		sd_pads_100mhz = mx6sl_sd2_100mhz;
		sd_pads_50mhz = mx6sl_sd2_50mhz;

		sd_pads_200mhz_cnt = ARRAY_SIZE(mx6sl_sd2_200mhz);
		sd_pads_100mhz_cnt = ARRAY_SIZE(mx6sl_sd2_100mhz);
		sd_pads_50mhz_cnt = ARRAY_SIZE(mx6sl_sd2_50mhz);
		break;
	case 2:
		sd_pads_200mhz = mx6sl_sd3_200mhz;
		sd_pads_100mhz = mx6sl_sd3_100mhz;
		sd_pads_50mhz = mx6sl_sd3_50mhz;

		sd_pads_200mhz_cnt = ARRAY_SIZE(mx6sl_sd3_200mhz);
		sd_pads_100mhz_cnt = ARRAY_SIZE(mx6sl_sd3_100mhz);
		sd_pads_50mhz_cnt = ARRAY_SIZE(mx6sl_sd3_50mhz);
		break;
	default:
		printk(KERN_ERR "no such SD host controller index %d\n", index);
		return -EINVAL;
	}

	if (clock > 100000000) {
		if (pad_mode == SD_PAD_MODE_HIGH_SPEED)
			return 0;
		BUG_ON(!sd_pads_200mhz);
		pad_mode = SD_PAD_MODE_HIGH_SPEED;
		return mxc_iomux_v3_setup_multiple_pads(sd_pads_200mhz,
							sd_pads_200mhz_cnt);
	} else if (clock > 52000000) {
		if (pad_mode == SD_PAD_MODE_MED_SPEED)
			return 0;
		BUG_ON(!sd_pads_100mhz);
		pad_mode = SD_PAD_MODE_MED_SPEED;
		return mxc_iomux_v3_setup_multiple_pads(sd_pads_100mhz,
							sd_pads_100mhz_cnt);
	} else {
		if (pad_mode == SD_PAD_MODE_LOW_SPEED)
			return 0;
		BUG_ON(!sd_pads_50mhz);
		pad_mode = SD_PAD_MODE_LOW_SPEED;
		return mxc_iomux_v3_setup_multiple_pads(sd_pads_50mhz,
							sd_pads_50mhz_cnt);
	}
}

static const struct esdhc_platform_data mx6_arm2_sd1_data __initconst = {
	.cd_gpio		= MX6_BRD_SD1_CD,
	.wp_gpio		= MX6_BRD_SD1_WP,
	.support_8bit		= 1,
	.support_18v		= 1,
	.keep_power_at_suspend	= 1,
	.delay_line		= 0,
	.platform_pad_change = plt_sd_pad_change,
};

static const struct esdhc_platform_data mx6_arm2_sd2_data __initconst = {
	.cd_gpio		= MX6_BRD_SD2_CD,
	.wp_gpio		= MX6_BRD_SD2_WP,
	.keep_power_at_suspend	= 1,
	.delay_line		= 0,
	.support_18v		= 1,
	.platform_pad_change = plt_sd_pad_change,
};

static const struct esdhc_platform_data mx6_arm2_sd3_data __initconst = {
	.cd_gpio		= MX6_BRD_SD3_CD,
	.wp_gpio		= -1,
	.keep_power_at_suspend	= 1,
	.delay_line		= 0,
	.support_18v		= 1,
	.platform_pad_change = plt_sd_pad_change,
};

#define mV_to_uV(mV) (mV * 1000)
#define uV_to_mV(uV) (uV / 1000)
#define V_to_uV(V) (mV_to_uV(V * 1000))
#define uV_to_V(uV) (uV_to_mV(uV) / 1000)

static struct regulator_consumer_supply arm2_vmmc_consumers[] = {
	REGULATOR_SUPPLY("vmmc", "sdhci-esdhc-imx.0"),
	REGULATOR_SUPPLY("vmmc", "sdhci-esdhc-imx.1"),
	REGULATOR_SUPPLY("vmmc", "sdhci-esdhc-imx.2"),
};

static struct regulator_init_data arm2_vmmc_init = {
	.num_consumer_supplies = ARRAY_SIZE(arm2_vmmc_consumers),
	.consumer_supplies = arm2_vmmc_consumers,
};

static struct fixed_voltage_config arm2_vmmc_reg_config = {
	.supply_name	= "vmmc",
	.microvolts	= 3300000,
	.gpio		= -1,
	.init_data	= &arm2_vmmc_init,
};

static struct platform_device arm2_vmmc_reg_devices = {
	.name		= "reg-fixed-voltage",
	.id		= 0,
	.dev		= {
		.platform_data = &arm2_vmmc_reg_config,
	},
};

static struct regulator_consumer_supply display_consumers[] = {
	{
		/* MAX17135 */
		.supply = "DISPLAY",
	},
};

static struct regulator_consumer_supply vcom_consumers[] = {
	{
		/* MAX17135 */
		.supply = "VCOM",
	},
};

static struct regulator_consumer_supply v3p3_consumers[] = {
	{
		/* MAX17135 */
		.supply = "V3P3",
	},
};

static struct regulator_init_data max17135_init_data[] = {
	{
		.constraints = {
			.name = "DISPLAY",
			.valid_ops_mask =  REGULATOR_CHANGE_STATUS,
		},
		.num_consumer_supplies = ARRAY_SIZE(display_consumers),
		.consumer_supplies = display_consumers,
	}, {
		.constraints = {
			.name = "GVDD",
			.min_uV = V_to_uV(20),
			.max_uV = V_to_uV(20),
		},
	}, {
		.constraints = {
			.name = "GVEE",
			.min_uV = V_to_uV(-22),
			.max_uV = V_to_uV(-22),
		},
	}, {
		.constraints = {
			.name = "HVINN",
			.min_uV = V_to_uV(-22),
			.max_uV = V_to_uV(-22),
		},
	}, {
		.constraints = {
			.name = "HVINP",
			.min_uV = V_to_uV(20),
			.max_uV = V_to_uV(20),
		},
	}, {
		.constraints = {
			.name = "VCOM",
			.min_uV = mV_to_uV(-4325),
			.max_uV = mV_to_uV(-500),
			.valid_ops_mask = REGULATOR_CHANGE_VOLTAGE |
			REGULATOR_CHANGE_STATUS,
		},
		.num_consumer_supplies = ARRAY_SIZE(vcom_consumers),
		.consumer_supplies = vcom_consumers,
	}, {
		.constraints = {
			.name = "VNEG",
			.min_uV = V_to_uV(-15),
			.max_uV = V_to_uV(-15),
		},
	}, {
		.constraints = {
			.name = "VPOS",
			.min_uV = V_to_uV(15),
			.max_uV = V_to_uV(15),
		},
	}, {
		.constraints = {
			.name = "V3P3",
			.valid_ops_mask =  REGULATOR_CHANGE_STATUS,
		},
		.num_consumer_supplies = ARRAY_SIZE(v3p3_consumers),
		.consumer_supplies = v3p3_consumers,
	},
};

static const struct anatop_thermal_platform_data
	mx6sl_anatop_thermal_data __initconst = {
			.name = "anatop_thermal",
	};

static struct platform_device max17135_sensor_device = {
	.name = "max17135_sensor",
	.id = 0,
};

static struct max17135_platform_data max17135_pdata __initdata = {
	.vneg_pwrup = 1,
	.gvee_pwrup = 1,
	.vpos_pwrup = 2,
	.gvdd_pwrup = 1,
	.gvdd_pwrdn = 1,
	.vpos_pwrdn = 2,
	.gvee_pwrdn = 1,
	.vneg_pwrdn = 1,
	.gpio_pmic_pwrgood = MX6SL_BRD_EPDC_PWRSTAT,
	.gpio_pmic_vcom_ctrl = MX6SL_BRD_EPDC_VCOM,
	.gpio_pmic_wakeup = MX6SL_BRD_EPDC_PMIC_WAKE,
	.gpio_pmic_v3p3 = MX6SL_BRD_EPDC_PWRCTRL0,
	.gpio_pmic_intr = MX6SL_BRD_EPDC_PMIC_INT,
	.regulator_init = max17135_init_data,
	.init = max17135_regulator_init,
};

static int __init max17135_regulator_init(struct max17135 *max17135)
{
	struct max17135_platform_data *pdata = &max17135_pdata;
	int i, ret;

	max17135->gvee_pwrup = pdata->gvee_pwrup;
	max17135->vneg_pwrup = pdata->vneg_pwrup;
	max17135->vpos_pwrup = pdata->vpos_pwrup;
	max17135->gvdd_pwrup = pdata->gvdd_pwrup;
	max17135->gvdd_pwrdn = pdata->gvdd_pwrdn;
	max17135->vpos_pwrdn = pdata->vpos_pwrdn;
	max17135->vneg_pwrdn = pdata->vneg_pwrdn;
	max17135->gvee_pwrdn = pdata->gvee_pwrdn;

	max17135->max_wait = pdata->vpos_pwrup + pdata->vneg_pwrup +
		pdata->gvdd_pwrup + pdata->gvee_pwrup;

	max17135->gpio_pmic_pwrgood = pdata->gpio_pmic_pwrgood;
	max17135->gpio_pmic_vcom_ctrl = pdata->gpio_pmic_vcom_ctrl;
	max17135->gpio_pmic_wakeup = pdata->gpio_pmic_wakeup;
	max17135->gpio_pmic_v3p3 = pdata->gpio_pmic_v3p3;
	max17135->gpio_pmic_intr = pdata->gpio_pmic_intr;

	gpio_request(max17135->gpio_pmic_wakeup, "epdc-pmic-wake");
	gpio_direction_output(max17135->gpio_pmic_wakeup, 0);

	gpio_request(max17135->gpio_pmic_vcom_ctrl, "epdc-vcom");
	gpio_direction_output(max17135->gpio_pmic_vcom_ctrl, 0);

	gpio_request(max17135->gpio_pmic_v3p3, "epdc-v3p3");
	gpio_direction_output(max17135->gpio_pmic_v3p3, 0);

	gpio_request(max17135->gpio_pmic_intr, "epdc-pmic-int");
	gpio_direction_input(max17135->gpio_pmic_intr);

	gpio_request(max17135->gpio_pmic_pwrgood, "epdc-pwrstat");
	gpio_direction_input(max17135->gpio_pmic_pwrgood);

	max17135->vcom_setup = false;
	max17135->init_done = false;

	for (i = 0; i < MAX17135_NUM_REGULATORS; i++) {
		ret = max17135_register_regulator(max17135, i,
			&pdata->regulator_init[i]);
		if (ret != 0) {
			printk(KERN_ERR"max17135 regulator init failed: %d\n",
				ret);
			return ret;
		}
	}

	/*
	 * TODO: We cannot enable full constraints for now, since
	 * it results in the PFUZE regulators being disabled
	 * at the end of boot, which disables critical regulators.
	 */
	/*regulator_has_full_constraints();*/

	return 0;
}

static int mx6_arm2_spi_cs[] = {
	MX6_BRD_ECSPI1_CS0,
};

static const struct spi_imx_master mx6_arm2_spi_data __initconst = {
	.chipselect     = mx6_arm2_spi_cs,
	.num_chipselect = ARRAY_SIZE(mx6_arm2_spi_cs),
};

#if defined(CONFIG_MTD_M25P80) || defined(CONFIG_MTD_M25P80_MODULE)
static struct mtd_partition m25p32_partitions[] = {
	{
		.name	= "bootloader",
		.offset	= 0,
		.size	= 0x00100000,
	}, {
		.name	= "kernel",
		.offset	= MTDPART_OFS_APPEND,
		.size	= MTDPART_SIZ_FULL,
	},
};

static struct flash_platform_data m25p32_spi_flash_data = {
	.name		= "m25p32",
	.parts		= m25p32_partitions,
	.nr_parts	= ARRAY_SIZE(m25p32_partitions),
	.type		= "m25p32",
};

static struct spi_board_info m25p32_spi0_board_info[] __initdata = {
	{
	/* The modalias must be the same as spi device driver name */
	.modalias	= "m25p80",
	.max_speed_hz	= 20000000,
	.bus_num	= 0,
	.chip_select	= 0,
	.platform_data	= &m25p32_spi_flash_data,
	},
};
#endif

static void spi_device_init(void)
{
#if defined(CONFIG_MTD_M25P80) || defined(CONFIG_MTD_M25P80_MODULE)
	spi_register_board_info(m25p32_spi0_board_info,
				ARRAY_SIZE(m25p32_spi0_board_info));
#endif
}

static struct imx_ssi_platform_data mx6_sabresd_ssi_pdata = {
	.flags = IMX_SSI_DMA | IMX_SSI_SYN,
};

static struct mxc_audio_platform_data wm8962_data;

static struct platform_device mx6_sabresd_audio_wm8962_device = {
	.name = "imx-wm8962",
};

static struct wm8962_pdata wm8962_config_data = {

};

static int wm8962_clk_enable(int enable)
{
	if (enable)
		clk_enable(extern_audio_root);
	else
		clk_disable(extern_audio_root);

	return 0;
}

static int mxc_wm8962_init(void)
{
	struct clk *pll4;
	int rate;

	extern_audio_root = clk_get(NULL, "extern_audio_clk");
	if (IS_ERR(extern_audio_root)) {
		pr_err("can't get extern_audio_root clock.\n");
		return PTR_ERR(extern_audio_root);
	}

	pll4 = clk_get(NULL, "pll4");
	if (IS_ERR(pll4)) {
		pr_err("can't get pll4 clock.\n");
		return PTR_ERR(pll4);
	}

	clk_set_parent(extern_audio_root, pll4);

	rate = clk_round_rate(extern_audio_root, 26000000);
	clk_set_rate(extern_audio_root, rate);

	wm8962_data.sysclk = rate;

	return 0;
}

static struct mxc_audio_platform_data wm8962_data = {
	.ssi_num = 1,
	.src_port = 2,
	.ext_port = 3,
	.hp_gpio = MX6_BRD_HEADPHONE_DET,
	.hp_active_low = 1,
	.mic_gpio = -1,
	.mic_active_low = 1,
	.init = mxc_wm8962_init,
	.clock_enable = wm8962_clk_enable,
};

static struct regulator_consumer_supply sabresd_vwm8962_consumers[] = {
	REGULATOR_SUPPLY("SPKVDD1", "1-001a"),
	REGULATOR_SUPPLY("SPKVDD2", "1-001a"),
};

static struct regulator_init_data sabresd_vwm8962_init = {
	.constraints = {
		.name = "SPKVDD",
		.valid_ops_mask =  REGULATOR_CHANGE_STATUS,
		.boot_on = 1,
	},
	.num_consumer_supplies = ARRAY_SIZE(sabresd_vwm8962_consumers),
	.consumer_supplies = sabresd_vwm8962_consumers,
};

static struct fixed_voltage_config sabresd_vwm8962_reg_config = {
	.supply_name	= "SPKVDD",
	.microvolts		= 4325000,
	.gpio			= -1,
	.enabled_at_boot = 1,
	.init_data		= &sabresd_vwm8962_init,
};

static struct platform_device sabresd_vwm8962_reg_devices = {
	.name	= "reg-fixed-voltage",
	.id		= 4,
	.dev	= {
		.platform_data = &sabresd_vwm8962_reg_config,
	},
};

static int __init imx6q_init_audio(void)
{
	platform_device_register(&sabresd_vwm8962_reg_devices);
	mxc_register_device(&mx6_sabresd_audio_wm8962_device,
			    &wm8962_data);
	imx6q_add_imx_ssi(1, &mx6_sabresd_ssi_pdata);

	return 0;
}

static struct imxi2c_platform_data mx6_arm2_i2c0_data = {
	.bitrate = 100000,
};

static struct imxi2c_platform_data mx6_arm2_i2c1_data = {
	.bitrate = 100000,
};

static struct imxi2c_platform_data mx6_arm2_i2c2_data = {
	.bitrate = 400000,
};

static struct i2c_board_info mxc_i2c0_board_info[] __initdata = {
	{
		I2C_BOARD_INFO("max17135", 0x48),
		.platform_data = &max17135_pdata,
	}, {
		I2C_BOARD_INFO("elan-touch", 0x10),
		.irq = gpio_to_irq(MX6SL_BRD_ELAN_INT),
	}, {
		I2C_BOARD_INFO("mma8450", 0x1c),
	},
};

static struct i2c_board_info mxc_i2c1_board_info[] __initdata = {
	{
		I2C_BOARD_INFO("wm8962", 0x1a),
		.platform_data = &wm8962_config_data,
	},
};

static struct i2c_board_info mxc_i2c2_board_info[] __initdata = {
	{
	},
};

static struct mxc_dvfs_platform_data mx6sl_arm2_dvfscore_data = {
<<<<<<< HEAD
	#ifdef CONFIG_MX6_INTER_LDO_BYPASS
	.reg_id			= "VDDCORE",
	#else
	.reg_id			= "cpu_vddgp",
	.soc_id			= "cpu_vddsoc",
	.pu_id			= "cpu_vddvpu",
	#endif
=======
#ifdef CONFIG_MX6_INTER_LDO_BYPASS
	.reg_id			= "VDDCORE",
	.soc_id			= "VDDSOC",
#else
	.reg_id			= "cpu_vddgp",
	.soc_id			= "cpu_vddsoc",
	.pu_id			= "cpu_vddvpu",
#endif
>>>>>>> 85a6685f
	.clk1_id		= "cpu_clk",
	.clk2_id		= "gpc_dvfs_clk",
	.gpc_cntr_offset	= MXC_GPC_CNTR_OFFSET,
	.ccm_cdcr_offset	= MXC_CCM_CDCR_OFFSET,
	.ccm_cacrr_offset	= MXC_CCM_CACRR_OFFSET,
	.ccm_cdhipr_offset	= MXC_CCM_CDHIPR_OFFSET,
	.prediv_mask		= 0x1F800,
	.prediv_offset		= 11,
	.prediv_val		= 3,
	.div3ck_mask		= 0xE0000000,
	.div3ck_offset		= 29,
	.div3ck_val		= 2,
	.emac_val		= 0x08,
	.upthr_val		= 25,
	.dnthr_val		= 9,
	.pncthr_val		= 33,
	.upcnt_val		= 10,
	.dncnt_val		= 10,
	.delay_time		= 80,
};

static struct viv_gpu_platform_data imx6q_gpu_pdata __initdata = {
	.reserved_mem_size = SZ_128M,
};

void __init early_console_setup(unsigned long base, struct clk *clk);

static inline void mx6_arm2_init_uart(void)
{
	imx6q_add_imx_uart(0, NULL); /* DEBUG UART1 */
}

static int mx6sl_arm2_fec_phy_init(struct phy_device *phydev)
{
	int val;

	/* power on FEC phy and reset phy */
	gpio_request(MX6_BRD_FEC_PWR_EN, "fec-pwr");
	gpio_direction_output(MX6_BRD_FEC_PWR_EN, 0);
	/* wait RC ms for hw reset */
	msleep(1);
	gpio_direction_output(MX6_BRD_FEC_PWR_EN, 1);

	/* check phy power */
	val = phy_read(phydev, 0x0);
	if (val & BMCR_PDOWN) {
		phy_write(phydev, 0x0, (val & ~BMCR_PDOWN));
	}

	return 0;
}

static struct fec_platform_data fec_data __initdata = {
	.init = mx6sl_arm2_fec_phy_init,
	.phy = PHY_INTERFACE_MODE_RMII,
};

static int epdc_get_pins(void)
{
	int ret = 0;

	/* Claim GPIOs for EPDC pins - used during power up/down */
	ret |= gpio_request(MX6SL_BRD_EPDC_SDDO_0, "epdc_d0");
	ret |= gpio_request(MX6SL_BRD_EPDC_SDDO_1, "epdc_d1");
	ret |= gpio_request(MX6SL_BRD_EPDC_SDDO_2, "epdc_d2");
	ret |= gpio_request(MX6SL_BRD_EPDC_SDDO_3, "epdc_d3");
	ret |= gpio_request(MX6SL_BRD_EPDC_SDDO_4, "epdc_d4");
	ret |= gpio_request(MX6SL_BRD_EPDC_SDDO_5, "epdc_d5");
	ret |= gpio_request(MX6SL_BRD_EPDC_SDDO_6, "epdc_d6");
	ret |= gpio_request(MX6SL_BRD_EPDC_SDDO_7, "epdc_d7");
	ret |= gpio_request(MX6SL_BRD_EPDC_GDCLK, "epdc_gdclk");
	ret |= gpio_request(MX6SL_BRD_EPDC_GDSP, "epdc_gdsp");
	ret |= gpio_request(MX6SL_BRD_EPDC_GDOE, "epdc_gdoe");
	ret |= gpio_request(MX6SL_BRD_EPDC_GDRL, "epdc_gdrl");
	ret |= gpio_request(MX6SL_BRD_EPDC_SDCLK, "epdc_sdclk");
	ret |= gpio_request(MX6SL_BRD_EPDC_SDOE, "epdc_sdoe");
	ret |= gpio_request(MX6SL_BRD_EPDC_SDLE, "epdc_sdle");
	ret |= gpio_request(MX6SL_BRD_EPDC_SDSHR, "epdc_sdshr");
	ret |= gpio_request(MX6SL_BRD_EPDC_BDR0, "epdc_bdr0");
	ret |= gpio_request(MX6SL_BRD_EPDC_SDCE0, "epdc_sdce0");
	ret |= gpio_request(MX6SL_BRD_EPDC_SDCE1, "epdc_sdce1");
	ret |= gpio_request(MX6SL_BRD_EPDC_SDCE2, "epdc_sdce2");

	return ret;
}

static void epdc_put_pins(void)
{
	gpio_free(MX6SL_BRD_EPDC_SDDO_0);
	gpio_free(MX6SL_BRD_EPDC_SDDO_1);
	gpio_free(MX6SL_BRD_EPDC_SDDO_2);
	gpio_free(MX6SL_BRD_EPDC_SDDO_3);
	gpio_free(MX6SL_BRD_EPDC_SDDO_4);
	gpio_free(MX6SL_BRD_EPDC_SDDO_5);
	gpio_free(MX6SL_BRD_EPDC_SDDO_6);
	gpio_free(MX6SL_BRD_EPDC_SDDO_7);
	gpio_free(MX6SL_BRD_EPDC_GDCLK);
	gpio_free(MX6SL_BRD_EPDC_GDSP);
	gpio_free(MX6SL_BRD_EPDC_GDOE);
	gpio_free(MX6SL_BRD_EPDC_GDRL);
	gpio_free(MX6SL_BRD_EPDC_SDCLK);
	gpio_free(MX6SL_BRD_EPDC_SDOE);
	gpio_free(MX6SL_BRD_EPDC_SDLE);
	gpio_free(MX6SL_BRD_EPDC_SDSHR);
	gpio_free(MX6SL_BRD_EPDC_BDR0);
	gpio_free(MX6SL_BRD_EPDC_SDCE0);
	gpio_free(MX6SL_BRD_EPDC_SDCE1);
	gpio_free(MX6SL_BRD_EPDC_SDCE2);
}

static void epdc_enable_pins(void)
{
	/* Configure MUX settings to enable EPDC use */
	mxc_iomux_v3_setup_multiple_pads(mx6sl_brd_epdc_enable_pads, \
				ARRAY_SIZE(mx6sl_brd_epdc_enable_pads));

	gpio_direction_input(MX6SL_BRD_EPDC_SDDO_0);
	gpio_direction_input(MX6SL_BRD_EPDC_SDDO_1);
	gpio_direction_input(MX6SL_BRD_EPDC_SDDO_2);
	gpio_direction_input(MX6SL_BRD_EPDC_SDDO_3);
	gpio_direction_input(MX6SL_BRD_EPDC_SDDO_4);
	gpio_direction_input(MX6SL_BRD_EPDC_SDDO_5);
	gpio_direction_input(MX6SL_BRD_EPDC_SDDO_6);
	gpio_direction_input(MX6SL_BRD_EPDC_SDDO_7);
	gpio_direction_input(MX6SL_BRD_EPDC_GDCLK);
	gpio_direction_input(MX6SL_BRD_EPDC_GDSP);
	gpio_direction_input(MX6SL_BRD_EPDC_GDOE);
	gpio_direction_input(MX6SL_BRD_EPDC_GDRL);
	gpio_direction_input(MX6SL_BRD_EPDC_SDCLK);
	gpio_direction_input(MX6SL_BRD_EPDC_SDOE);
	gpio_direction_input(MX6SL_BRD_EPDC_SDLE);
	gpio_direction_input(MX6SL_BRD_EPDC_SDSHR);
	gpio_direction_input(MX6SL_BRD_EPDC_BDR0);
	gpio_direction_input(MX6SL_BRD_EPDC_SDCE0);
	gpio_direction_input(MX6SL_BRD_EPDC_SDCE1);
	gpio_direction_input(MX6SL_BRD_EPDC_SDCE2);
}

static void epdc_disable_pins(void)
{
	/* Configure MUX settings for EPDC pins to
	 * GPIO and drive to 0. */
	mxc_iomux_v3_setup_multiple_pads(mx6sl_brd_epdc_disable_pads, \
				ARRAY_SIZE(mx6sl_brd_epdc_disable_pads));

	gpio_direction_output(MX6SL_BRD_EPDC_SDDO_0, 0);
	gpio_direction_output(MX6SL_BRD_EPDC_SDDO_1, 0);
	gpio_direction_output(MX6SL_BRD_EPDC_SDDO_2, 0);
	gpio_direction_output(MX6SL_BRD_EPDC_SDDO_3, 0);
	gpio_direction_output(MX6SL_BRD_EPDC_SDDO_4, 0);
	gpio_direction_output(MX6SL_BRD_EPDC_SDDO_5, 0);
	gpio_direction_output(MX6SL_BRD_EPDC_SDDO_6, 0);
	gpio_direction_output(MX6SL_BRD_EPDC_SDDO_7, 0);
	gpio_direction_output(MX6SL_BRD_EPDC_GDCLK, 0);
	gpio_direction_output(MX6SL_BRD_EPDC_GDSP, 0);
	gpio_direction_output(MX6SL_BRD_EPDC_GDOE, 0);
	gpio_direction_output(MX6SL_BRD_EPDC_GDRL, 0);
	gpio_direction_output(MX6SL_BRD_EPDC_SDCLK, 0);
	gpio_direction_output(MX6SL_BRD_EPDC_SDOE, 0);
	gpio_direction_output(MX6SL_BRD_EPDC_SDLE, 0);
	gpio_direction_output(MX6SL_BRD_EPDC_SDSHR, 0);
	gpio_direction_output(MX6SL_BRD_EPDC_BDR0, 0);
	gpio_direction_output(MX6SL_BRD_EPDC_SDCE0, 0);
	gpio_direction_output(MX6SL_BRD_EPDC_SDCE1, 0);
	gpio_direction_output(MX6SL_BRD_EPDC_SDCE2, 0);
}

static struct fb_videomode e60_v110_mode = {
	.name = "E60_V110",
	.refresh = 50,
	.xres = 800,
	.yres = 600,
	.pixclock = 18604700,
	.left_margin = 8,
	.right_margin = 178,
	.upper_margin = 4,
	.lower_margin = 10,
	.hsync_len = 20,
	.vsync_len = 4,
	.sync = 0,
	.vmode = FB_VMODE_NONINTERLACED,
	.flag = 0,
};
static struct fb_videomode e60_v220_mode = {
	.name = "E60_V220",
	.refresh = 85,
	.xres = 800,
	.yres = 600,
	.pixclock = 30000000,
	.left_margin = 8,
	.right_margin = 164,
	.upper_margin = 4,
	.lower_margin = 8,
	.hsync_len = 4,
	.vsync_len = 1,
	.sync = 0,
	.vmode = FB_VMODE_NONINTERLACED,
	.flag = 0,
	.refresh = 85,
	.xres = 800,
	.yres = 600,
};
static struct fb_videomode e060scm_mode = {
	.name = "E060SCM",
	.refresh = 85,
	.xres = 800,
	.yres = 600,
	.pixclock = 26666667,
	.left_margin = 8,
	.right_margin = 100,
	.upper_margin = 4,
	.lower_margin = 8,
	.hsync_len = 4,
	.vsync_len = 1,
	.sync = 0,
	.vmode = FB_VMODE_NONINTERLACED,
	.flag = 0,
};
static struct fb_videomode e97_v110_mode = {
	.name = "E97_V110",
	.refresh = 50,
	.xres = 1200,
	.yres = 825,
	.pixclock = 32000000,
	.left_margin = 12,
	.right_margin = 128,
	.upper_margin = 4,
	.lower_margin = 10,
	.hsync_len = 20,
	.vsync_len = 4,
	.sync = 0,
	.vmode = FB_VMODE_NONINTERLACED,
	.flag = 0,
};

static struct imx_epdc_fb_mode panel_modes[] = {
	{
		&e60_v110_mode,
		4,      /* vscan_holdoff */
		10,     /* sdoed_width */
		20,     /* sdoed_delay */
		10,     /* sdoez_width */
		20,     /* sdoez_delay */
		428,    /* gdclk_hp_offs */
		20,     /* gdsp_offs */
		0,      /* gdoe_offs */
		1,      /* gdclk_offs */
		1,      /* num_ce */
	},
	{
		&e60_v220_mode,
		4,      /* vscan_holdoff */
		10,     /* sdoed_width */
		20,     /* sdoed_delay */
		10,     /* sdoez_width */
		20,     /* sdoez_delay */
		465,    /* gdclk_hp_offs */
		20,     /* gdsp_offs */
		0,      /* gdoe_offs */
		9,      /* gdclk_offs */
		1,      /* num_ce */
	},
	{
		&e060scm_mode,
		4,      /* vscan_holdoff */
		10,     /* sdoed_width */
		20,     /* sdoed_delay */
		10,     /* sdoez_width */
		20,     /* sdoez_delay */
		419,    /* gdclk_hp_offs */
		20,     /* gdsp_offs */
		0,      /* gdoe_offs */
		5,      /* gdclk_offs */
		1,      /* num_ce */
	},
	{
		&e97_v110_mode,
		8,      /* vscan_holdoff */
		10,     /* sdoed_width */
		20,     /* sdoed_delay */
		10,     /* sdoez_width */
		20,     /* sdoez_delay */
		632,    /* gdclk_hp_offs */
		20,     /* gdsp_offs */
		0,      /* gdoe_offs */
		1,      /* gdclk_offs */
		3,      /* num_ce */
	}
};

static struct imx_epdc_fb_platform_data epdc_data = {
	.epdc_mode = panel_modes,
	.num_modes = ARRAY_SIZE(panel_modes),
	.get_pins = epdc_get_pins,
	.put_pins = epdc_put_pins,
	.enable_pins = epdc_enable_pins,
	.disable_pins = epdc_disable_pins,
};

static int spdc_get_pins(void)
{
	int ret = 0;

	/* Claim GPIOs for SPDC pins - used during power up/down */
	ret |= gpio_request(MX6SL_BRD_EPDC_SDDO_0, "SPDC_D0");
	ret |= gpio_request(MX6SL_BRD_EPDC_SDDO_1, "SPDC_D1");
	ret |= gpio_request(MX6SL_BRD_EPDC_SDDO_2, "SPDC_D2");
	ret |= gpio_request(MX6SL_BRD_EPDC_SDDO_3, "SPDC_D3");
	ret |= gpio_request(MX6SL_BRD_EPDC_SDDO_4, "SPDC_D4");
	ret |= gpio_request(MX6SL_BRD_EPDC_SDDO_5, "SPDC_D5");
	ret |= gpio_request(MX6SL_BRD_EPDC_SDDO_6, "SPDC_D6");
	ret |= gpio_request(MX6SL_BRD_EPDC_SDDO_7, "SPDC_D7");

	ret |= gpio_request(MX6SL_BRD_EPDC_GDOE, "SIPIX_YOE");
	ret |= gpio_request(MX6SL_BRD_EPDC_SDDO_9, "SIPIX_PWR_RDY");

	ret |= gpio_request(MX6SL_BRD_EPDC_GDSP, "SIPIX_YDIO");

	ret |= gpio_request(MX6SL_BRD_EPDC_GDCLK, "SIPIX_YCLK");
	ret |= gpio_request(MX6SL_BRD_EPDC_SDSHR, "SIPIX_XDIO");

	ret |= gpio_request(MX6SL_BRD_EPDC_SDLE, "SIPIX_LD");
	ret |= gpio_request(MX6SL_BRD_EPDC_SDCE1, "SIPIX_SOE");

	ret |= gpio_request(MX6SL_BRD_EPDC_SDCLK, "SIPIX_XCLK");
	ret |= gpio_request(MX6SL_BRD_EPDC_SDDO_10, "SIPIX_SHD_N");
	ret |= gpio_request(MX6SL_BRD_EPDC_SDCE0, "SIPIX2_CE");

	return ret;
}

static void spdc_put_pins(void)
{
	gpio_free(MX6SL_BRD_EPDC_SDDO_0);
	gpio_free(MX6SL_BRD_EPDC_SDDO_1);
	gpio_free(MX6SL_BRD_EPDC_SDDO_2);
	gpio_free(MX6SL_BRD_EPDC_SDDO_3);
	gpio_free(MX6SL_BRD_EPDC_SDDO_4);
	gpio_free(MX6SL_BRD_EPDC_SDDO_5);
	gpio_free(MX6SL_BRD_EPDC_SDDO_6);
	gpio_free(MX6SL_BRD_EPDC_SDDO_7);

	gpio_free(MX6SL_BRD_EPDC_GDOE);
	gpio_free(MX6SL_BRD_EPDC_SDDO_9);
	gpio_free(MX6SL_BRD_EPDC_GDSP);
	gpio_free(MX6SL_BRD_EPDC_GDCLK);
	gpio_free(MX6SL_BRD_EPDC_SDSHR);
	gpio_free(MX6SL_BRD_EPDC_SDLE);
	gpio_free(MX6SL_BRD_EPDC_SDCE1);
	gpio_free(MX6SL_BRD_EPDC_SDCLK);
	gpio_free(MX6SL_BRD_EPDC_SDDO_10);
	gpio_free(MX6SL_BRD_EPDC_SDCE0);
}

static void spdc_enable_pins(void)
{
	/* Configure MUX settings to enable SPDC use */
	mxc_iomux_v3_setup_multiple_pads(mx6sl_brd_spdc_enable_pads, \
				ARRAY_SIZE(mx6sl_brd_spdc_enable_pads));

	gpio_direction_input(MX6SL_BRD_EPDC_SDDO_0);
	gpio_direction_input(MX6SL_BRD_EPDC_SDDO_1);
	gpio_direction_input(MX6SL_BRD_EPDC_SDDO_2);
	gpio_direction_input(MX6SL_BRD_EPDC_SDDO_3);
	gpio_direction_input(MX6SL_BRD_EPDC_SDDO_4);
	gpio_direction_input(MX6SL_BRD_EPDC_SDDO_5);
	gpio_direction_input(MX6SL_BRD_EPDC_SDDO_6);
	gpio_direction_input(MX6SL_BRD_EPDC_SDDO_7);
	gpio_direction_input(MX6SL_BRD_EPDC_GDOE);
	gpio_direction_input(MX6SL_BRD_EPDC_SDDO_9);
	gpio_direction_input(MX6SL_BRD_EPDC_GDSP);
	gpio_direction_input(MX6SL_BRD_EPDC_GDCLK);
	gpio_direction_input(MX6SL_BRD_EPDC_SDSHR);
	gpio_direction_input(MX6SL_BRD_EPDC_SDLE);
	gpio_direction_input(MX6SL_BRD_EPDC_SDCE1);
	gpio_direction_input(MX6SL_BRD_EPDC_SDCLK);
	gpio_direction_input(MX6SL_BRD_EPDC_SDDO_10);
	gpio_direction_input(MX6SL_BRD_EPDC_SDCE0);
}

static void spdc_disable_pins(void)
{
	/* Configure MUX settings for SPDC pins to
	 * GPIO and drive to 0. */
	mxc_iomux_v3_setup_multiple_pads(mx6sl_brd_spdc_disable_pads, \
				ARRAY_SIZE(mx6sl_brd_spdc_disable_pads));

	gpio_direction_output(MX6SL_BRD_EPDC_SDDO_0, 0);
	gpio_direction_output(MX6SL_BRD_EPDC_SDDO_1, 0);
	gpio_direction_output(MX6SL_BRD_EPDC_SDDO_2, 0);
	gpio_direction_output(MX6SL_BRD_EPDC_SDDO_3, 0);
	gpio_direction_output(MX6SL_BRD_EPDC_SDDO_4, 0);
	gpio_direction_output(MX6SL_BRD_EPDC_SDDO_5, 0);
	gpio_direction_output(MX6SL_BRD_EPDC_SDDO_6, 0);
	gpio_direction_output(MX6SL_BRD_EPDC_SDDO_7, 0);

	gpio_direction_output(MX6SL_BRD_EPDC_GDOE, 0);
	gpio_direction_output(MX6SL_BRD_EPDC_SDDO_9, 0);
	gpio_direction_output(MX6SL_BRD_EPDC_GDSP, 0);
	gpio_direction_output(MX6SL_BRD_EPDC_GDCLK, 0);
	gpio_direction_output(MX6SL_BRD_EPDC_SDSHR, 0);
	gpio_direction_output(MX6SL_BRD_EPDC_SDLE, 0);
	gpio_direction_output(MX6SL_BRD_EPDC_SDCE1, 0);
	gpio_direction_output(MX6SL_BRD_EPDC_SDCLK, 0);
	gpio_direction_output(MX6SL_BRD_EPDC_SDDO_10, 0);
	gpio_direction_output(MX6SL_BRD_EPDC_SDCE0, 0);
}

static struct imx_spdc_panel_init_set spdc_init_set = {
	.yoe_pol = false,
	.dual_gate = false,
	.resolution = 0,
	.ud = false,
	.rl = false,
	.data_filter_n = true,
	.power_ready = true,
	.rgbw_mode_enable = false,
	.hburst_len_en = true,
};

static struct fb_videomode erk_1_4_a01 = {
	.name = "ERK_1_4_A01",
	.refresh = 50,
	.xres = 800,
	.yres = 600,
	.pixclock = 40000000,
	.vmode = FB_VMODE_NONINTERLACED,
};

static struct imx_spdc_fb_mode spdc_panel_modes[] = {
	{
		&erk_1_4_a01,
		&spdc_init_set,
		.wave_timing = "pvi"
	},
};

static struct imx_spdc_fb_platform_data spdc_data = {
	.spdc_mode = spdc_panel_modes,
	.num_modes = ARRAY_SIZE(spdc_panel_modes),
	.get_pins = spdc_get_pins,
	.put_pins = spdc_put_pins,
	.enable_pins = spdc_enable_pins,
	.disable_pins = spdc_disable_pins,
};

static int __init early_use_spdc_sel(char *p)
{
	spdc_sel = 1;
	return 0;
}
early_param("spdc", early_use_spdc_sel);

static void setup_spdc(void)
{
	/* GPR0[8]: 0:EPDC, 1:SPDC */
	if (spdc_sel)
		mxc_iomux_set_gpr_register(0, 8, 1, 1);
}

static void imx6_arm2_usbotg_vbus(bool on)
{
	if (on)
		gpio_set_value(MX6_BRD_USBOTG1_PWR, 1);
	else
		gpio_set_value(MX6_BRD_USBOTG1_PWR, 0);
}

static void __init mx6_arm2_init_usb(void)
{
	int ret = 0;

	imx_otg_base = MX6_IO_ADDRESS(MX6Q_USB_OTG_BASE_ADDR);

	/* disable external charger detect,
	 * or it will affect signal quality at dp.
	 */

	ret = gpio_request(MX6_BRD_USBOTG1_PWR, "usbotg-pwr");
	if (ret) {
		pr_err("failed to get GPIO MX6_BRD_USBOTG1_PWR:%d\n", ret);
		return;
	}
	gpio_direction_output(MX6_BRD_USBOTG1_PWR, 0);

	ret = gpio_request(MX6_BRD_USBOTG2_PWR, "usbh1-pwr");
	if (ret) {
		pr_err("failed to get GPIO MX6_BRD_USBOTG2_PWR:%d\n", ret);
		return;
	}
	gpio_direction_output(MX6_BRD_USBOTG2_PWR, 1);

	mx6_set_otghost_vbus_func(imx6_arm2_usbotg_vbus);
	mx6_usb_dr_init();
#ifdef CONFIG_USB_EHCI_ARC_HSIC
	mxc_iomux_set_specialbits_register(MX6SL_PAD_HSIC_DAT,
		PAD_CTL_DDR_SEL_DDR3, PAD_CTL_DDR_SEL_MASK);
	mxc_iomux_set_specialbits_register(MX6SL_PAD_HSIC_STROBE,
		PAD_CTL_DDR_SEL_DDR3, PAD_CTL_DDR_SEL_MASK);

	mx6_usb_h2_init();
#endif
}

static struct platform_pwm_backlight_data mx6_arm2_pwm_backlight_data = {
	.pwm_id		= 0,
	.max_brightness	= 255,
	.dft_brightness	= 128,
	.pwm_period_ns	= 50000,
};
static struct fb_videomode video_modes[] = {
	{
	 /* 800x480 @ 57 Hz , pixel clk @ 32MHz */
	 "SEIKO-WVGA", 60, 800, 480, 29850, 99, 164, 33, 10, 10, 10,
	 FB_SYNC_CLK_LAT_FALL,
	 FB_VMODE_NONINTERLACED,
	 0,},
};

static struct mxc_fb_platform_data fb_data[] = {
	{
	 .interface_pix_fmt = V4L2_PIX_FMT_RGB24,
	 .mode_str = "SEIKO-WVGA",
	 .mode = video_modes,
	 .num_modes = ARRAY_SIZE(video_modes),
	 },
};

static struct platform_device lcd_wvga_device = {
	.name = "lcd_seiko",
};

static int mx6sl_arm2_keymap[] = {
	KEY(0, 0, KEY_SELECT),
	KEY(0, 1, KEY_BACK),
	KEY(0, 2, KEY_F1),
	KEY(0, 3, KEY_F2),

	KEY(1, 0, KEY_F3),
	KEY(1, 1, KEY_F4),
	KEY(1, 2, KEY_POWER),
	KEY(1, 3, KEY_MENU),

	KEY(2, 0, KEY_PREVIOUS),
	KEY(2, 1, KEY_NEXT),
	KEY(2, 2, KEY_HOME),
	KEY(2, 3, KEY_NEXT),

	KEY(3, 0, KEY_UP),
	KEY(3, 1, KEY_LEFT),
	KEY(3, 2, KEY_RIGHT),
	KEY(3, 3, KEY_DOWN),
};

static const struct matrix_keymap_data mx6sl_arm2_map_data __initconst = {
	.keymap		= mx6sl_arm2_keymap,
	.keymap_size	= ARRAY_SIZE(mx6sl_arm2_keymap),
};
static void __init elan_ts_init(void)
{
	mxc_iomux_v3_setup_multiple_pads(mx6sl_brd_elan_pads,
					ARRAY_SIZE(mx6sl_brd_elan_pads));

	/* ELAN Touchscreen */
	gpio_request(MX6SL_BRD_ELAN_INT, "elan-interrupt");
	gpio_direction_input(MX6SL_BRD_ELAN_INT);

	gpio_request(MX6SL_BRD_ELAN_CE, "elan-cs");
	gpio_direction_output(MX6SL_BRD_ELAN_CE, 1);
	gpio_direction_output(MX6SL_BRD_ELAN_CE, 0);

	gpio_request(MX6SL_BRD_ELAN_RST, "elan-rst");
	gpio_direction_output(MX6SL_BRD_ELAN_RST, 1);
	gpio_direction_output(MX6SL_BRD_ELAN_RST, 0);
	mdelay(1);
	gpio_direction_output(MX6SL_BRD_ELAN_RST, 1);
	gpio_direction_output(MX6SL_BRD_ELAN_CE, 1);
}

#define SNVS_LPCR 0x38
static void mx6_snvs_poweroff(void)
{
	u32 value;
	void __iomem *mx6_snvs_base = MX6_IO_ADDRESS(MX6Q_SNVS_BASE_ADDR);

	value = readl(mx6_snvs_base + SNVS_LPCR);
	/* set TOP and DP_EN bit */
	writel(value | 0x60, mx6_snvs_base + SNVS_LPCR);
}

/*!
 * Board specific initialization.
 */
static void __init mx6_arm2_init(void)
{
	mxc_iomux_v3_setup_multiple_pads(mx6sl_brd_pads,
					ARRAY_SIZE(mx6sl_brd_pads));

	elan_ts_init();

<<<<<<< HEAD
	#ifdef CONFIG_MX6_INTER_LDO_BYPASS
	gp_reg_id = mx6sl_arm2_dvfscore_data.reg_id;
	#else
=======
#ifdef CONFIG_MX6_INTER_LDO_BYPASS
	gp_reg_id = mx6sl_arm2_dvfscore_data.reg_id;
	soc_reg_id = mx6sl_arm2_dvfscore_data.soc_id;
#else
>>>>>>> 85a6685f
	gp_reg_id = mx6sl_arm2_dvfscore_data.reg_id;
	soc_reg_id = mx6sl_arm2_dvfscore_data.soc_id;
	pu_reg_id = mx6sl_arm2_dvfscore_data.pu_id;
	mx6_cpu_regulator_init();
#endif

	imx6q_add_imx_snvs_rtc();

	imx6q_add_imx_i2c(0, &mx6_arm2_i2c0_data);
	imx6q_add_imx_i2c(1, &mx6_arm2_i2c1_data);
	i2c_register_board_info(0, mxc_i2c0_board_info,
			ARRAY_SIZE(mxc_i2c0_board_info));
	i2c_register_board_info(1, mxc_i2c1_board_info,
			ARRAY_SIZE(mxc_i2c1_board_info));
	imx6q_add_imx_i2c(2, &mx6_arm2_i2c2_data);
	i2c_register_board_info(2, mxc_i2c2_board_info,
			ARRAY_SIZE(mxc_i2c2_board_info));

	/* SPI */
	imx6q_add_ecspi(0, &mx6_arm2_spi_data);
	spi_device_init();

	mx6sl_arm2_init_pfuze100(0);

	imx6q_add_anatop_thermal_imx(1, &mx6sl_anatop_thermal_data);

	mx6_arm2_init_uart();
	/* get enet tx reference clk from FEC_REF_CLK pad.
	 * GPR1[14] = 0, GPR1[18:17] = 00
	 */
	mxc_iomux_set_gpr_register(1, 14, 1, 0);
	mxc_iomux_set_gpr_register(1, 17, 2, 0);

	imx6_init_fec(fec_data);

	platform_device_register(&arm2_vmmc_reg_devices);
	imx6q_add_sdhci_usdhc_imx(0, &mx6_arm2_sd1_data);
	imx6q_add_sdhci_usdhc_imx(1, &mx6_arm2_sd2_data);
	imx6q_add_sdhci_usdhc_imx(2, &mx6_arm2_sd3_data);

	mx6_arm2_init_usb();
	imx6q_add_otp();
	imx6q_add_mxc_pwm(0);
	imx6q_add_mxc_pwm_backlight(0, &mx6_arm2_pwm_backlight_data);
	imx6dl_add_imx_elcdif(&fb_data[0]);

	gpio_request(MX6_BRD_LCD_PWR_EN, "elcdif-power-on");
	gpio_direction_output(MX6_BRD_LCD_PWR_EN, 1);
	mxc_register_device(&lcd_wvga_device, NULL);

	imx6dl_add_imx_pxp();
	imx6dl_add_imx_pxp_client();
	mxc_register_device(&max17135_sensor_device, NULL);
	setup_spdc();
	if (!spdc_sel)
		imx6dl_add_imx_epdc(&epdc_data);
	else
		imx6sl_add_imx_spdc(&spdc_data);
	imx6q_add_dvfs_core(&mx6sl_arm2_dvfscore_data);

	imx6q_init_audio();

	imx6q_add_viim();
	imx6q_add_imx2_wdt(0, NULL);

	imx_add_viv_gpu(&imx6_gpu_data, &imx6q_gpu_pdata);
	imx6sl_add_imx_keypad(&mx6sl_arm2_map_data);
	imx6q_add_busfreq();
	imx6sl_add_dcp();
	imx6sl_add_rngb();
	imx6sl_add_imx_pxp_v4l2();

	imx6q_add_perfmon(0);
	imx6q_add_perfmon(1);
	imx6q_add_perfmon(2);

	pm_power_off = mx6_snvs_poweroff;
}

extern void __iomem *twd_base;
static void __init mx6_timer_init(void)
{
	struct clk *uart_clk;
#ifdef CONFIG_LOCAL_TIMERS
	twd_base = ioremap(LOCAL_TWD_ADDR, SZ_256);
	BUG_ON(!twd_base);
#endif
	mx6sl_clocks_init(32768, 24000000, 0, 0);

	uart_clk = clk_get_sys("imx-uart.0", NULL);
	early_console_setup(UART1_BASE_ADDR, uart_clk);
}

static struct sys_timer mxc_timer = {
	.init   = mx6_timer_init,
};

static void __init mx6_arm2_reserve(void)
{
#if defined(CONFIG_MXC_GPU_VIV) || defined(CONFIG_MXC_GPU_VIV_MODULE)
	phys_addr_t phys;

	if (imx6q_gpu_pdata.reserved_mem_size) {
		phys = memblock_alloc_base(imx6q_gpu_pdata.reserved_mem_size,
					   SZ_4K, MEMBLOCK_ALLOC_ACCESSIBLE);
		memblock_remove(phys, imx6q_gpu_pdata.reserved_mem_size);
		imx6q_gpu_pdata.reserved_mem_base = phys;
	}
#endif
}

MACHINE_START(MX6SL_ARM2, "Freescale i.MX 6SoloLite Armadillo2 Board")
	.boot_params	= MX6SL_PHYS_OFFSET + 0x100,
	.map_io		= mx6_map_io,
	.init_irq	= mx6_init_irq,
	.init_machine	= mx6_arm2_init,
	.timer		= &mxc_timer,
	.reserve	= mx6_arm2_reserve,
MACHINE_END<|MERGE_RESOLUTION|>--- conflicted
+++ resolved
@@ -580,15 +580,6 @@
 };
 
 static struct mxc_dvfs_platform_data mx6sl_arm2_dvfscore_data = {
-<<<<<<< HEAD
-	#ifdef CONFIG_MX6_INTER_LDO_BYPASS
-	.reg_id			= "VDDCORE",
-	#else
-	.reg_id			= "cpu_vddgp",
-	.soc_id			= "cpu_vddsoc",
-	.pu_id			= "cpu_vddvpu",
-	#endif
-=======
 #ifdef CONFIG_MX6_INTER_LDO_BYPASS
 	.reg_id			= "VDDCORE",
 	.soc_id			= "VDDSOC",
@@ -597,7 +588,6 @@
 	.soc_id			= "cpu_vddsoc",
 	.pu_id			= "cpu_vddvpu",
 #endif
->>>>>>> 85a6685f
 	.clk1_id		= "cpu_clk",
 	.clk2_id		= "gpc_dvfs_clk",
 	.gpc_cntr_offset	= MXC_GPC_CNTR_OFFSET,
@@ -1198,16 +1188,10 @@
 
 	elan_ts_init();
 
-<<<<<<< HEAD
-	#ifdef CONFIG_MX6_INTER_LDO_BYPASS
-	gp_reg_id = mx6sl_arm2_dvfscore_data.reg_id;
-	#else
-=======
 #ifdef CONFIG_MX6_INTER_LDO_BYPASS
 	gp_reg_id = mx6sl_arm2_dvfscore_data.reg_id;
 	soc_reg_id = mx6sl_arm2_dvfscore_data.soc_id;
 #else
->>>>>>> 85a6685f
 	gp_reg_id = mx6sl_arm2_dvfscore_data.reg_id;
 	soc_reg_id = mx6sl_arm2_dvfscore_data.soc_id;
 	pu_reg_id = mx6sl_arm2_dvfscore_data.pu_id;
