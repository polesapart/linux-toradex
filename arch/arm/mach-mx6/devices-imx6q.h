--- conflicted
+++ resolved
@@ -238,10 +238,7 @@
 #define imx6q_add_pcie(pdata) imx_add_pcie(&imx6q_pcie_data, pdata)
 
 #define imx6q_add_busfreq(pdata)	imx_add_busfreq(pdata)
-<<<<<<< HEAD
 
 #define imx6q_add_ion(id, pdata, size)	\
 	platform_device_register_resndata(NULL, "ion-mxc",\
-			id, NULL, 0, pdata, size);
-=======
->>>>>>> 79f31695
+			id, NULL, 0, pdata, size);