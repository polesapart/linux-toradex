--- conflicted
+++ resolved
@@ -922,7 +922,6 @@
 
 	current_thread_info()->syscall = scno;
 
-<<<<<<< HEAD
 	/*
 	 * IP is used to denote syscall entry/exit:
 	 * IP = 0 -> entry, =1 -> exit
@@ -930,26 +929,11 @@
 	ip = regs->ARM_ip;
 	regs->ARM_ip = why;
 
-	/* the 0x80 provides a way for the tracing parent to distinguish
-	   between a syscall stop and SIGTRAP delivery */
-	ptrace_notify(SIGTRAP | ((current->ptrace & PT_TRACESYSGOOD)
-				 ? 0x80 : 0));
-	/*
-	 * this isn't the same as continuing with a signal, but it will do
-	 * for normal use.  strace only continues with a signal if the
-	 * stopping signal is not SIGTRAP.  -brl
-	 */
-	if (current->exit_code) {
-		send_sig(current->exit_code, current, 1);
-		current->exit_code = 0;
-	}
-=======
 	if (why)
 		tracehook_report_syscall_exit(regs, 0);
 	else if (tracehook_report_syscall_entry(regs))
 		current_thread_info()->syscall = -1;
 
->>>>>>> 0ec8e7aa
 	regs->ARM_ip = ip;
 
 	return current_thread_info()->syscall;
