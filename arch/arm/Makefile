--- conflicted
+++ resolved
@@ -162,11 +162,8 @@
  machine-$(CONFIG_ARCH_MSM)	   := msm
  machine-$(CONFIG_ARCH_LOKI)       := loki
  machine-$(CONFIG_ARCH_MV78XX0)    := mv78xx0
-<<<<<<< HEAD
  machine-$(CONFIG_ARCH_W90X900)    := w90x900
-=======
  machine-$(CONFIG_ARCH_MPS)	   := mps
->>>>>>> 74ece405
 
 ifeq ($(CONFIG_ARCH_EBSA110),y)
 # This is what happens if you forget the IOCS16 line.
