--- conflicted
+++ resolved
@@ -211,7 +211,6 @@
 		next = pmd_addr_end(addr, end);
 		/* try section mapping first */
 		if (((addr | next | phys) & ~SECTION_MASK) == 0) {
-<<<<<<< HEAD
 			if (iomap)
 				set_pmd(pmd, __pmd(phys | PROT_SECT_DEVICE_nGnRE));
 			else
@@ -219,19 +218,6 @@
 		}
 		else
 			alloc_init_pte(pmd, addr, next, __phys_to_pfn(phys), iomap);
-=======
-			pmd_t old_pmd =*pmd;
-			set_pmd(pmd, __pmd(phys | prot_sect_kernel));
-			/*
-			 * Check for previous table entries created during
-			 * boot (__create_page_tables) and flush them.
-			 */
-			if (!pmd_none(old_pmd))
-				flush_tlb_all();
-		} else {
-			alloc_init_pte(pmd, addr, next, __phys_to_pfn(phys));
-		}
->>>>>>> 6969595f
 		phys += next - addr;
 	} while (pmd++, addr = next, addr != end);
 }
