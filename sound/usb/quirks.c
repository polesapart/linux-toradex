--- conflicted
+++ resolved
@@ -1170,18 +1170,11 @@
 /* TEAC UD-501/UD-503/NT-503 USB DACs need a vendor cmd to switch
  * between PCM/DOP and native DSD mode
  */
-<<<<<<< HEAD
-static bool is_teac_50X_dac(unsigned int id)
-{
-	switch (id) {
-	case USB_ID(0x0644, 0x8043): /* TEAC UD-501/UD-503/NT-503 */
-=======
 static bool is_teac_dsd_dac(unsigned int id)
 {
 	switch (id) {
 	case USB_ID(0x0644, 0x8043): /* TEAC UD-501/UD-503/NT-503 */
 	case USB_ID(0x0644, 0x8044): /* Esoteric D-05X */
->>>>>>> 2e4575e9
 		return true;
 	}
 	return false;
@@ -1214,11 +1207,7 @@
 			break;
 		}
 		mdelay(20);
-<<<<<<< HEAD
-	} else if (is_teac_50X_dac(subs->stream->chip->usb_id)) {
-=======
 	} else if (is_teac_dsd_dac(subs->stream->chip->usb_id)) {
->>>>>>> 2e4575e9
 		/* Vendor mode switch cmd is required. */
 		switch (fmt->altsetting) {
 		case 3: /* DSD mode (DSD_U32) requested */
@@ -1388,11 +1377,7 @@
 	}
 
 	/* TEAC devices with USB DAC functionality */
-<<<<<<< HEAD
-	if (is_teac_50X_dac(chip->usb_id)) {
-=======
 	if (is_teac_dsd_dac(chip->usb_id)) {
->>>>>>> 2e4575e9
 		if (fp->altsetting == 3)
 			return SNDRV_PCM_FMTBIT_DSD_U32_BE;
 	}
