/*
 * Copyright 1997-1998 Transmeta Corporation -- All Rights Reserved
 * Copyright 2001-2006 Ian Kent <raven@themaw.net>
 *
 * This file is part of the Linux kernel and is made available under
 * the terms of the GNU General Public License, version 2, or at your
 * option, any later version, incorporated herein by reference.
 */

#include <linux/slab.h>
#include <linux/time.h>
#include <linux/signal.h>
#include <linux/file.h>
#include "autofs_i.h"

/* We make this a static variable rather than a part of the superblock; it
 * is better if we don't reassign numbers easily even across filesystems
 */
static autofs_wqt_t autofs4_next_wait_queue = 1;

/* These are the signals we allow interrupting a pending mount */
#define SHUTDOWN_SIGS	(sigmask(SIGKILL) | sigmask(SIGINT) | sigmask(SIGQUIT))

void autofs4_catatonic_mode(struct autofs_sb_info *sbi)
{
	struct autofs_wait_queue *wq, *nwq;

	mutex_lock(&sbi->wq_mutex);
	if (sbi->catatonic) {
		mutex_unlock(&sbi->wq_mutex);
		return;
	}

	pr_debug("entering catatonic mode\n");

	sbi->catatonic = 1;
	wq = sbi->queues;
	sbi->queues = NULL;	/* Erase all wait queues */
	while (wq) {
		nwq = wq->next;
		wq->status = -ENOENT; /* Magic is gone - report failure */
		kfree(wq->name.name);
		wq->name.name = NULL;
		wq->wait_ctr--;
		wake_up_interruptible(&wq->queue);
		wq = nwq;
	}
	fput(sbi->pipe);	/* Close the pipe */
	sbi->pipe = NULL;
	sbi->pipefd = -1;
	mutex_unlock(&sbi->wq_mutex);
}

static int autofs4_write(struct autofs_sb_info *sbi,
			 struct file *file, const void *addr, int bytes)
{
	unsigned long sigpipe, flags;
	mm_segment_t fs;
	const char *data = (const char *)addr;
	ssize_t wr = 0;

	sigpipe = sigismember(&current->pending.signal, SIGPIPE);

	/* Save pointer to user space and point back to kernel space */
	fs = get_fs();
	set_fs(KERNEL_DS);

	mutex_lock(&sbi->pipe_mutex);
	while (bytes) {
		wr = __vfs_write(file, data, bytes, &file->f_pos);
		if (wr <= 0)
			break;
		data += wr;
		bytes -= wr;
	}
	mutex_unlock(&sbi->pipe_mutex);

	set_fs(fs);

	/* Keep the currently executing process from receiving a
	 * SIGPIPE unless it was already supposed to get one
	 */
	if (wr == -EPIPE && !sigpipe) {
		spin_lock_irqsave(&current->sighand->siglock, flags);
		sigdelset(&current->pending.signal, SIGPIPE);
		recalc_sigpending();
		spin_unlock_irqrestore(&current->sighand->siglock, flags);
	}

	/* if 'wr' returned 0 (impossible) we assume -EIO (safe) */
	return bytes == 0 ? 0 : wr < 0 ? wr : -EIO;
}

static void autofs4_notify_daemon(struct autofs_sb_info *sbi,
				 struct autofs_wait_queue *wq,
				 int type)
{
	union {
		struct autofs_packet_hdr hdr;
		union autofs_packet_union v4_pkt;
		union autofs_v5_packet_union v5_pkt;
	} pkt;
	struct file *pipe = NULL;
	size_t pktsz;
	int ret;

	pr_debug("wait id = 0x%08lx, name = %.*s, type=%d\n",
		 (unsigned long) wq->wait_queue_token,
		 wq->name.len, wq->name.name, type);

	memset(&pkt, 0, sizeof(pkt)); /* For security reasons */

	pkt.hdr.proto_version = sbi->version;
	pkt.hdr.type = type;

	switch (type) {
	/* Kernel protocol v4 missing and expire packets */
	case autofs_ptype_missing:
	{
		struct autofs_packet_missing *mp = &pkt.v4_pkt.missing;

		pktsz = sizeof(*mp);

		mp->wait_queue_token = wq->wait_queue_token;
		mp->len = wq->name.len;
		memcpy(mp->name, wq->name.name, wq->name.len);
		mp->name[wq->name.len] = '\0';
		break;
	}
	case autofs_ptype_expire_multi:
	{
		struct autofs_packet_expire_multi *ep =
					&pkt.v4_pkt.expire_multi;

		pktsz = sizeof(*ep);

		ep->wait_queue_token = wq->wait_queue_token;
		ep->len = wq->name.len;
		memcpy(ep->name, wq->name.name, wq->name.len);
		ep->name[wq->name.len] = '\0';
		break;
	}
	/*
	 * Kernel protocol v5 packet for handling indirect and direct
	 * mount missing and expire requests
	 */
	case autofs_ptype_missing_indirect:
	case autofs_ptype_expire_indirect:
	case autofs_ptype_missing_direct:
	case autofs_ptype_expire_direct:
	{
		struct autofs_v5_packet *packet = &pkt.v5_pkt.v5_packet;
		struct user_namespace *user_ns = sbi->pipe->f_cred->user_ns;

		pktsz = sizeof(*packet);

		packet->wait_queue_token = wq->wait_queue_token;
		packet->len = wq->name.len;
		memcpy(packet->name, wq->name.name, wq->name.len);
		packet->name[wq->name.len] = '\0';
		packet->dev = wq->dev;
		packet->ino = wq->ino;
		packet->uid = from_kuid_munged(user_ns, wq->uid);
		packet->gid = from_kgid_munged(user_ns, wq->gid);
		packet->pid = wq->pid;
		packet->tgid = wq->tgid;
		break;
	}
	default:
		pr_warn("bad type %d!\n", type);
		mutex_unlock(&sbi->wq_mutex);
		return;
	}

	pipe = get_file(sbi->pipe);

	mutex_unlock(&sbi->wq_mutex);

<<<<<<< HEAD
	if (autofs4_write(sbi, pipe, &pkt, pktsz))
=======
>>>>>>> 2e4575e9
	switch (ret = autofs4_write(sbi, pipe, &pkt, pktsz)) {
	case 0:
		break;
	case -ENOMEM:
	case -ERESTARTSYS:
		/* Just fail this one */
		autofs4_wait_release(sbi, wq->wait_queue_token, ret);
		break;
	default:
		autofs4_catatonic_mode(sbi);
		break;
	}
	fput(pipe);
}

static int autofs4_getpath(struct autofs_sb_info *sbi,
			   struct dentry *dentry, char **name)
{
	struct dentry *root = sbi->sb->s_root;
	struct dentry *tmp;
	char *buf;
	char *p;
	int len;
	unsigned seq;

rename_retry:
	buf = *name;
	len = 0;

	seq = read_seqbegin(&rename_lock);
	rcu_read_lock();
	spin_lock(&sbi->fs_lock);
	for (tmp = dentry ; tmp != root ; tmp = tmp->d_parent)
		len += tmp->d_name.len + 1;

	if (!len || --len > NAME_MAX) {
		spin_unlock(&sbi->fs_lock);
		rcu_read_unlock();
		if (read_seqretry(&rename_lock, seq))
			goto rename_retry;
		return 0;
	}

	*(buf + len) = '\0';
	p = buf + len - dentry->d_name.len;
	strncpy(p, dentry->d_name.name, dentry->d_name.len);

	for (tmp = dentry->d_parent; tmp != root ; tmp = tmp->d_parent) {
		*(--p) = '/';
		p -= tmp->d_name.len;
		strncpy(p, tmp->d_name.name, tmp->d_name.len);
	}
	spin_unlock(&sbi->fs_lock);
	rcu_read_unlock();
	if (read_seqretry(&rename_lock, seq))
		goto rename_retry;

	return len;
}

static struct autofs_wait_queue *
autofs4_find_wait(struct autofs_sb_info *sbi, const struct qstr *qstr)
{
	struct autofs_wait_queue *wq;

	for (wq = sbi->queues; wq; wq = wq->next) {
		if (wq->name.hash == qstr->hash &&
		    wq->name.len == qstr->len &&
		    wq->name.name &&
		    !memcmp(wq->name.name, qstr->name, qstr->len))
			break;
	}
	return wq;
}

/*
 * Check if we have a valid request.
 * Returns
 * 1 if the request should continue.
 *   In this case we can return an autofs_wait_queue entry if one is
 *   found or NULL to idicate a new wait needs to be created.
 * 0 or a negative errno if the request shouldn't continue.
 */
static int validate_request(struct autofs_wait_queue **wait,
			    struct autofs_sb_info *sbi,
			    const struct qstr *qstr,
			    struct dentry *dentry, enum autofs_notify notify)
{
	struct autofs_wait_queue *wq;
	struct autofs_info *ino;

	if (sbi->catatonic)
		return -ENOENT;

	/* Wait in progress, continue; */
	wq = autofs4_find_wait(sbi, qstr);
	if (wq) {
		*wait = wq;
		return 1;
	}

	*wait = NULL;

	/* If we don't yet have any info this is a new request */
	ino = autofs4_dentry_ino(dentry);
	if (!ino)
		return 1;

	/*
	 * If we've been asked to wait on an existing expire (NFY_NONE)
	 * but there is no wait in the queue ...
	 */
	if (notify == NFY_NONE) {
		/*
		 * Either we've betean the pending expire to post it's
		 * wait or it finished while we waited on the mutex.
		 * So we need to wait till either, the wait appears
		 * or the expire finishes.
		 */

		while (ino->flags & AUTOFS_INF_EXPIRING) {
			mutex_unlock(&sbi->wq_mutex);
			schedule_timeout_interruptible(HZ/10);
			if (mutex_lock_interruptible(&sbi->wq_mutex))
				return -EINTR;

			if (sbi->catatonic)
				return -ENOENT;

			wq = autofs4_find_wait(sbi, qstr);
			if (wq) {
				*wait = wq;
				return 1;
			}
		}

		/*
		 * Not ideal but the status has already gone. Of the two
		 * cases where we wait on NFY_NONE neither depend on the
		 * return status of the wait.
		 */
		return 0;
	}

	/*
	 * If we've been asked to trigger a mount and the request
	 * completed while we waited on the mutex ...
	 */
	if (notify == NFY_MOUNT) {
		struct dentry *new = NULL;
		int valid = 1;

		/*
		 * If the dentry was successfully mounted while we slept
		 * on the wait queue mutex we can return success. If it
		 * isn't mounted (doesn't have submounts for the case of
		 * a multi-mount with no mount at it's base) we can
		 * continue on and create a new request.
		 */
		if (!IS_ROOT(dentry)) {
			if (d_unhashed(dentry) &&
			    d_really_is_positive(dentry)) {
				struct dentry *parent = dentry->d_parent;

				new = d_lookup(parent, &dentry->d_name);
				if (new)
					dentry = new;
			}
		}
		if (have_submounts(dentry))
			valid = 0;

		if (new)
			dput(new);
		return valid;
	}

	return 1;
}

int autofs4_wait(struct autofs_sb_info *sbi,
		 struct dentry *dentry, enum autofs_notify notify)
{
	struct autofs_wait_queue *wq;
	struct qstr qstr;
	char *name;
	int status, ret, type;
	pid_t pid;
	pid_t tgid;

	/* In catatonic mode, we don't wait for nobody */
	if (sbi->catatonic)
		return -ENOENT;

	/*
	 * Try translating pids to the namespace of the daemon.
	 *
	 * Zero means failure: we are in an unrelated pid namespace.
	 */
	pid = task_pid_nr_ns(current, ns_of_pid(sbi->oz_pgrp));
	tgid = task_tgid_nr_ns(current, ns_of_pid(sbi->oz_pgrp));
	if (pid == 0 || tgid == 0)
		return -ENOENT;

	if (d_really_is_negative(dentry)) {
		/*
		 * A wait for a negative dentry is invalid for certain
		 * cases. A direct or offset mount "always" has its mount
		 * point directory created and so the request dentry must
		 * be positive or the map key doesn't exist. The situation
		 * is very similar for indirect mounts except only dentrys
		 * in the root of the autofs file system may be negative.
		 */
		if (autofs_type_trigger(sbi->type))
			return -ENOENT;
		else if (!IS_ROOT(dentry->d_parent))
			return -ENOENT;
	}

	name = kmalloc(NAME_MAX + 1, GFP_KERNEL);
	if (!name)
		return -ENOMEM;

	/* If this is a direct mount request create a dummy name */
	if (IS_ROOT(dentry) && autofs_type_trigger(sbi->type))
		qstr.len = sprintf(name, "%p", dentry);
	else {
		qstr.len = autofs4_getpath(sbi, dentry, &name);
		if (!qstr.len) {
			kfree(name);
			return -ENOENT;
		}
	}
	qstr.name = name;
	qstr.hash = full_name_hash(dentry, name, qstr.len);

	if (mutex_lock_interruptible(&sbi->wq_mutex)) {
		kfree(qstr.name);
		return -EINTR;
	}

	ret = validate_request(&wq, sbi, &qstr, dentry, notify);
	if (ret <= 0) {
		if (ret != -EINTR)
			mutex_unlock(&sbi->wq_mutex);
		kfree(qstr.name);
		return ret;
	}

	if (!wq) {
		/* Create a new wait queue */
		wq = kmalloc(sizeof(struct autofs_wait_queue), GFP_KERNEL);
		if (!wq) {
			kfree(qstr.name);
			mutex_unlock(&sbi->wq_mutex);
			return -ENOMEM;
		}

		wq->wait_queue_token = autofs4_next_wait_queue;
		if (++autofs4_next_wait_queue == 0)
			autofs4_next_wait_queue = 1;
		wq->next = sbi->queues;
		sbi->queues = wq;
		init_waitqueue_head(&wq->queue);
		memcpy(&wq->name, &qstr, sizeof(struct qstr));
		wq->dev = autofs4_get_dev(sbi);
		wq->ino = autofs4_get_ino(sbi);
		wq->uid = current_cred()->uid;
		wq->gid = current_cred()->gid;
		wq->pid = pid;
		wq->tgid = tgid;
		wq->status = -EINTR; /* Status return if interrupted */
		wq->wait_ctr = 2;

		if (sbi->version < 5) {
			if (notify == NFY_MOUNT)
				type = autofs_ptype_missing;
			else
				type = autofs_ptype_expire_multi;
		} else {
			if (notify == NFY_MOUNT)
				type = autofs_type_trigger(sbi->type) ?
					autofs_ptype_missing_direct :
					 autofs_ptype_missing_indirect;
			else
				type = autofs_type_trigger(sbi->type) ?
					autofs_ptype_expire_direct :
					autofs_ptype_expire_indirect;
		}

		pr_debug("new wait id = 0x%08lx, name = %.*s, nfy=%d\n",
			 (unsigned long) wq->wait_queue_token, wq->name.len,
			 wq->name.name, notify);

		/*
		 * autofs4_notify_daemon() may block; it will unlock ->wq_mutex
		 */
		autofs4_notify_daemon(sbi, wq, type);
	} else {
		wq->wait_ctr++;
		pr_debug("existing wait id = 0x%08lx, name = %.*s, nfy=%d\n",
			 (unsigned long) wq->wait_queue_token, wq->name.len,
			 wq->name.name, notify);
		mutex_unlock(&sbi->wq_mutex);
		kfree(qstr.name);
	}

	/*
	 * wq->name.name is NULL iff the lock is already released
	 * or the mount has been made catatonic.
	 */
	if (wq->name.name) {
		/* Block all but "shutdown" signals while waiting */
		unsigned long shutdown_sigs_mask;
		unsigned long irqflags;
		sigset_t oldset;

		spin_lock_irqsave(&current->sighand->siglock, irqflags);
		oldset = current->blocked;
		shutdown_sigs_mask = SHUTDOWN_SIGS & ~oldset.sig[0];
		siginitsetinv(&current->blocked, shutdown_sigs_mask);
		recalc_sigpending();
		spin_unlock_irqrestore(&current->sighand->siglock, irqflags);

		wait_event_interruptible(wq->queue, wq->name.name == NULL);

		spin_lock_irqsave(&current->sighand->siglock, irqflags);
		current->blocked = oldset;
		recalc_sigpending();
		spin_unlock_irqrestore(&current->sighand->siglock, irqflags);
	} else {
		pr_debug("skipped sleeping\n");
	}

	status = wq->status;

	/*
	 * For direct and offset mounts we need to track the requester's
	 * uid and gid in the dentry info struct. This is so it can be
	 * supplied, on request, by the misc device ioctl interface.
	 * This is needed during daemon resatart when reconnecting
	 * to existing, active, autofs mounts. The uid and gid (and
	 * related string values) may be used for macro substitution
	 * in autofs mount maps.
	 */
	if (!status) {
		struct autofs_info *ino;
		struct dentry *de = NULL;

		/* direct mount or browsable map */
		ino = autofs4_dentry_ino(dentry);
		if (!ino) {
			/* If not lookup actual dentry used */
			de = d_lookup(dentry->d_parent, &dentry->d_name);
			if (de)
				ino = autofs4_dentry_ino(de);
		}

		/* Set mount requester */
		if (ino) {
			spin_lock(&sbi->fs_lock);
			ino->uid = wq->uid;
			ino->gid = wq->gid;
			spin_unlock(&sbi->fs_lock);
		}

		if (de)
			dput(de);
	}

	/* Are we the last process to need status? */
	mutex_lock(&sbi->wq_mutex);
	if (!--wq->wait_ctr)
		kfree(wq);
	mutex_unlock(&sbi->wq_mutex);

	return status;
}


int autofs4_wait_release(struct autofs_sb_info *sbi, autofs_wqt_t wait_queue_token, int status)
{
	struct autofs_wait_queue *wq, **wql;

	mutex_lock(&sbi->wq_mutex);
	for (wql = &sbi->queues; (wq = *wql) != NULL; wql = &wq->next) {
		if (wq->wait_queue_token == wait_queue_token)
			break;
	}

	if (!wq) {
		mutex_unlock(&sbi->wq_mutex);
		return -EINVAL;
	}

	*wql = wq->next;	/* Unlink from chain */
	kfree(wq->name.name);
	wq->name.name = NULL;	/* Do not wait on this queue */
	wq->status = status;
	wake_up_interruptible(&wq->queue);
	if (!--wq->wait_ctr)
		kfree(wq);
	mutex_unlock(&sbi->wq_mutex);

	return 0;
}<|MERGE_RESOLUTION|>--- conflicted
+++ resolved
@@ -176,10 +176,6 @@
 
 	mutex_unlock(&sbi->wq_mutex);
 
-<<<<<<< HEAD
-	if (autofs4_write(sbi, pipe, &pkt, pktsz))
-=======
->>>>>>> 2e4575e9
 	switch (ret = autofs4_write(sbi, pipe, &pkt, pktsz)) {
 	case 0:
 		break;
