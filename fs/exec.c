/*
 *  linux/fs/exec.c
 *
 *  Copyright (C) 1991, 1992  Linus Torvalds
 */

/*
 * #!-checking implemented by tytso.
 */
/*
 * Demand-loading implemented 01.12.91 - no need to read anything but
 * the header into memory. The inode of the executable is put into
 * "current->executable", and page faults do the actual loading. Clean.
 *
 * Once more I can proudly say that linux stood up to being changed: it
 * was less than 2 hours work to get demand-loading completely implemented.
 *
 * Demand loading changed July 1993 by Eric Youngdale.   Use mmap instead,
 * current->executable is only used by the procfs.  This allows a dispatch
 * table to check for several different types  of binary formats.  We keep
 * trying until we recognize the file or we run out of supported binary
 * formats. 
 */

#include <linux/slab.h>
#include <linux/file.h>
#include <linux/mman.h>
#include <linux/a.out.h>
#include <linux/stat.h>
#include <linux/fcntl.h>
#include <linux/smp_lock.h>
#include <linux/string.h>
#include <linux/init.h>
#include <linux/pagemap.h>
#include <linux/highmem.h>
#include <linux/spinlock.h>
#include <linux/key.h>
#include <linux/personality.h>
#include <linux/binfmts.h>
#include <linux/swap.h>
#include <linux/utsname.h>
#include <linux/pid_namespace.h>
#include <linux/module.h>
#include <linux/namei.h>
#include <linux/proc_fs.h>
#include <linux/ptrace.h>
#include <linux/mount.h>
#include <linux/security.h>
#include <linux/syscalls.h>
#include <linux/rmap.h>
#include <linux/tsacct_kern.h>
#include <linux/cn_proc.h>
#include <linux/audit.h>

#include <asm/uaccess.h>
#include <asm/mmu_context.h>
#include <asm/tlb.h>

#ifdef CONFIG_KMOD
#include <linux/kmod.h>
#endif

int core_uses_pid;
char core_pattern[CORENAME_MAX_SIZE] = "core";
int suid_dumpable = 0;

/* The maximal length of core_pattern is also specified in sysctl.c */

static LIST_HEAD(formats);
static DEFINE_RWLOCK(binfmt_lock);

int register_binfmt(struct linux_binfmt * fmt)
{
	if (!fmt)
		return -EINVAL;
	write_lock(&binfmt_lock);
	list_add(&fmt->lh, &formats);
	write_unlock(&binfmt_lock);
	return 0;	
}

EXPORT_SYMBOL(register_binfmt);

void unregister_binfmt(struct linux_binfmt * fmt)
{
	write_lock(&binfmt_lock);
	list_del(&fmt->lh);
	write_unlock(&binfmt_lock);
}

EXPORT_SYMBOL(unregister_binfmt);

static inline void put_binfmt(struct linux_binfmt * fmt)
{
	module_put(fmt->module);
}

/*
 * Note that a shared library must be both readable and executable due to
 * security reasons.
 *
 * Also note that we take the address to load from from the file itself.
 */
asmlinkage long sys_uselib(const char __user * library)
{
	struct file * file;
	struct nameidata nd;
	int error;

	error = __user_path_lookup_open(library, LOOKUP_FOLLOW, &nd, FMODE_READ|FMODE_EXEC);
	if (error)
		goto out;

	error = -EINVAL;
	if (!S_ISREG(nd.dentry->d_inode->i_mode))
		goto exit;

	error = vfs_permission(&nd, MAY_READ | MAY_EXEC);
	if (error)
		goto exit;

	file = nameidata_to_filp(&nd, O_RDONLY);
	error = PTR_ERR(file);
	if (IS_ERR(file))
		goto out;

	error = -ENOEXEC;
	if(file->f_op) {
		struct linux_binfmt * fmt;

		read_lock(&binfmt_lock);
		list_for_each_entry(fmt, &formats, lh) {
			if (!fmt->load_shlib)
				continue;
			if (!try_module_get(fmt->module))
				continue;
			read_unlock(&binfmt_lock);
			error = fmt->load_shlib(file);
			read_lock(&binfmt_lock);
			put_binfmt(fmt);
			if (error != -ENOEXEC)
				break;
		}
		read_unlock(&binfmt_lock);
	}
	fput(file);
out:
  	return error;
exit:
	release_open_intent(&nd);
	path_release(&nd);
	goto out;
}

#ifdef CONFIG_MMU

static struct page *get_arg_page(struct linux_binprm *bprm, unsigned long pos,
		int write)
{
	struct page *page;
	int ret;

#ifdef CONFIG_STACK_GROWSUP
	if (write) {
		ret = expand_stack_downwards(bprm->vma, pos);
		if (ret < 0)
			return NULL;
	}
#endif
	ret = get_user_pages(current, bprm->mm, pos,
			1, write, 1, &page, NULL);
	if (ret <= 0)
		return NULL;

	if (write) {
		struct rlimit *rlim = current->signal->rlim;
		unsigned long size = bprm->vma->vm_end - bprm->vma->vm_start;

		/*
		 * Limit to 1/4-th the stack size for the argv+env strings.
		 * This ensures that:
		 *  - the remaining binfmt code will not run out of stack space,
		 *  - the program will have a reasonable amount of stack left
		 *    to work from.
		 */
		if (size > rlim[RLIMIT_STACK].rlim_cur / 4) {
			put_page(page);
			return NULL;
		}
	}

	return page;
}

static void put_arg_page(struct page *page)
{
	put_page(page);
}

static void free_arg_page(struct linux_binprm *bprm, int i)
{
}

static void free_arg_pages(struct linux_binprm *bprm)
{
}

static void flush_arg_page(struct linux_binprm *bprm, unsigned long pos,
		struct page *page)
{
	flush_cache_page(bprm->vma, pos, page_to_pfn(page));
}

static int __bprm_mm_init(struct linux_binprm *bprm)
{
	int err = -ENOMEM;
	struct vm_area_struct *vma = NULL;
	struct mm_struct *mm = bprm->mm;

	bprm->vma = vma = kmem_cache_zalloc(vm_area_cachep, GFP_KERNEL);
	if (!vma)
		goto err;

	down_write(&mm->mmap_sem);
	vma->vm_mm = mm;

	/*
	 * Place the stack at the largest stack address the architecture
	 * supports. Later, we'll move this to an appropriate place. We don't
	 * use STACK_TOP because that can depend on attributes which aren't
	 * configured yet.
	 */
	vma->vm_end = STACK_TOP_MAX;
	vma->vm_start = vma->vm_end - PAGE_SIZE;

	vma->vm_flags = VM_STACK_FLAGS;
	vma->vm_page_prot = vm_get_page_prot(vma->vm_flags);
	err = insert_vm_struct(mm, vma);
	if (err) {
		up_write(&mm->mmap_sem);
		goto err;
	}

	mm->stack_vm = mm->total_vm = 1;
	up_write(&mm->mmap_sem);

	bprm->p = vma->vm_end - sizeof(void *);

	return 0;

err:
	if (vma) {
		bprm->vma = NULL;
		kmem_cache_free(vm_area_cachep, vma);
	}

	return err;
}

static bool valid_arg_len(struct linux_binprm *bprm, long len)
{
	return len <= MAX_ARG_STRLEN;
}

#else

static struct page *get_arg_page(struct linux_binprm *bprm, unsigned long pos,
		int write)
{
	struct page *page;

	page = bprm->page[pos / PAGE_SIZE];
	if (!page && write) {
		page = alloc_page(GFP_HIGHUSER|__GFP_ZERO);
		if (!page)
			return NULL;
		bprm->page[pos / PAGE_SIZE] = page;
	}

	return page;
}

static void put_arg_page(struct page *page)
{
}

static void free_arg_page(struct linux_binprm *bprm, int i)
{
	if (bprm->page[i]) {
		__free_page(bprm->page[i]);
		bprm->page[i] = NULL;
	}
}

static void free_arg_pages(struct linux_binprm *bprm)
{
	int i;

	for (i = 0; i < MAX_ARG_PAGES; i++)
		free_arg_page(bprm, i);
}

static void flush_arg_page(struct linux_binprm *bprm, unsigned long pos,
		struct page *page)
{
}

static int __bprm_mm_init(struct linux_binprm *bprm)
{
	bprm->p = PAGE_SIZE * MAX_ARG_PAGES - sizeof(void *);
	return 0;
}

static bool valid_arg_len(struct linux_binprm *bprm, long len)
{
	return len <= bprm->p;
}

#endif /* CONFIG_MMU */

/*
 * Create a new mm_struct and populate it with a temporary stack
 * vm_area_struct.  We don't have enough context at this point to set the stack
 * flags, permissions, and offset, so we use temporary values.  We'll update
 * them later in setup_arg_pages().
 */
int bprm_mm_init(struct linux_binprm *bprm)
{
	int err;
	struct mm_struct *mm = NULL;

	bprm->mm = mm = mm_alloc();
	err = -ENOMEM;
	if (!mm)
		goto err;

	err = init_new_context(current, mm);
	if (err)
		goto err;

	err = __bprm_mm_init(bprm);
	if (err)
		goto err;

	return 0;

err:
	if (mm) {
		bprm->mm = NULL;
		mmdrop(mm);
	}

	return err;
}

/*
 * count() counts the number of strings in array ARGV.
 */
static int count(char __user * __user * argv, int max)
{
	int i = 0;

	if (argv != NULL) {
		for (;;) {
			char __user * p;

			if (get_user(p, argv))
				return -EFAULT;
			if (!p)
				break;
			argv++;
			if(++i > max)
				return -E2BIG;
			cond_resched();
		}
	}
	return i;
}

/*
 * 'copy_strings()' copies argument/environment strings from the old
 * processes's memory to the new process's stack.  The call to get_user_pages()
 * ensures the destination page is created and not swapped out.
 */
static int copy_strings(int argc, char __user * __user * argv,
			struct linux_binprm *bprm)
{
	struct page *kmapped_page = NULL;
	char *kaddr = NULL;
	unsigned long kpos = 0;
	int ret;

	while (argc-- > 0) {
		char __user *str;
		int len;
		unsigned long pos;

		if (get_user(str, argv+argc) ||
				!(len = strnlen_user(str, MAX_ARG_STRLEN))) {
			ret = -EFAULT;
			goto out;
		}

		if (!valid_arg_len(bprm, len)) {
			ret = -E2BIG;
			goto out;
		}

		/* We're going to work our way backwords. */
		pos = bprm->p;
		str += len;
		bprm->p -= len;

		while (len > 0) {
			int offset, bytes_to_copy;

			offset = pos % PAGE_SIZE;
			if (offset == 0)
				offset = PAGE_SIZE;

			bytes_to_copy = offset;
			if (bytes_to_copy > len)
				bytes_to_copy = len;

			offset -= bytes_to_copy;
			pos -= bytes_to_copy;
			str -= bytes_to_copy;
			len -= bytes_to_copy;

			if (!kmapped_page || kpos != (pos & PAGE_MASK)) {
				struct page *page;

				page = get_arg_page(bprm, pos, 1);
				if (!page) {
					ret = -E2BIG;
					goto out;
				}

				if (kmapped_page) {
					flush_kernel_dcache_page(kmapped_page);
					kunmap(kmapped_page);
					put_arg_page(kmapped_page);
				}
				kmapped_page = page;
				kaddr = kmap(kmapped_page);
				kpos = pos & PAGE_MASK;
				flush_arg_page(bprm, kpos, kmapped_page);
			}
			if (copy_from_user(kaddr+offset, str, bytes_to_copy)) {
				ret = -EFAULT;
				goto out;
			}
		}
	}
	ret = 0;
out:
	if (kmapped_page) {
		flush_kernel_dcache_page(kmapped_page);
		kunmap(kmapped_page);
		put_arg_page(kmapped_page);
	}
	return ret;
}

/*
 * Like copy_strings, but get argv and its values from kernel memory.
 */
int copy_strings_kernel(int argc,char ** argv, struct linux_binprm *bprm)
{
	int r;
	mm_segment_t oldfs = get_fs();
	set_fs(KERNEL_DS);
	r = copy_strings(argc, (char __user * __user *)argv, bprm);
	set_fs(oldfs);
	return r;
}
EXPORT_SYMBOL(copy_strings_kernel);

#ifdef CONFIG_MMU

/*
 * During bprm_mm_init(), we create a temporary stack at STACK_TOP_MAX.  Once
 * the binfmt code determines where the new stack should reside, we shift it to
 * its final location.  The process proceeds as follows:
 *
 * 1) Use shift to calculate the new vma endpoints.
 * 2) Extend vma to cover both the old and new ranges.  This ensures the
 *    arguments passed to subsequent functions are consistent.
 * 3) Move vma's page tables to the new range.
 * 4) Free up any cleared pgd range.
 * 5) Shrink the vma to cover only the new range.
 */
static int shift_arg_pages(struct vm_area_struct *vma, unsigned long shift)
{
	struct mm_struct *mm = vma->vm_mm;
	unsigned long old_start = vma->vm_start;
	unsigned long old_end = vma->vm_end;
	unsigned long length = old_end - old_start;
	unsigned long new_start = old_start - shift;
	unsigned long new_end = old_end - shift;
	struct mmu_gather *tlb;

	BUG_ON(new_start > new_end);

	/*
	 * ensure there are no vmas between where we want to go
	 * and where we are
	 */
	if (vma != find_vma(mm, new_start))
		return -EFAULT;

	/*
	 * cover the whole range: [new_start, old_end)
	 */
	vma_adjust(vma, new_start, old_end, vma->vm_pgoff, NULL);

	/*
	 * move the page tables downwards, on failure we rely on
	 * process cleanup to remove whatever mess we made.
	 */
	if (length != move_page_tables(vma, old_start,
				       vma, new_start, length))
		return -ENOMEM;

	lru_add_drain();
	tlb = tlb_gather_mmu(mm, 0);
	if (new_end > old_start) {
		/*
		 * when the old and new regions overlap clear from new_end.
		 */
		free_pgd_range(&tlb, new_end, old_end, new_end,
			vma->vm_next ? vma->vm_next->vm_start : 0);
	} else {
		/*
		 * otherwise, clean from old_start; this is done to not touch
		 * the address space in [new_end, old_start) some architectures
		 * have constraints on va-space that make this illegal (IA64) -
		 * for the others its just a little faster.
		 */
		free_pgd_range(&tlb, old_start, old_end, new_end,
			vma->vm_next ? vma->vm_next->vm_start : 0);
	}
	tlb_finish_mmu(tlb, new_end, old_end);

	/*
	 * shrink the vma to just the new range.
	 */
	vma_adjust(vma, new_start, new_end, vma->vm_pgoff, NULL);

	return 0;
}

#define EXTRA_STACK_VM_PAGES	20	/* random */

/*
 * Finalizes the stack vm_area_struct. The flags and permissions are updated,
 * the stack is optionally relocated, and some extra space is added.
 */
int setup_arg_pages(struct linux_binprm *bprm,
		    unsigned long stack_top,
		    int executable_stack)
{
	unsigned long ret;
	unsigned long stack_shift;
	struct mm_struct *mm = current->mm;
	struct vm_area_struct *vma = bprm->vma;
	struct vm_area_struct *prev = NULL;
	unsigned long vm_flags;
	unsigned long stack_base;

#ifdef CONFIG_STACK_GROWSUP
	/* Limit stack size to 1GB */
	stack_base = current->signal->rlim[RLIMIT_STACK].rlim_max;
	if (stack_base > (1 << 30))
		stack_base = 1 << 30;

	/* Make sure we didn't let the argument array grow too large. */
	if (vma->vm_end - vma->vm_start > stack_base)
		return -ENOMEM;

	stack_base = PAGE_ALIGN(stack_top - stack_base);

	stack_shift = vma->vm_start - stack_base;
	mm->arg_start = bprm->p - stack_shift;
	bprm->p = vma->vm_end - stack_shift;
#else
	stack_top = arch_align_stack(stack_top);
	stack_top = PAGE_ALIGN(stack_top);
	stack_shift = vma->vm_end - stack_top;

	bprm->p -= stack_shift;
	mm->arg_start = bprm->p;
#endif

	if (bprm->loader)
		bprm->loader -= stack_shift;
	bprm->exec -= stack_shift;

	down_write(&mm->mmap_sem);
	vm_flags = vma->vm_flags;

	/*
	 * Adjust stack execute permissions; explicitly enable for
	 * EXSTACK_ENABLE_X, disable for EXSTACK_DISABLE_X and leave alone
	 * (arch default) otherwise.
	 */
	if (unlikely(executable_stack == EXSTACK_ENABLE_X))
		vm_flags |= VM_EXEC;
	else if (executable_stack == EXSTACK_DISABLE_X)
		vm_flags &= ~VM_EXEC;
	vm_flags |= mm->def_flags;

	ret = mprotect_fixup(vma, &prev, vma->vm_start, vma->vm_end,
			vm_flags);
	if (ret)
		goto out_unlock;
	BUG_ON(prev != vma);

	/* Move stack pages down in memory. */
	if (stack_shift) {
		ret = shift_arg_pages(vma, stack_shift);
		if (ret) {
			up_write(&mm->mmap_sem);
			return ret;
		}
	}

#ifdef CONFIG_STACK_GROWSUP
	stack_base = vma->vm_end + EXTRA_STACK_VM_PAGES * PAGE_SIZE;
#else
	stack_base = vma->vm_start - EXTRA_STACK_VM_PAGES * PAGE_SIZE;
#endif
	ret = expand_stack(vma, stack_base);
	if (ret)
		ret = -EFAULT;

out_unlock:
	up_write(&mm->mmap_sem);
	return 0;
}
EXPORT_SYMBOL(setup_arg_pages);

#endif /* CONFIG_MMU */

struct file *open_exec(const char *name)
{
	struct nameidata nd;
	int err;
	struct file *file;

	err = path_lookup_open(AT_FDCWD, name, LOOKUP_FOLLOW, &nd, FMODE_READ|FMODE_EXEC);
	file = ERR_PTR(err);

	if (!err) {
		struct inode *inode = nd.dentry->d_inode;
		file = ERR_PTR(-EACCES);
		if (S_ISREG(inode->i_mode)) {
			int err = vfs_permission(&nd, MAY_EXEC);
			file = ERR_PTR(err);
			if (!err) {
				file = nameidata_to_filp(&nd, O_RDONLY);
				if (!IS_ERR(file)) {
					err = deny_write_access(file);
					if (err) {
						fput(file);
						file = ERR_PTR(err);
					}
				}
out:
				return file;
			}
		}
		release_open_intent(&nd);
		path_release(&nd);
	}
	goto out;
}

EXPORT_SYMBOL(open_exec);

int kernel_read(struct file *file, unsigned long offset,
	char *addr, unsigned long count)
{
	mm_segment_t old_fs;
	loff_t pos = offset;
	int result;

	old_fs = get_fs();
	set_fs(get_ds());
	/* The cast to a user pointer is valid due to the set_fs() */
	result = vfs_read(file, (void __user *)addr, count, &pos);
	set_fs(old_fs);
	return result;
}

EXPORT_SYMBOL(kernel_read);

static int exec_mmap(struct mm_struct *mm)
{
	struct task_struct *tsk;
	struct mm_struct * old_mm, *active_mm;

	/* Notify parent that we're no longer interested in the old VM */
	tsk = current;
	old_mm = current->mm;
	mm_release(tsk, old_mm);

	if (old_mm) {
		/*
		 * Make sure that if there is a core dump in progress
		 * for the old mm, we get out and die instead of going
		 * through with the exec.  We must hold mmap_sem around
		 * checking core_waiters and changing tsk->mm.  The
		 * core-inducing thread will increment core_waiters for
		 * each thread whose ->mm == old_mm.
		 */
		down_read(&old_mm->mmap_sem);
		if (unlikely(old_mm->core_waiters)) {
			up_read(&old_mm->mmap_sem);
			return -EINTR;
		}
	}
	task_lock(tsk);
	active_mm = tsk->active_mm;
	tsk->mm = mm;
	tsk->active_mm = mm;
	activate_mm(active_mm, mm);
	task_unlock(tsk);
	arch_pick_mmap_layout(mm);
	if (old_mm) {
		up_read(&old_mm->mmap_sem);
		BUG_ON(active_mm != old_mm);
		mmput(old_mm);
		return 0;
	}
	mmdrop(active_mm);
	return 0;
}

/*
 * This function makes sure the current process has its own signal table,
 * so that flush_signal_handlers can later reset the handlers without
 * disturbing other processes.  (Other processes might share the signal
 * table via the CLONE_SIGHAND option to clone().)
 */
static int de_thread(struct task_struct *tsk)
{
	struct signal_struct *sig = tsk->signal;
	struct sighand_struct *oldsighand = tsk->sighand;
	spinlock_t *lock = &oldsighand->siglock;
	struct task_struct *leader = NULL;
	int count;

<<<<<<< HEAD
	/*
	 * If we don't share sighandlers, then we aren't sharing anything
	 * and we can just re-use it all.
	 */
	if (atomic_read(&oldsighand->count) <= 1) {
// DLS		signalfd_detach(tsk);
		exit_itimers(sig);
		return 0;
	}

	newsighand = kmem_cache_alloc(sighand_cachep, GFP_KERNEL);
	if (!newsighand)
		return -ENOMEM;

=======
>>>>>>> 49914084
	if (thread_group_empty(tsk))
		goto no_thread_group;

	/*
	 * Kill all other threads in the thread group.
	 * We must hold tasklist_lock to call zap_other_threads.
	 */
	read_lock(&tasklist_lock);
	spin_lock_irq(lock);
	if (sig->flags & SIGNAL_GROUP_EXIT) {
		/*
		 * Another group action in progress, just
		 * return so that the signal is processed.
		 */
		spin_unlock_irq(lock);
		read_unlock(&tasklist_lock);
		return -EAGAIN;
	}

	/*
	 * child_reaper ignores SIGKILL, change it now.
	 * Reparenting needs write_lock on tasklist_lock,
	 * so it is safe to do it under read_lock.
	 */
	if (unlikely(tsk->group_leader == task_child_reaper(tsk)))
		task_active_pid_ns(tsk)->child_reaper = tsk;

	zap_other_threads(tsk);
	read_unlock(&tasklist_lock);

	/*
	 * Account for the thread group leader hanging around:
	 */
	count = 1;
	if (!thread_group_leader(tsk)) {
		count = 2;
		/*
		 * The SIGALRM timer survives the exec, but needs to point
		 * at us as the new group leader now.  We have a race with
		 * a timer firing now getting the old leader, so we need to
		 * synchronize with any firing (by calling del_timer_sync)
		 * before we can safely let the old group leader die.
		 */
		sig->tsk = tsk;
		spin_unlock_irq(lock);
		if (hrtimer_cancel(&sig->real_timer))
			hrtimer_restart(&sig->real_timer);
		spin_lock_irq(lock);
	}

	sig->notify_count = count;
	sig->group_exit_task = tsk;
	while (atomic_read(&sig->count) > count) {
		__set_current_state(TASK_UNINTERRUPTIBLE);
		spin_unlock_irq(lock);
		schedule();
		spin_lock_irq(lock);
	}
	spin_unlock_irq(lock);

	/*
	 * At this point all other threads have exited, all we have to
	 * do is to wait for the thread group leader to become inactive,
	 * and to assume its PID:
	 */
	if (!thread_group_leader(tsk)) {
		leader = tsk->group_leader;

		sig->notify_count = -1;
		for (;;) {
			write_lock_irq(&tasklist_lock);
			if (likely(leader->exit_state))
				break;
			__set_current_state(TASK_UNINTERRUPTIBLE);
			write_unlock_irq(&tasklist_lock);
			schedule();
		}

		/*
		 * The only record we have of the real-time age of a
		 * process, regardless of execs it's done, is start_time.
		 * All the past CPU time is accumulated in signal_struct
		 * from sister threads now dead.  But in this non-leader
		 * exec, nothing survives from the original leader thread,
		 * whose birth marks the true age of this process now.
		 * When we take on its identity by switching to its PID, we
		 * also take its birthdate (always earlier than our own).
		 */
		tsk->start_time = leader->start_time;

		BUG_ON(!same_thread_group(leader, tsk));
		BUG_ON(has_group_leader_pid(tsk));
		/*
		 * An exec() starts a new thread group with the
		 * TGID of the previous thread group. Rehash the
		 * two threads with a switched PID, and release
		 * the former thread group leader:
		 */

		/* Become a process group leader with the old leader's pid.
		 * The old leader becomes a thread of the this thread group.
		 * Note: The old leader also uses this pid until release_task
		 *       is called.  Odd but simple and correct.
		 */
		detach_pid(tsk, PIDTYPE_PID);
		tsk->pid = leader->pid;
		attach_pid(tsk, PIDTYPE_PID,  task_pid(leader));
		transfer_pid(leader, tsk, PIDTYPE_PGID);
		transfer_pid(leader, tsk, PIDTYPE_SID);
		list_replace_rcu(&leader->tasks, &tsk->tasks);

		tsk->group_leader = tsk;
		leader->group_leader = tsk;

		tsk->exit_signal = SIGCHLD;

		BUG_ON(leader->exit_state != EXIT_ZOMBIE);
		leader->exit_state = EXIT_DEAD;

		write_unlock_irq(&tasklist_lock);
        }

	sig->group_exit_task = NULL;
	sig->notify_count = 0;
	/*
	 * There may be one thread left which is just exiting,
	 * but it's safe to stop telling the group to kill themselves.
	 */
	sig->flags = 0;

no_thread_group:
//DLS	signalfd_detach(tsk);
	exit_itimers(sig);
	if (leader)
		release_task(leader);

	if (atomic_read(&oldsighand->count) != 1) {
		struct sighand_struct *newsighand;
		/*
		 * This ->sighand is shared with the CLONE_SIGHAND
		 * but not CLONE_THREAD task, switch to the new one.
		 */
		newsighand = kmem_cache_alloc(sighand_cachep, GFP_KERNEL);
		if (!newsighand)
			return -ENOMEM;

		atomic_set(&newsighand->count, 1);
		memcpy(newsighand->action, oldsighand->action,
		       sizeof(newsighand->action));

		write_lock_irq(&tasklist_lock);
		spin_lock(&oldsighand->siglock);
		rcu_assign_pointer(tsk->sighand, newsighand);
		spin_unlock(&oldsighand->siglock);
		write_unlock_irq(&tasklist_lock);

		__cleanup_sighand(oldsighand);
	}

	BUG_ON(!thread_group_leader(tsk));
	return 0;
}

/*
 * These functions flushes out all traces of the currently running executable
 * so that a new one can be started
 */
static void flush_old_files(struct files_struct * files)
{
	long j = -1;
	struct fdtable *fdt;

	spin_lock(&files->file_lock);
	for (;;) {
		unsigned long set, i;

		j++;
		i = j * __NFDBITS;
		fdt = files_fdtable(files);
		if (i >= fdt->max_fds)
			break;
		set = fdt->close_on_exec->fds_bits[j];
		if (!set)
			continue;
		fdt->close_on_exec->fds_bits[j] = 0;
		spin_unlock(&files->file_lock);
		for ( ; set ; i++,set >>= 1) {
			if (set & 1) {
				sys_close(i);
			}
		}
		spin_lock(&files->file_lock);

	}
	spin_unlock(&files->file_lock);
}

void get_task_comm(char *buf, struct task_struct *tsk)
{
	/* buf must be at least sizeof(tsk->comm) in size */
	task_lock(tsk);
	strncpy(buf, tsk->comm, sizeof(tsk->comm));
	task_unlock(tsk);
}

void set_task_comm(struct task_struct *tsk, char *buf)
{
	task_lock(tsk);
	strlcpy(tsk->comm, buf, sizeof(tsk->comm));
	task_unlock(tsk);
}

int flush_old_exec(struct linux_binprm * bprm)
{
	char * name;
	int i, ch, retval;
	struct files_struct *files;
	char tcomm[sizeof(current->comm)];

	/*
	 * Make sure we have a private signal table and that
	 * we are unassociated from the previous thread group.
	 */
	retval = de_thread(current);
	if (retval)
		goto out;

	/*
	 * Make sure we have private file handles. Ask the
	 * fork helper to do the work for us and the exit
	 * helper to do the cleanup of the old one.
	 */
	files = current->files;		/* refcounted so safe to hold */
	retval = unshare_files();
	if (retval)
		goto out;
	/*
	 * Release all of the old mmap stuff
	 */
	retval = exec_mmap(bprm->mm);
	if (retval)
		goto mmap_failed;

	bprm->mm = NULL;		/* We're using it now */

	/* This is the point of no return */
	put_files_struct(files);

	current->sas_ss_sp = current->sas_ss_size = 0;

	if (current->euid == current->uid && current->egid == current->gid)
		set_dumpable(current->mm, 1);
	else
		set_dumpable(current->mm, suid_dumpable);

	name = bprm->filename;

	/* Copies the binary name from after last slash */
	for (i=0; (ch = *(name++)) != '\0';) {
		if (ch == '/')
			i = 0; /* overwrite what we wrote */
		else
			if (i < (sizeof(tcomm) - 1))
				tcomm[i++] = ch;
	}
	tcomm[i] = '\0';
	set_task_comm(current, tcomm);

	current->flags &= ~PF_RANDOMIZE;
	flush_thread();

	/* Set the new mm task size. We have to do that late because it may
	 * depend on TIF_32BIT which is only updated in flush_thread() on
	 * some architectures like powerpc
	 */
	current->mm->task_size = TASK_SIZE;

	if (bprm->e_uid != current->euid || bprm->e_gid != current->egid) {
		suid_keys(current);
		set_dumpable(current->mm, suid_dumpable);
		current->pdeath_signal = 0;
	} else if (file_permission(bprm->file, MAY_READ) ||
			(bprm->interp_flags & BINPRM_FLAGS_ENFORCE_NONDUMP)) {
		suid_keys(current);
		set_dumpable(current->mm, suid_dumpable);
	}

	/* An exec changes our domain. We are no longer part of the thread
	   group */

	current->self_exec_id++;
			
	flush_signal_handlers(current, 0);
	flush_old_files(current->files);

	return 0;

mmap_failed:
	reset_files_struct(current, files);
out:
	return retval;
}

EXPORT_SYMBOL(flush_old_exec);

/* 
 * Fill the binprm structure from the inode. 
 * Check permissions, then read the first 128 (BINPRM_BUF_SIZE) bytes
 */
int prepare_binprm(struct linux_binprm *bprm)
{
	int mode;
	struct inode * inode = bprm->file->f_path.dentry->d_inode;
	int retval;

	mode = inode->i_mode;
	if (bprm->file->f_op == NULL)
		return -EACCES;

	bprm->e_uid = current->euid;
	bprm->e_gid = current->egid;

	if(!(bprm->file->f_path.mnt->mnt_flags & MNT_NOSUID)) {
		/* Set-uid? */
		if (mode & S_ISUID) {
			current->personality &= ~PER_CLEAR_ON_SETID;
			bprm->e_uid = inode->i_uid;
		}

		/* Set-gid? */
		/*
		 * If setgid is set but no group execute bit then this
		 * is a candidate for mandatory locking, not a setgid
		 * executable.
		 */
		if ((mode & (S_ISGID | S_IXGRP)) == (S_ISGID | S_IXGRP)) {
			current->personality &= ~PER_CLEAR_ON_SETID;
			bprm->e_gid = inode->i_gid;
		}
	}

	/* fill in binprm security blob */
	retval = security_bprm_set(bprm);
	if (retval)
		return retval;

	memset(bprm->buf,0,BINPRM_BUF_SIZE);
	return kernel_read(bprm->file,0,bprm->buf,BINPRM_BUF_SIZE);
}

EXPORT_SYMBOL(prepare_binprm);

static int unsafe_exec(struct task_struct *p)
{
	int unsafe = 0;
	if (p->ptrace & PT_PTRACED) {
		if (p->ptrace & PT_PTRACE_CAP)
			unsafe |= LSM_UNSAFE_PTRACE_CAP;
		else
			unsafe |= LSM_UNSAFE_PTRACE;
	}
	if (atomic_read(&p->fs->count) > 1 ||
	    atomic_read(&p->files->count) > 1 ||
	    atomic_read(&p->sighand->count) > 1)
		unsafe |= LSM_UNSAFE_SHARE;

	return unsafe;
}

void compute_creds(struct linux_binprm *bprm)
{
	int unsafe;

	if (bprm->e_uid != current->uid) {
		suid_keys(current);
		current->pdeath_signal = 0;
	}
	exec_keys(current);

	task_lock(current);
	unsafe = unsafe_exec(current);
	security_bprm_apply_creds(bprm, unsafe);
	task_unlock(current);
	security_bprm_post_apply_creds(bprm);
}
EXPORT_SYMBOL(compute_creds);

/*
 * Arguments are '\0' separated strings found at the location bprm->p
 * points to; chop off the first by relocating brpm->p to right after
 * the first '\0' encountered.
 */
int remove_arg_zero(struct linux_binprm *bprm)
{
	int ret = 0;
	unsigned long offset;
	char *kaddr;
	struct page *page;

	if (!bprm->argc)
		return 0;

	do {
		offset = bprm->p & ~PAGE_MASK;
		page = get_arg_page(bprm, bprm->p, 0);
		if (!page) {
			ret = -EFAULT;
			goto out;
		}
		kaddr = kmap_atomic(page, KM_USER0);

		for (; offset < PAGE_SIZE && kaddr[offset];
				offset++, bprm->p++)
			;

		kunmap_atomic(kaddr, KM_USER0);
		put_arg_page(page);

		if (offset == PAGE_SIZE)
			free_arg_page(bprm, (bprm->p >> PAGE_SHIFT) - 1);
	} while (offset == PAGE_SIZE);

	bprm->p++;
	bprm->argc--;
	ret = 0;

out:
	return ret;
}
EXPORT_SYMBOL(remove_arg_zero);

/*
 * cycle the list of binary formats handler, until one recognizes the image
 */
int search_binary_handler(struct linux_binprm *bprm,struct pt_regs *regs)
{
	int try,retval;
	struct linux_binfmt *fmt;
#ifdef __alpha__
	/* handle /sbin/loader.. */
	{
	    struct exec * eh = (struct exec *) bprm->buf;

	    if (!bprm->loader && eh->fh.f_magic == 0x183 &&
		(eh->fh.f_flags & 0x3000) == 0x3000)
	    {
		struct file * file;
		unsigned long loader;

		allow_write_access(bprm->file);
		fput(bprm->file);
		bprm->file = NULL;

		loader = bprm->vma->vm_end - sizeof(void *);

		file = open_exec("/sbin/loader");
		retval = PTR_ERR(file);
		if (IS_ERR(file))
			return retval;

		/* Remember if the application is TASO.  */
		bprm->sh_bang = eh->ah.entry < 0x100000000UL;

		bprm->file = file;
		bprm->loader = loader;
		retval = prepare_binprm(bprm);
		if (retval<0)
			return retval;
		/* should call search_binary_handler recursively here,
		   but it does not matter */
	    }
	}
#endif
	retval = security_bprm_check(bprm);
	if (retval)
		return retval;

	/* kernel module loader fixup */
	/* so we don't try to load run modprobe in kernel space. */
	set_fs(USER_DS);

	retval = audit_bprm(bprm);
	if (retval)
		return retval;

	retval = -ENOENT;
	for (try=0; try<2; try++) {
		read_lock(&binfmt_lock);
		list_for_each_entry(fmt, &formats, lh) {
			int (*fn)(struct linux_binprm *, struct pt_regs *) = fmt->load_binary;
			if (!fn)
				continue;
			if (!try_module_get(fmt->module))
				continue;
			read_unlock(&binfmt_lock);
			retval = fn(bprm, regs);
			if (retval >= 0) {
				put_binfmt(fmt);
				allow_write_access(bprm->file);
				if (bprm->file)
					fput(bprm->file);
				bprm->file = NULL;
				current->did_exec = 1;
				proc_exec_connector(current);
				return retval;
			}
			read_lock(&binfmt_lock);
			put_binfmt(fmt);
			if (retval != -ENOEXEC || bprm->mm == NULL)
				break;
			if (!bprm->file) {
				read_unlock(&binfmt_lock);
				return retval;
			}
		}
		read_unlock(&binfmt_lock);
		if (retval != -ENOEXEC || bprm->mm == NULL) {
			break;
#ifdef CONFIG_KMOD
		}else{
#define printable(c) (((c)=='\t') || ((c)=='\n') || (0x20<=(c) && (c)<=0x7e))
			if (printable(bprm->buf[0]) &&
			    printable(bprm->buf[1]) &&
			    printable(bprm->buf[2]) &&
			    printable(bprm->buf[3]))
				break; /* -ENOEXEC */
			request_module("binfmt-%04x", *(unsigned short *)(&bprm->buf[2]));
#endif
		}
	}
	return retval;
}

EXPORT_SYMBOL(search_binary_handler);

/*
 * sys_execve() executes a new program.
 */
int do_execve(char * filename,
	char __user *__user *argv,
	char __user *__user *envp,
	struct pt_regs * regs)
{
	struct linux_binprm *bprm;
	struct file *file;
	unsigned long env_p;
	int retval;

	retval = -ENOMEM;
	bprm = kzalloc(sizeof(*bprm), GFP_KERNEL);
	if (!bprm)
		goto out_ret;

	file = open_exec(filename);
	retval = PTR_ERR(file);
	if (IS_ERR(file))
		goto out_kfree;

	sched_exec();

	bprm->file = file;
	bprm->filename = filename;
	bprm->interp = filename;

	retval = bprm_mm_init(bprm);
	if (retval)
		goto out_file;

	bprm->argc = count(argv, MAX_ARG_STRINGS);
	if ((retval = bprm->argc) < 0)
		goto out_mm;

	bprm->envc = count(envp, MAX_ARG_STRINGS);
	if ((retval = bprm->envc) < 0)
		goto out_mm;

	retval = security_bprm_alloc(bprm);
	if (retval)
		goto out;

	retval = prepare_binprm(bprm);
	if (retval < 0)
		goto out;

	retval = copy_strings_kernel(1, &bprm->filename, bprm);
	if (retval < 0)
		goto out;

	bprm->exec = bprm->p;
	retval = copy_strings(bprm->envc, envp, bprm);
	if (retval < 0)
		goto out;

	env_p = bprm->p;
	retval = copy_strings(bprm->argc, argv, bprm);
	if (retval < 0)
		goto out;
	bprm->argv_len = env_p - bprm->p;

	retval = search_binary_handler(bprm,regs);
	if (retval >= 0) {
		/* execve success */
		free_arg_pages(bprm);
		security_bprm_free(bprm);
		acct_update_integrals(current);
		kfree(bprm);
		return retval;
	}

out:
	free_arg_pages(bprm);
	if (bprm->security)
		security_bprm_free(bprm);

out_mm:
	if (bprm->mm)
		mmput (bprm->mm);

out_file:
	if (bprm->file) {
		allow_write_access(bprm->file);
		fput(bprm->file);
	}
out_kfree:
	kfree(bprm);

out_ret:
	return retval;
}

int set_binfmt(struct linux_binfmt *new)
{
	struct linux_binfmt *old = current->binfmt;

	if (new) {
		if (!try_module_get(new->module))
			return -1;
	}
	current->binfmt = new;
	if (old)
		module_put(old->module);
	return 0;
}

EXPORT_SYMBOL(set_binfmt);

/* format_corename will inspect the pattern parameter, and output a
 * name into corename, which must have space for at least
 * CORENAME_MAX_SIZE bytes plus one byte for the zero terminator.
 */
static int format_corename(char *corename, const char *pattern, long signr)
{
	const char *pat_ptr = pattern;
	char *out_ptr = corename;
	char *const out_end = corename + CORENAME_MAX_SIZE;
	int rc;
	int pid_in_pattern = 0;
	int ispipe = 0;

	if (*pattern == '|')
		ispipe = 1;

	/* Repeat as long as we have more pattern to process and more output
	   space */
	while (*pat_ptr) {
		if (*pat_ptr != '%') {
			if (out_ptr == out_end)
				goto out;
			*out_ptr++ = *pat_ptr++;
		} else {
			switch (*++pat_ptr) {
			case 0:
				goto out;
			/* Double percent, output one percent */
			case '%':
				if (out_ptr == out_end)
					goto out;
				*out_ptr++ = '%';
				break;
			/* pid */
			case 'p':
				pid_in_pattern = 1;
				rc = snprintf(out_ptr, out_end - out_ptr,
					      "%d", task_tgid_vnr(current));
				if (rc > out_end - out_ptr)
					goto out;
				out_ptr += rc;
				break;
			/* uid */
			case 'u':
				rc = snprintf(out_ptr, out_end - out_ptr,
					      "%d", current->uid);
				if (rc > out_end - out_ptr)
					goto out;
				out_ptr += rc;
				break;
			/* gid */
			case 'g':
				rc = snprintf(out_ptr, out_end - out_ptr,
					      "%d", current->gid);
				if (rc > out_end - out_ptr)
					goto out;
				out_ptr += rc;
				break;
			/* signal that caused the coredump */
			case 's':
				rc = snprintf(out_ptr, out_end - out_ptr,
					      "%ld", signr);
				if (rc > out_end - out_ptr)
					goto out;
				out_ptr += rc;
				break;
			/* UNIX time of coredump */
			case 't': {
				struct timeval tv;
				do_gettimeofday(&tv);
				rc = snprintf(out_ptr, out_end - out_ptr,
					      "%lu", tv.tv_sec);
				if (rc > out_end - out_ptr)
					goto out;
				out_ptr += rc;
				break;
			}
			/* hostname */
			case 'h':
				down_read(&uts_sem);
				rc = snprintf(out_ptr, out_end - out_ptr,
					      "%s", utsname()->nodename);
				up_read(&uts_sem);
				if (rc > out_end - out_ptr)
					goto out;
				out_ptr += rc;
				break;
			/* executable */
			case 'e':
				rc = snprintf(out_ptr, out_end - out_ptr,
					      "%s", current->comm);
				if (rc > out_end - out_ptr)
					goto out;
				out_ptr += rc;
				break;
			/* core limit size */
			case 'c':
				rc = snprintf(out_ptr, out_end - out_ptr,
					      "%lu", current->signal->rlim[RLIMIT_CORE].rlim_cur);
				if (rc > out_end - out_ptr)
					goto out;
				out_ptr += rc;
				break;
			default:
				break;
			}
			++pat_ptr;
		}
	}
	/* Backward compatibility with core_uses_pid:
	 *
	 * If core_pattern does not include a %p (as is the default)
	 * and core_uses_pid is set, then .%pid will be appended to
	 * the filename. Do not do this for piped commands. */
	if (!ispipe && !pid_in_pattern
            && (core_uses_pid || atomic_read(&current->mm->mm_users) != 1)) {
		rc = snprintf(out_ptr, out_end - out_ptr,
			      ".%d", task_tgid_vnr(current));
		if (rc > out_end - out_ptr)
			goto out;
		out_ptr += rc;
	}
out:
	*out_ptr = 0;
	return ispipe;
}

static void zap_process(struct task_struct *start)
{
	struct task_struct *t;

	start->signal->flags = SIGNAL_GROUP_EXIT;
	start->signal->group_stop_count = 0;

	t = start;
	do {
		if (t != current && t->mm) {
			t->mm->core_waiters++;
			sigaddset(&t->pending.signal, SIGKILL);
			signal_wake_up(t, 1);
		}
	} while ((t = next_thread(t)) != start);
}

static inline int zap_threads(struct task_struct *tsk, struct mm_struct *mm,
				int exit_code)
{
	struct task_struct *g, *p;
	unsigned long flags;
	int err = -EAGAIN;

	spin_lock_irq(&tsk->sighand->siglock);
	if (!(tsk->signal->flags & SIGNAL_GROUP_EXIT)) {
		tsk->signal->group_exit_code = exit_code;
		zap_process(tsk);
		err = 0;
	}
	spin_unlock_irq(&tsk->sighand->siglock);
	if (err)
		return err;

	if (atomic_read(&mm->mm_users) == mm->core_waiters + 1)
		goto done;

	rcu_read_lock();
	for_each_process(g) {
		if (g == tsk->group_leader)
			continue;

		p = g;
		do {
			if (p->mm) {
				if (p->mm == mm) {
					/*
					 * p->sighand can't disappear, but
					 * may be changed by de_thread()
					 */
					lock_task_sighand(p, &flags);
					zap_process(p);
					unlock_task_sighand(p, &flags);
				}
				break;
			}
		} while ((p = next_thread(p)) != g);
	}
	rcu_read_unlock();
done:
	return mm->core_waiters;
}

static int coredump_wait(int exit_code)
{
	struct task_struct *tsk = current;
	struct mm_struct *mm = tsk->mm;
	struct completion startup_done;
	struct completion *vfork_done;
	int core_waiters;

	init_completion(&mm->core_done);
	init_completion(&startup_done);
	mm->core_startup_done = &startup_done;

	core_waiters = zap_threads(tsk, mm, exit_code);
	up_write(&mm->mmap_sem);

	if (unlikely(core_waiters < 0))
		goto fail;

	/*
	 * Make sure nobody is waiting for us to release the VM,
	 * otherwise we can deadlock when we wait on each other
	 */
	vfork_done = tsk->vfork_done;
	if (vfork_done) {
		tsk->vfork_done = NULL;
		complete(vfork_done);
	}

	if (core_waiters)
		wait_for_completion(&startup_done);
fail:
	BUG_ON(mm->core_waiters);
	return core_waiters;
}

/*
 * set_dumpable converts traditional three-value dumpable to two flags and
 * stores them into mm->flags.  It modifies lower two bits of mm->flags, but
 * these bits are not changed atomically.  So get_dumpable can observe the
 * intermediate state.  To avoid doing unexpected behavior, get get_dumpable
 * return either old dumpable or new one by paying attention to the order of
 * modifying the bits.
 *
 * dumpable |   mm->flags (binary)
 * old  new | initial interim  final
 * ---------+-----------------------
 *  0    1  |   00      01      01
 *  0    2  |   00      10(*)   11
 *  1    0  |   01      00      00
 *  1    2  |   01      11      11
 *  2    0  |   11      10(*)   00
 *  2    1  |   11      11      01
 *
 * (*) get_dumpable regards interim value of 10 as 11.
 */
void set_dumpable(struct mm_struct *mm, int value)
{
	switch (value) {
	case 0:
		clear_bit(MMF_DUMPABLE, &mm->flags);
		smp_wmb();
		clear_bit(MMF_DUMP_SECURELY, &mm->flags);
		break;
	case 1:
		set_bit(MMF_DUMPABLE, &mm->flags);
		smp_wmb();
		clear_bit(MMF_DUMP_SECURELY, &mm->flags);
		break;
	case 2:
		set_bit(MMF_DUMP_SECURELY, &mm->flags);
		smp_wmb();
		set_bit(MMF_DUMPABLE, &mm->flags);
		break;
	}
}

int get_dumpable(struct mm_struct *mm)
{
	int ret;

	ret = mm->flags & 0x3;
	return (ret >= 2) ? 2 : ret;
}

int do_coredump(long signr, int exit_code, struct pt_regs * regs)
{
	char corename[CORENAME_MAX_SIZE + 1];
	struct mm_struct *mm = current->mm;
	struct linux_binfmt * binfmt;
	struct inode * inode;
	struct file * file;
	int retval = 0;
	int fsuid = current->fsuid;
	int flag = 0;
	int ispipe = 0;
	unsigned long core_limit = current->signal->rlim[RLIMIT_CORE].rlim_cur;
	char **helper_argv = NULL;
	int helper_argc = 0;
	char *delimit;

	audit_core_dumps(signr);

	binfmt = current->binfmt;
	if (!binfmt || !binfmt->core_dump)
		goto fail;
	down_write(&mm->mmap_sem);
	/*
	 * If another thread got here first, or we are not dumpable, bail out.
	 */
	if (mm->core_waiters || !get_dumpable(mm)) {
		up_write(&mm->mmap_sem);
		goto fail;
	}

	/*
	 *	We cannot trust fsuid as being the "true" uid of the
	 *	process nor do we know its entire history. We only know it
	 *	was tainted so we dump it as root in mode 2.
	 */
	if (get_dumpable(mm) == 2) {	/* Setuid core dump mode */
		flag = O_EXCL;		/* Stop rewrite attacks */
		current->fsuid = 0;	/* Dump root private */
	}

	retval = coredump_wait(exit_code);
	if (retval < 0)
		goto fail;

	/*
	 * Clear any false indication of pending signals that might
	 * be seen by the filesystem code called to write the core file.
	 */
	clear_thread_flag(TIF_SIGPENDING);

	/*
	 * lock_kernel() because format_corename() is controlled by sysctl, which
	 * uses lock_kernel()
	 */
 	lock_kernel();
	ispipe = format_corename(corename, core_pattern, signr);
	unlock_kernel();
	/*
	 * Don't bother to check the RLIMIT_CORE value if core_pattern points
	 * to a pipe.  Since we're not writing directly to the filesystem
	 * RLIMIT_CORE doesn't really apply, as no actual core file will be
	 * created unless the pipe reader choses to write out the core file
	 * at which point file size limits and permissions will be imposed
	 * as it does with any other process
	 */
	if ((!ispipe) && (core_limit < binfmt->min_coredump))
		goto fail_unlock;

 	if (ispipe) {
		helper_argv = argv_split(GFP_KERNEL, corename+1, &helper_argc);
		/* Terminate the string before the first option */
		delimit = strchr(corename, ' ');
		if (delimit)
			*delimit = '\0';
		delimit = strrchr(helper_argv[0], '/');
		if (delimit)
			delimit++;
		else
			delimit = helper_argv[0];
		if (!strcmp(delimit, current->comm)) {
			printk(KERN_NOTICE "Recursive core dump detected, "
					"aborting\n");
			goto fail_unlock;
		}

		core_limit = RLIM_INFINITY;

		/* SIGPIPE can happen, but it's just never processed */
 		if (call_usermodehelper_pipe(corename+1, helper_argv, NULL,
				&file)) {
 			printk(KERN_INFO "Core dump to %s pipe failed\n",
			       corename);
 			goto fail_unlock;
 		}
 	} else
 		file = filp_open(corename,
				 O_CREAT | 2 | O_NOFOLLOW | O_LARGEFILE | flag,
				 0600);
	if (IS_ERR(file))
		goto fail_unlock;
	inode = file->f_path.dentry->d_inode;
	if (inode->i_nlink > 1)
		goto close_fail;	/* multiple links - don't dump */
	if (!ispipe && d_unhashed(file->f_path.dentry))
		goto close_fail;

	/* AK: actually i see no reason to not allow this for named pipes etc.,
	   but keep the previous behaviour for now. */
	if (!ispipe && !S_ISREG(inode->i_mode))
		goto close_fail;
	/*
	 * Dont allow local users get cute and trick others to coredump
	 * into their pre-created files:
	 */
	if (inode->i_uid != current->fsuid)
		goto close_fail;
	if (!file->f_op)
		goto close_fail;
	if (!file->f_op->write)
		goto close_fail;
	if (!ispipe && do_truncate(file->f_path.dentry, 0, 0, file) != 0)
		goto close_fail;

	retval = binfmt->core_dump(signr, regs, file, core_limit);

	if (retval)
		current->signal->group_exit_code |= 0x80;
close_fail:
	filp_close(file, NULL);
fail_unlock:
	if (helper_argv)
		argv_free(helper_argv);

	current->fsuid = fsuid;
	complete_all(&mm->core_done);
fail:
	return retval;
}<|MERGE_RESOLUTION|>--- conflicted
+++ resolved
@@ -751,23 +751,7 @@
 	struct task_struct *leader = NULL;
 	int count;
 
-<<<<<<< HEAD
-	/*
-	 * If we don't share sighandlers, then we aren't sharing anything
-	 * and we can just re-use it all.
-	 */
-	if (atomic_read(&oldsighand->count) <= 1) {
 // DLS		signalfd_detach(tsk);
-		exit_itimers(sig);
-		return 0;
-	}
-
-	newsighand = kmem_cache_alloc(sighand_cachep, GFP_KERNEL);
-	if (!newsighand)
-		return -ENOMEM;
-
-=======
->>>>>>> 49914084
 	if (thread_group_empty(tsk))
 		goto no_thread_group;
 
