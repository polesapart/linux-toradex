--- conflicted
+++ resolved
@@ -1047,7 +1047,6 @@
  * Verify the log tail. This is particularly important when torn or incomplete
  * writes have been detected near the front of the log and the head has been
  * walked back accordingly.
-<<<<<<< HEAD
  *
  * We also have to handle the case where the tail was pinned and the head
  * blocked behind the tail right before a crash. If the tail had been pushed
@@ -1058,18 +1057,6 @@
  * recovery because we have no way to know the tail was updated if the
  * subsequent checkpoint didn't write successfully.
  *
-=======
- *
- * We also have to handle the case where the tail was pinned and the head
- * blocked behind the tail right before a crash. If the tail had been pushed
- * immediately prior to the crash and the subsequent checkpoint was only
- * partially written, it's possible it overwrote the last referenced tail in the
- * log with garbage. This is not a coherency problem because the tail must have
- * been pushed before it can be overwritten, but appears as log corruption to
- * recovery because we have no way to know the tail was updated if the
- * subsequent checkpoint didn't write successfully.
- *
->>>>>>> 2e4575e9
  * Therefore, CRC check the log from tail to head. If a failure occurs and the
  * offending record is within max iclog bufs from the head, walk the tail
  * forward and retry until a valid tail is found or corruption is detected out
@@ -1117,7 +1104,6 @@
 				      XLOG_RECOVER_CRCPASS, &first_bad);
 	while ((error == -EFSBADCRC || error == -EFSCORRUPTED) && first_bad) {
 		int	tail_distance;
-<<<<<<< HEAD
 
 		/*
 		 * Is corruption within range of the head? If so, retry from
@@ -1139,29 +1125,6 @@
 					      XLOG_RECOVER_CRCPASS, &first_bad);
 	}
 
-=======
-
-		/*
-		 * Is corruption within range of the head? If so, retry from
-		 * the next record. Otherwise return an error.
-		 */
-		tail_distance = xlog_tail_distance(log, head_blk, first_bad);
-		if (tail_distance > BTOBB(XLOG_MAX_ICLOGS * hsize))
-			break;
-
-		/* skip to the next record; returns positive count on success */
-		error = xlog_seek_logrec_hdr(log, head_blk, first_bad, 2, bp,
-				&tmp_tail, &thead, &wrapped);
-		if (error < 0)
-			goto out;
-
-		*tail_blk = tmp_tail;
-		first_bad = 0;
-		error = xlog_do_recovery_pass(log, head_blk, *tail_blk,
-					      XLOG_RECOVER_CRCPASS, &first_bad);
-	}
-
->>>>>>> 2e4575e9
 	if (!error && *tail_blk != orig_tail)
 		xfs_warn(log->l_mp,
 		"Tail block (0x%llx) overwrite detected. Updated to 0x%llx",
