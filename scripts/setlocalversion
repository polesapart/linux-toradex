--- conflicted
+++ resolved
@@ -40,6 +40,24 @@
 	fi
 	if test "$1" = "--short"; then
 		short=true
+
+	# Do we have a DEL-tag?
+	if git name-rev --tags HEAD | grep -i "del-" > /dev/null; then
+
+		# -- The option 'exact-match' is available first by v1.5.5.1
+                ver=$(git --version | cut -d " " -f 3 | sed 's#\.##g')
+                if [ $ver -gt 1551 ]; then
+			printf '%s' - $(git describe --tags --exact-match HEAD)
+                else
+			printf '%s' - $(git describe --tags)
+		fi
+	fi
+
+	# Are there uncommitted changes?
+	git update-index --refresh --unmerged > /dev/null
+	if git diff-index --name-only HEAD | grep -v "^scripts/package" \
+	    | read dummy; then
+		printf '%s' -dirty
 	fi
 
 	# Check for git and a git repo.
@@ -49,7 +67,6 @@
 		# it, because this version is defined in the top level Makefile.
 		if [ -z "`git describe --exact-match 2>/dev/null`" ]; then
 
-<<<<<<< HEAD
 			# If only the short version is requested, don't bother
 			# running further git commands
 			if $short; then
@@ -83,25 +100,6 @@
 
 		# All done with git
 		return
-=======
-	# Do we have a DEL-tag?
-	if git name-rev --tags HEAD | grep -i "del-" > /dev/null; then
-
-		# -- The option 'exact-match' is available first by v1.5.5.1
-                ver=$(git --version | cut -d " " -f 3 | sed 's#\.##g')
-                if [ $ver -gt 1551 ]; then
-			printf '%s' - $(git describe --tags --exact-match HEAD)
-                else
-			printf '%s' - $(git describe --tags)
-		fi
-	fi
-
-	# Are there uncommitted changes?
-	git update-index --refresh --unmerged > /dev/null
-	if git diff-index --name-only HEAD | grep -v "^scripts/package" \
-	    | read dummy; then
-		printf '%s' -dirty
->>>>>>> c9a75b78
 	fi
 
 	# Check for mercurial and a mercurial repo.
