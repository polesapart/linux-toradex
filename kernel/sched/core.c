--- conflicted
+++ resolved
@@ -2544,16 +2544,7 @@
 	calc_load_update += LOAD_FREQ;
 
 	/*
-<<<<<<< HEAD
-	 * Account one period with whatever state we found before
-	 * folding in the nohz state and ageing the entire idle period.
-	 *
-	 * This avoids loosing a sample when we go idle between
-	 * calc_load_account_active() (10 ticks ago) and now and thus
-	 * under-accounting.
-=======
 	 * In case we idled for multiple LOAD_FREQ intervals, catch up in bulk.
->>>>>>> 1c8f63c2
 	 */
 	calc_global_nohz();
 }
