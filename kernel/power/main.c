--- conflicted
+++ resolved
@@ -311,7 +311,11 @@
 
 #endif /* CONFIG_PM_TRACE */
 
-<<<<<<< HEAD
+#ifdef CONFIG_USER_WAKELOCK
+power_attr(wake_lock);
+power_attr(wake_unlock);
+#endif
+
 #ifdef CONFIG_SUSPEND_DEVICE_TIME_DEBUG
 /*
  * threshold of device suspend time consumption in microsecond(0.5ms), the
@@ -343,11 +347,6 @@
 	return -EINVAL;
 }
 power_attr(device_suspend_time_threshold);
-=======
-#ifdef CONFIG_USER_WAKELOCK
-power_attr(wake_lock);
-power_attr(wake_unlock);
->>>>>>> 13a4bdfd
 #endif
 
 static struct attribute * g[] = {
