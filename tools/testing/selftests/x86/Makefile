--- conflicted
+++ resolved
@@ -33,11 +33,6 @@
 
 CFLAGS := -O2 -g -std=gnu99 -pthread -Wall -no-pie
 
-<<<<<<< HEAD
-UNAME_M := $(shell uname -m)
-CAN_BUILD_I386 := $(shell ./check_cc.sh $(CC) trivial_32bit_program.c -m32)
-CAN_BUILD_X86_64 := $(shell ./check_cc.sh $(CC) trivial_64bit_program.c)
-
 define gen-target-rule-32
 $(1) $(1)_32: $(OUTPUT)/$(1)_32
 .PHONY: $(1) $(1)_32
@@ -51,23 +46,15 @@
 ifeq ($(CAN_BUILD_I386),1)
 all: all_32
 TEST_PROGS += $(BINARIES_32)
+EXTRA_CFLAGS += -DCAN_BUILD_32
 $(foreach t,$(TARGETS_C_32BIT_ALL),$(eval $(call gen-target-rule-32,$(t))))
-=======
-ifeq ($(CAN_BUILD_I386),1)
-all: all_32
-TEST_PROGS += $(BINARIES_32)
-EXTRA_CFLAGS += -DCAN_BUILD_32
->>>>>>> e4865757
 endif
 
 ifeq ($(CAN_BUILD_X86_64),1)
 all: all_64
 TEST_PROGS += $(BINARIES_64)
-<<<<<<< HEAD
+EXTRA_CFLAGS += -DCAN_BUILD_64
 $(foreach t,$(TARGETS_C_64BIT_ALL),$(eval $(call gen-target-rule-64,$(t))))
-=======
-EXTRA_CFLAGS += -DCAN_BUILD_64
->>>>>>> e4865757
 endif
 
 all_32: $(BINARIES_32)
